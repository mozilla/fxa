--- conflicted
+++ resolved
@@ -766,15 +766,11 @@
             while true; do
               RESPONSE=$(curl --location --request GET "https://circleci.com/api/v2/workflow/$CIRCLE_WORKFLOW_ID/job" --header "Circle-Token: $CCI_Token")
 
-<<<<<<< HEAD
-              PENDING=$(echo $RESPONSE | jq -r '.items[] | select(.status == "blocked" or .status == "running" or .status == "not_running") | select(.name | startswith("Tests Complete") | not) | select(.name | startswith("Merge Playwright Reports") | not) | select(.name | startswith("Check all required jobs are complete") | not ) | .name')
-=======
               JOB_STATUS=$(echo $RESPONSE | jq -r '.items[] | .name + "-" + .status')
               echo "ALL JOB_STATUS:"
               echo $JOB_STATUS
->>>>>>> 82905f3d
-
-              PENDING=$(echo $RESPONSE | jq -r '.items[] | select(.status == "blocked" or .status == "running") | select(.name | startswith("Tests Complete") | not) | select(.name | startswith("Merge Playwright Reports") | not) | select(.name | startswith("Check all required jobs are complete") | not ) | .name')
+
+              PENDING=$(echo $RESPONSE | jq -r '.items[] | select(.status == "blocked" or .status == "running" or .status == "not_running") | select(.name | startswith("Tests Complete") | not) | select(.name | startswith("Merge Playwright Reports") | not) | select(.name | startswith("Check all required jobs are complete") | not ) | .name')
               echo "PENDING JOBS OF INTEREST:"
               echo $PENDING
 
