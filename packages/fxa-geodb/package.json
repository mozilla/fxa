{
  "name": "fxa-geodb",
<<<<<<< HEAD
  "version": "1.171.1",
=======
  "version": "1.172.0",
  "private": false,
>>>>>>> 3a6a83ac
  "description": "Firefox Accounts GeoDB Repo for Geolocation based services",
  "main": "lib/fxa-geodb.js",
  "directories": {
    "test": "test"
  },
  "scripts": {
    "cover": "nyc _mocha",
    "audit": "npm audit --json | audit-filter --nsp-config=.nsprc --audit=-",
    "lint": "eslint .",
    "test": "mocha",
    "format": "prettier '**' --write"
  },
  "repository": {
    "type": "git",
    "url": "https://github.com/mozilla/fxa.git"
  },
  "keywords": [
    "geodb",
    "location"
  ],
  "author": "Mozilla (https://mozilla.org/)",
  "license": "MPL-2.0",
  "bugs": {
    "url": "https://github.com/mozilla/fxa/issues"
  },
  "homepage": "https://github.com/mozilla/fxa/tree/master/packages/fxa-geodb",
  "dependencies": {
    "bluebird": "3.5.2",
    "cron": "1.5.0",
    "maxmind": "2.8.0",
    "mkdirp": "0.5.1",
    "mozlog": "2.2.0",
    "request": "2.88.0"
  },
  "devDependencies": {
    "audit-filter": "^0.5.0",
    "chai": "4.2.0",
    "eslint": "^6.8.0",
    "eslint-plugin-fxa": "2.0.1",
    "fxa-shared": "workspace:*",
    "mocha": "^7.1.2",
    "nyc": "^14.1.1",
    "prettier": "^2.0.5",
    "rimraf": "2.6.2",
    "sinon": "5.0.7"
  },
  "engines": {
    "node": ">=12"
  }
}<|MERGE_RESOLUTION|>--- conflicted
+++ resolved
@@ -1,11 +1,6 @@
 {
   "name": "fxa-geodb",
-<<<<<<< HEAD
-  "version": "1.171.1",
-=======
   "version": "1.172.0",
-  "private": false,
->>>>>>> 3a6a83ac
   "description": "Firefox Accounts GeoDB Repo for Geolocation based services",
   "main": "lib/fxa-geodb.js",
   "directories": {
