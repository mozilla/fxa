--- conflicted
+++ resolved
@@ -21,11 +21,8 @@
 import { EmailType } from './email-type';
 import { SentEmail } from './sent-email';
 import { SecurityEvent } from './security-event';
-<<<<<<< HEAD
 import { PruneTokens } from './prune-token';
-=======
 import { RelyingParty } from './relying-party';
->>>>>>> b16b469f
 
 export type PayPalBillingAgreementStatusType =
   | 'Pending'
