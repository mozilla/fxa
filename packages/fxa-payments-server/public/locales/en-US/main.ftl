--- conflicted
+++ resolved
@@ -40,10 +40,6 @@
 
 ## plan details
 product-plan-details-heading = Set up your subscription
-<<<<<<< HEAD
-product-plan-details-amount = { $productName } for ${ $amount } per { $interval }
-=======
->>>>>>> 03fd63cf
 
 ## Product route
 product-plan-error =
@@ -70,44 +66,8 @@
 payment-cvc =
   .label = CVC
 payment-zip =
-<<<<<<< HEAD
   .label = Zipcode
-=======
-  .label = ZIP code
-
-# Variables:
-    #  $intervalCount (Number) - The interval between payments, in days.
-    #  $amount (String) - The amount billed, in USD. It will be formatted as currency.
-payment-confirm-day = { $intervalCount ->
-  [one] I authorize { -brand-name-mozilla }, maker of { -brand-name-firefox } products, to charge my payment method <strong>{ $amount } daily</strong>, according to payment terms, until I cancel my subscription.
-  *[other] I authorize { -brand-name-mozilla }, maker of { -brand-name-firefox } products, to charge my payment method <strong>{ $amount } every { $intervalCount } days</strong>, according to payment terms, until I cancel my subscription.
-}
-
-# Variables:
-    #  $intervalCount (Number) - The interval between payments, in weeks.
-    #  $amount (String) - The amount billed, in USD. It will be formatted as currency.
-payment-confirm-week = { $intervalCount ->
-  [one] I authorize { -brand-name-mozilla }, maker of { -brand-name-firefox } products, to charge my payment method <strong>{ $amount } weekly</strong>, according to payment terms, until I cancel my subscription.
-  *[other] I authorize { -brand-name-mozilla }, maker of { -brand-name-firefox } products, to charge my payment method <strong>{ $amount } every { $intervalCount } weeks</strong>, according to payment terms, until I cancel my subscription.
-}
-
-# Variables:
-    #  $intervalCount (Number) - The interval between payments, in months.
-    #  $amount (String) - The amount billed, in USD. It will be formatted as currency.
-payment-confirm-month = { $intervalCount ->
-  [one] I authorize { -brand-name-mozilla }, maker of { -brand-name-firefox } products, to charge my payment method <strong>{ $amount } monthly</strong>, according to payment terms, until I cancel my subscription.
-  *[other] I authorize { -brand-name-mozilla }, maker of { -brand-name-firefox } products, to charge my payment method <strong>{ $amount } every { $intervalCount } months</strong>, according to payment terms, until I cancel my subscription.
-}
-
-# Variables:
-    #  $intervalCount (Number) - The interval between payments, in years.
-    #  $amount (String) - The amount billed, in USD. It will be formatted as currency.
-payment-confirm-year = { $intervalCount ->
-  [one] I authorize { -brand-name-mozilla }, maker of { -brand-name-firefox } products, to charge my payment method <strong>{ $amount } yearly</strong>, according to payment terms, until I cancel my subscription.
-  *[other] I authorize { -brand-name-mozilla }, maker of { -brand-name-firefox } products, to charge my payment method <strong>{ $amount } every { $intervalCount } years</strong>, according to payment terms, until I cancel my subscription.
-}
-
->>>>>>> 03fd63cf
+
 payment-confirm = I authorize Mozilla, maker of Firefox products, to charge my payment method <strong>${ $amount } per { $interval }</strong>, according to payment terms, until I cancel my subscription.
 payment-cancel-btn = Cancel
 payment-update-btn = Update
@@ -318,10 +278,6 @@
 payment-confirmation-invoice-number = Invoice #{ $invoiceNumber }
 payment-confirmation-billing-heading = Billed to
 payment-confirmation-details-heading = Payment details
-<<<<<<< HEAD
-payment-confirmation-amount = ${ $amount } per { $interval }
-=======
 payment-confirmation-amount = { $amount } per { $interval }
->>>>>>> 03fd63cf
 payment-confirmation-cc-preview = ending in { $last4 }
 payment-confirmation-download-button = Continue to download