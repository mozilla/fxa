--- conflicted
+++ resolved
@@ -48,12 +48,7 @@
       );
       await login.login(email, password);
       await login.fillOutSignInCode(email);
-<<<<<<< HEAD
-      await expect(connectAnotherDevice.fxaConnected).toBeVisible();
-      await page.pause();
-=======
       expect(await connectAnotherDevice.fxaConnected.isVisible()).toBeTruthy();
->>>>>>> e54ec667
 
       // Sign up for a new account via OAuth
       await relier.goto();
