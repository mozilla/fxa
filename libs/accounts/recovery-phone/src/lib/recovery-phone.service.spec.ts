/* This Source Code Form is subject to the terms of the Mozilla Public
 * License, v. 2.0. If a copy of the MPL was not distributed with this
 * file, You can obtain one at http://mozilla.org/MPL/2.0/. */

import { Test, TestingModule } from '@nestjs/testing';
import { RecoveryPhoneService } from './recovery-phone.service';
import { OtpManager } from '@fxa/shared/otp';
import { SmsManager } from './sms.manager';
import { RecoveryPhoneConfig } from './recovery-phone.service.config';
import { RecoveryPhoneManager } from './recovery-phone.manager';
import {
  RecoveryNumberNotExistsError,
  RecoveryNumberNotSupportedError,
<<<<<<< HEAD
  RecoveryPhoneNotEnabled,
=======
  RecoveryNumberRemoveMissingBackupCodes,
>>>>>>> 1dddd2b7
} from './recovery-phone.errors';

describe('RecoveryPhoneService', () => {
  const phoneNumber = '+15005551234';
  const uid = '0123456789abcdef0123456789abcdef';
  const code = '000000';

  const mockSmsManager = {
    sendSMS: jest.fn(),
    phoneNumberLookup: jest.fn(),
  };
  const mockRecoveryPhoneManager = {
    storeUnconfirmed: jest.fn(),
    getUnconfirmed: jest.fn(),
    registerPhoneNumber: jest.fn(),
    removePhoneNumber: jest.fn(),
    getConfirmedPhoneNumber: jest.fn(),
    hasRecoveryCodes: jest.fn(),
    removeCode: jest.fn(),
  };
  const mockOtpManager = { generateCode: jest.fn() };
  const mockRecoveryPhoneConfig = {
    enabled: true,
    allowedRegions: ['US'],
    sms: {
      validNumberPrefixes: ['+1500'],
    },
  };
  const mockError = new Error('BOOM');

  let service: RecoveryPhoneService;

  beforeEach(async () => {
    mockSmsManager.sendSMS.mockReturnValue({ status: 'success' });
    mockRecoveryPhoneManager.hasRecoveryCodes.mockResolvedValue(true);

    const module: TestingModule = await Test.createTestingModule({
      providers: [
        { provide: SmsManager, useValue: mockSmsManager },
        { provide: RecoveryPhoneManager, useValue: mockRecoveryPhoneManager },
        { provide: OtpManager, useValue: mockOtpManager },
        {
          provide: RecoveryPhoneConfig,
          useValue: mockRecoveryPhoneConfig,
        },
        RecoveryPhoneService,
      ],
    }).compile();
    service = module.get<RecoveryPhoneService>(RecoveryPhoneService);
  });

  afterEach(() => {
    jest.resetAllMocks();
  });

  it('Should be injectable', () => {
    expect(service).toBeDefined();
    expect(service).toBeInstanceOf(RecoveryPhoneService);
  });

  it('Should setup a phone number', async () => {
    mockOtpManager.generateCode.mockReturnValue(code);

    const result = await service.setupPhoneNumber(uid, phoneNumber);

    expect(result).toBeTruthy();
    expect(mockOtpManager.generateCode).toBeCalled();
    expect(mockSmsManager.sendSMS).toBeCalledWith({
      to: phoneNumber,
      body: code,
    });
    expect(mockRecoveryPhoneManager.storeUnconfirmed).toBeCalledWith(
      uid,
      code,
      phoneNumber,
      true
    );
    expect(result).toBeTruthy();
  });

  it('Will reject a phone number that is not part of launch', async () => {
    const to = '+16005551234';
    await expect(service.setupPhoneNumber(uid, to)).rejects.toEqual(
      new RecoveryNumberNotSupportedError(to)
    );
  });

  it('Throws error during send sms', async () => {
    mockSmsManager.sendSMS.mockRejectedValueOnce(mockError);
    await expect(service.setupPhoneNumber(uid, phoneNumber)).rejects.toEqual(
      mockError
    );
  });

  it('Throws error during otp code creation', async () => {
    mockOtpManager.generateCode.mockRejectedValueOnce(mockError);
    await expect(service.setupPhoneNumber(uid, phoneNumber)).rejects.toEqual(
      mockError
    );
  });

  it('throws error during storing of unconfirmed number', async () => {
    mockRecoveryPhoneManager.storeUnconfirmed.mockRejectedValueOnce(mockError);
    await expect(service.setupPhoneNumber(uid, phoneNumber)).rejects.toEqual(
      mockError
    );
  });

  describe('has confirmed code', () => {
    it('can determine confirmed phone number exists', async () => {
      mockRecoveryPhoneManager.getConfirmedPhoneNumber.mockReturnValueOnce({
        phoneNumber,
      });

      const result = await service.hasConfirmed(uid);

      expect(result.exists).toBeTruthy();
      expect(result.phoneNumber).toEqual(phoneNumber);
      expect(
        mockRecoveryPhoneManager.getConfirmedPhoneNumber
      ).toHaveBeenCalledWith(uid);
    });

    it('can return masked phone number', async () => {
      mockRecoveryPhoneManager.getConfirmedPhoneNumber.mockReturnValueOnce({
        phoneNumber,
      });

      const result = await service.hasConfirmed(uid, 4);

      expect(result.phoneNumber).toEqual('+•••••••1234');
      expect(
        mockRecoveryPhoneManager.getConfirmedPhoneNumber
      ).toHaveBeenCalledWith(uid);
    });

    it('can determine confirmed phone number does not exist', async () => {
      const mockError = new RecoveryNumberNotExistsError(uid);
      mockRecoveryPhoneManager.getConfirmedPhoneNumber.mockRejectedValueOnce(
        mockError
      );

      const result = await service.hasConfirmed(uid);

      expect(result.exists).toEqual(false);
      expect(result.phoneNumber).toBeUndefined();
      expect(
        mockRecoveryPhoneManager.getConfirmedPhoneNumber
      ).toHaveBeenCalledWith(uid);
    });

    it('can propagate unexpected error', () => {
      const mockError = new Error(uid);
      mockRecoveryPhoneManager.getConfirmedPhoneNumber.mockRejectedValueOnce(
        mockError
      );

      expect(service.hasConfirmed(uid)).rejects.toEqual(mockError);
    });
  });

  describe('confirm setup code', () => {
    it('can confirm valid sms code used for setup', async () => {
      mockRecoveryPhoneManager.getUnconfirmed.mockReturnValue({
        isSetup: true,
      });
      mockRecoveryPhoneManager.registerPhoneNumber.mockReturnValue(true);

      const result = await service.confirmSetupCode(uid, code);

      expect(result).toBeTruthy();
      expect(mockRecoveryPhoneManager.getUnconfirmed).toBeCalledWith(uid, code);
    });

    it('will not confirm a valid sms code for signin', async () => {
      mockRecoveryPhoneManager.getUnconfirmed.mockReturnValue({});

      const result = await service.confirmSetupCode(uid, code);

      expect(result).toBeFalsy();
      expect(mockRecoveryPhoneManager.getUnconfirmed).toBeCalledWith(uid, code);
    });

    it('can confirm valid sms code used for setup', async () => {
      mockRecoveryPhoneManager.getUnconfirmed.mockResolvedValue({
        isSetup: true,
        phoneNumber,
      });
      mockRecoveryPhoneManager.registerPhoneNumber.mockResolvedValue({});
      mockSmsManager.phoneNumberLookup.mockResolvedValueOnce({
        phoneNumber: '+15005550000',
      });

      const result = await service.confirmSetupCode(uid, code);

      expect(result).toEqual(true);
      expect(mockRecoveryPhoneManager.getUnconfirmed).toBeCalledWith(uid, code);
      expect(mockRecoveryPhoneManager.registerPhoneNumber).toBeCalledWith(
        uid,
        phoneNumber,
        { phoneNumber: '+15005550000' }
      );
    });

    it('can indicate invalid sms code', async () => {
      mockRecoveryPhoneManager.getUnconfirmed.mockReturnValue(null);

      const result = await service.confirmSetupCode(uid, code);

      expect(result).toEqual(false);
      expect(mockRecoveryPhoneManager.getUnconfirmed).toBeCalledWith(uid, code);
    });

    it('throws library error while confirming sms code', () => {
      mockRecoveryPhoneManager.getUnconfirmed.mockRejectedValueOnce(mockError);
      expect(service.confirmSetupCode(uid, code)).rejects.toEqual(mockError);
    });

    it('throws library error while registering phone number for sms code', () => {
      mockRecoveryPhoneManager.getUnconfirmed.mockResolvedValue({
        isSetup: true,
      });
      mockRecoveryPhoneManager.registerPhoneNumber.mockRejectedValue(mockError);
      expect(service.confirmSetupCode(uid, code)).rejects.toEqual(mockError);
    });
  });

  describe('confirm signin code', () => {
    it('can confirm valid sms code', async () => {
      mockRecoveryPhoneManager.getUnconfirmed.mockReturnValue({});

      const result = await service.confirmSigninCode(uid, code);

      expect(result).toBeTruthy();
      expect(mockRecoveryPhoneManager.getUnconfirmed).toBeCalledWith(uid, code);
    });

    it('will not confirm valid sms code used for setup', async () => {
      mockRecoveryPhoneManager.getUnconfirmed.mockReturnValue({
        isSetup: true,
      });

      const result = await service.confirmSigninCode(uid, code);

      expect(result).toBeFalsy();
    });

    it('will not confirm unknown sms code used', async () => {
      mockRecoveryPhoneManager.getUnconfirmed.mockReturnValue(null);

      const result = await service.confirmSigninCode(uid, code);

      expect(result).toBeFalsy();
    });
  });

  describe('removePhoneNumber', () => {
    it('should remove a phone number', async () => {
      mockRecoveryPhoneManager.removePhoneNumber.mockResolvedValueOnce(true);
      const result = await service.removePhoneNumber(uid);
      expect(result).toBeTruthy();
      expect(mockRecoveryPhoneManager.removePhoneNumber).toBeCalledWith(uid);
    });

    it('should throw if phone number not found', () => {
      const error = new RecoveryNumberNotExistsError(uid);
      mockRecoveryPhoneManager.removePhoneNumber.mockRejectedValueOnce(error);
      expect(service.removePhoneNumber(uid)).rejects.toThrow(error);
    });

    it('should throw if missing backup authentication codes', () => {
      mockRecoveryPhoneManager.hasRecoveryCodes.mockResolvedValue(false);
      const error = new RecoveryNumberRemoveMissingBackupCodes(uid);
      mockRecoveryPhoneManager.removePhoneNumber.mockRejectedValueOnce(error);
      expect(service.removePhoneNumber(uid)).rejects.toThrow(error);
    });
  });

  describe('sendCode', () => {
    it('should send sms code', async () => {
      mockRecoveryPhoneManager.getConfirmedPhoneNumber.mockResolvedValueOnce({
        phoneNumber,
      });
      mockOtpManager.generateCode.mockResolvedValueOnce(code);
      mockSmsManager.sendSMS.mockResolvedValue({ status: 'success' });

      const result = await service.sendCode(uid);

      expect(result).toBeTruthy();
      expect(mockRecoveryPhoneManager.getConfirmedPhoneNumber).toBeCalledWith(
        uid
      );
      expect(mockRecoveryPhoneManager.storeUnconfirmed).toBeCalledWith(
        uid,
        code,
        phoneNumber,
        false
      );
      expect(mockOtpManager.generateCode).toBeCalled();
      expect(mockSmsManager.sendSMS).toBeCalledWith({
        to: phoneNumber,
        body: code,
      });
    });

    it('should return false if message fails to send', async () => {
      mockRecoveryPhoneManager.getConfirmedPhoneNumber.mockResolvedValueOnce(
        phoneNumber
      );
      mockOtpManager.generateCode.mockResolvedValueOnce(code);
      mockSmsManager.sendSMS.mockResolvedValue({ status: 'failed' });

      const result = await service.sendCode(uid);

      expect(result).toBeFalsy();
    });

    it('should throw error if recovery phone number does not exist', async () => {
      const error = new RecoveryNumberNotExistsError(uid);
      mockRecoveryPhoneManager.getConfirmedPhoneNumber.mockRejectedValue(error);
      expect(service.sendCode(uid)).rejects.toThrow(error);
    });
  });

  describe('available', () => {
    const region = 'US';

    beforeEach(() => {
      mockRecoveryPhoneConfig.enabled = true;
      mockRecoveryPhoneConfig.allowedRegions = ['US'];
    });

    it('should return false if region is not in allowedRegions', async () => {
      mockRecoveryPhoneConfig.allowedRegions = ['USA'];
      const result = await service.available(uid, region);
      expect(result).toBe(false);
    });

    it('should return false if user has confirmed phone number', async () => {
      jest.spyOn(service, 'hasConfirmed').mockResolvedValue({ exists: true });
      const result = await service.available(uid, region);
      expect(result).toBe(false);
    });

    it('should return true if user has recovery codes', async () => {
      jest.spyOn(service, 'hasConfirmed').mockResolvedValue({ exists: false });
      mockRecoveryPhoneManager.hasRecoveryCodes.mockResolvedValueOnce(true);
      const result = await service.available(uid, region);
      expect(result).toBe(true);
    });

    it('should return false if user does not have recovery codes', async () => {
      jest.spyOn(service, 'hasConfirmed').mockResolvedValue({ exists: false });
      mockRecoveryPhoneManager.hasRecoveryCodes.mockResolvedValueOnce(false);
      const result = await service.available(uid, region);
      expect(result).toBe(false);
    });
  });

  describe('can disabled service', () => {
    beforeAll(() => {
      mockRecoveryPhoneConfig.enabled = false;
    });
    afterAll(() => {
      mockRecoveryPhoneConfig.enabled = true;
    });
    it('can disable', () => {
      expect(service.available(uid, 'US')).rejects.toEqual(
        new RecoveryPhoneNotEnabled()
      );
      expect(service.confirmSetupCode(uid, '000000')).rejects.toEqual(
        new RecoveryPhoneNotEnabled()
      );
      expect(service.confirmSigninCode(uid, '000000')).rejects.toEqual(
        new RecoveryPhoneNotEnabled()
      );
      expect(service.hasConfirmed(uid)).rejects.toEqual(
        new RecoveryPhoneNotEnabled()
      );
      expect(() => service.maskPhoneNumber('+15550005555')).toThrow(
        new RecoveryPhoneNotEnabled()
      );
      expect(service.removePhoneNumber(uid)).rejects.toEqual(
        new RecoveryPhoneNotEnabled()
      );
      expect(service.sendCode(uid)).rejects.toEqual(
        new RecoveryPhoneNotEnabled()
      );
      expect(service.setupPhoneNumber(uid, '+15550005555')).rejects.toEqual(
        new RecoveryPhoneNotEnabled()
      );
    });
  });

  describe('mask phone number', () => {
    it('can mask number', () => {
      const phoneNumber = '+123456789';
      expect(service.maskPhoneNumber(phoneNumber, -1)).toEqual('+•••••••••');
      expect(service.maskPhoneNumber(phoneNumber, 0)).toEqual('+•••••••••');
      expect(service.maskPhoneNumber(phoneNumber, 4)).toEqual('+•••••6789');
      expect(service.maskPhoneNumber(phoneNumber, 9)).toEqual('+123456789');
      expect(service.maskPhoneNumber(phoneNumber, 12)).toEqual('+123456789');
    });
  });
});<|MERGE_RESOLUTION|>--- conflicted
+++ resolved
@@ -11,11 +11,8 @@
 import {
   RecoveryNumberNotExistsError,
   RecoveryNumberNotSupportedError,
-<<<<<<< HEAD
   RecoveryPhoneNotEnabled,
-=======
   RecoveryNumberRemoveMissingBackupCodes,
->>>>>>> 1dddd2b7
 } from './recovery-phone.errors';
 
 describe('RecoveryPhoneService', () => {
