--- conflicted
+++ resolved
@@ -1,12 +1,3 @@
-<<<<<<< HEAD
-## 1.228.6
-
-No changes.
-
-## 1.228.5
-
-No changes.
-=======
 ## 1.229.0
 
 ### Bug fixes
@@ -18,7 +9,14 @@
 - all: d584a10bc maintenance(all) - Prepare for new sentry ([d584a10bc](https://github.com/mozilla/fxa/commit/d584a10bc))
 - admin-panel: Add support for user group spoofing ([53e93b9b1](https://github.com/mozilla/fxa/commit/53e93b9b1))
 - deps: bump @nestjs/platform-express from 8.4.0 to 8.4.3 ([d9579ee23](https://github.com/mozilla/fxa/commit/d9579ee23))
->>>>>>> c0bdf481
+
+## 1.228.6
+
+No changes.
+
+## 1.228.5
+
+No changes.
 
 ## 1.228.4
 
