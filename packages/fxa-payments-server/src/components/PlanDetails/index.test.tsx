--- conflicted
+++ resolved
@@ -16,13 +16,9 @@
 } from '../../lib/test-utils';
 import { updateConfig } from '../../lib/config';
 import { Plan } from 'fxa-shared/subscriptions/types';
-<<<<<<< HEAD
-import { Coupon } from '../../lib/Coupon';
-=======
 import CouponForm from '../CouponForm';
 import * as Coupon from 'fxa-shared/dto/auth/payments/coupon';
 import { Profile } from '../../store/types';
->>>>>>> 058a7fd0
 
 const userProfile: Profile = {
   avatar: './avatar.svg',
