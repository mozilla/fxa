--- conflicted
+++ resolved
@@ -54,27 +54,12 @@
         assert.deepEqual(
           PaymentServer.navigateToPaymentServer.args,
           [
-<<<<<<< HEAD
-            config.subscriptions.managementClientId,
-            {
-              scope: config.subscriptions.managementScopes,
-              ttl: config.subscriptions.managementTokenTTL
-            }
-          ],
-          'should make the correct call to account.createOAuthToken'
-        );
-        assert.deepEqual(
-          view.navigateAway.args[0],
-          [ `${config.subscriptions.managementUrl}/subscriptions#accessToken=MOCK_TOKEN` ],
-          'should make the correct call to navigateAway'
-=======
             [
               view,
               config.subscriptions,
               'subscriptions'
             ]
           ]
->>>>>>> e19a7279
         );
       });
     });
