--- conflicted
+++ resolved
@@ -280,17 +280,10 @@
           <AccountSearchResult
             onCleared={queryResults.refetch}
             {...{
-<<<<<<< HEAD
-              loading,
-              error,
-              data,
-              query: searchInput,
-=======
               loading: queryResults.loading,
               error: queryResults.error,
               data: queryResults.data,
               query: inputValue,
->>>>>>> be842fef
             }}
           />
         </>
@@ -316,12 +309,8 @@
   query: string;
 }) => {
   if (loading) return <p data-testid="loading-message">Loading...</p>;
-<<<<<<< HEAD
-  if (error) return <p data-testid="error-message">An error occured.</p>;
-=======
   if (error) return <p data-testid="error-message">An error occurred.</p>;
 
->>>>>>> be842fef
   if (data?.accountByEmail) {
     return <Account {...{ query, onCleared }} {...data.accountByEmail} />;
   }
