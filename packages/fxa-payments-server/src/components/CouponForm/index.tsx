import './index.scss';

import { Localized } from '@fluent/react';
import React, {
  FormEventHandler,
  MouseEventHandler,
  useState,
  useCallback,
  useEffect,
} from 'react';

import { APIError, apiInvoicePreview } from '../../lib/apiClient';
import { Coupon } from '../../lib/Coupon';
import sentry from '../../lib/sentry';

import * as Amplitude from '../../lib/amplitude';
import { useCallbackOnce } from '../../lib/hooks';

/*
 * Check if the coupon promotion code provided by the user is valid.
 * If it is valid, return the discounted amount in cents.
 */
const checkPromotionCode = async (planId: string, promotionCode: string) => {
  try {
    const { discount } = await apiInvoicePreview({
      priceId: planId,
      promotionCode,
    });

    if (!discount?.amount) {
      throw new Error('No discount for coupon');
    }
    return discount.amount;
  } catch (err) {
    if (err instanceof APIError) {
      sentry.captureException(err);
    }
    throw err;
  }
};

type CouponFormProps = {
  planId: string;
  coupon?: Coupon;
  setCoupon: (coupon: Coupon | undefined) => void;
};

export const CouponForm = ({ planId, coupon, setCoupon }: CouponFormProps) => {
  const [hasCoupon, setHasCoupon] = useState(coupon ? true : false);
  const [promotionCode, setPromotionCode] = useState(
    coupon ? coupon.promotionCode : ''
  );
  const [error, setError] = useState('');
  const [loading, setLoading] = useState(false);

  const onFormMounted = useCallback(
    () => Amplitude.couponMounted({ planId }),
    [planId]
  );
  useEffect(() => {
    onFormMounted();
  }, [onFormMounted, planId]);

  const onFormEngaged = useCallbackOnce(
    () => Amplitude.couponEngaged({ planId }),
    [planId]
  );
  const onChange = useCallback(() => {
    onFormEngaged();
  }, [onFormEngaged]);

  const onSubmit: FormEventHandler = async (event) => {
    event.preventDefault();
    event.stopPropagation();
    try {
      setLoading(true);
      const amount = await checkPromotionCode(planId, promotionCode);
      setHasCoupon(true);
      setCoupon({
        promotionCode: promotionCode,
        amount,
      });
    } catch (err) {
      setCoupon(undefined);
      if (err instanceof APIError) {
        setError('An error occurred processing the coupon. Please try again.');
      } else {
        setError('The code you entered is invalid or expired.');
      }
    } finally {
      setLoading(false);
    }
  };

  const removeCoupon: MouseEventHandler<HTMLButtonElement> = (event) => {
    event.preventDefault();
    event.stopPropagation();
    setHasCoupon(false);
    setCoupon(undefined);
  };

  return (
    <div
      className={`coupon-component ${coupon ? 'has-coupon' : ''}`}
      data-testid="coupon-component"
    >
      {hasCoupon ? (
        <div className="coupon-header">
          <h4>
            <Localized id="coupon-discount-applied">
              Discount Reward Applied
            </Localized>
          </h4>
        </div>
      ) : (
        <div className="coupon-header">
          <h4>
            <Localized id="coupon-discount">Discount</Localized>
          </h4>
        </div>
      )}
      {hasCoupon ? (
        <div className="flex" data-testid="coupon-hascoupon">
          <div className="coupon-details">
            <div>{promotionCode}</div>
          </div>
          <button onClick={removeCoupon}>
            <Localized id="coupon-remove">
              <span>Remove</span>
            </Localized>
          </button>
        </div>
      ) : (
        <form onSubmit={onSubmit} data-testid="coupon-form">
          <div className="input-row">
            <Localized attrs={{ placeholder: true }} id="coupon-enter-code">
              <input
                className={`${error ? 'invalid' : ''}`}
                type="text"
                name="coupon"
                data-testid="coupon-input"
                value={promotionCode}
                onChange={(event) => {
                  setError('');
                  setPromotionCode(event.target.value);
                }}
                placeholder="Enter code"
                disabled={loading}
              />
            </Localized>
          </div>
<<<<<<< HEAD
=======
        )}
        {hasCoupon ? (
          <div className="flex" data-testid="coupon-hascoupon">
            <div className="coupon-details">
              <div>{promotionCode}</div>
            </div>
            <button onClick={removeCoupon}>
              <Localized id="coupon-remove">
                <span>Remove</span>
              </Localized>
            </button>
          </div>
        ) : (
          <form
            onSubmit={onSubmit}
            onChange={onChange}
            data-testid="coupon-form"
          >
            <div className="input-row">
              <Localized attrs={{ placeholder: true }} id="coupon-enter-code">
                <input
                  className={`${error ? 'invalid' : ''}`}
                  type="text"
                  name="coupon"
                  data-testid="coupon-input"
                  value={promotionCode}
                  onChange={(event) => {
                    setError('');
                    setPromotionCode(event.target.value);
                  }}
                  placeholder="Enter code"
                  disabled={loading}
                />
              </Localized>
            </div>
>>>>>>> 2efeecd5

          <button
            name="apply"
            type="submit"
            data-testid="coupon-button"
            disabled={loading}
          >
            <Localized id="coupon-submit">
              <span>Apply</span>
            </Localized>
          </button>
        </form>
      )}
      {error ? (
        <Localized id="coupon-error">
          <div className="coupon-error" data-testid="coupon-error">
            {error}
          </div>
        </Localized>
      ) : null}
    </div>
  );
};

export default CouponForm;<|MERGE_RESOLUTION|>--- conflicted
+++ resolved
@@ -131,7 +131,7 @@
           </button>
         </div>
       ) : (
-        <form onSubmit={onSubmit} data-testid="coupon-form">
+        <form onSubmit={onSubmit} onChange={onChange} data-testid="coupon-form">
           <div className="input-row">
             <Localized attrs={{ placeholder: true }} id="coupon-enter-code">
               <input
@@ -149,44 +149,6 @@
               />
             </Localized>
           </div>
-<<<<<<< HEAD
-=======
-        )}
-        {hasCoupon ? (
-          <div className="flex" data-testid="coupon-hascoupon">
-            <div className="coupon-details">
-              <div>{promotionCode}</div>
-            </div>
-            <button onClick={removeCoupon}>
-              <Localized id="coupon-remove">
-                <span>Remove</span>
-              </Localized>
-            </button>
-          </div>
-        ) : (
-          <form
-            onSubmit={onSubmit}
-            onChange={onChange}
-            data-testid="coupon-form"
-          >
-            <div className="input-row">
-              <Localized attrs={{ placeholder: true }} id="coupon-enter-code">
-                <input
-                  className={`${error ? 'invalid' : ''}`}
-                  type="text"
-                  name="coupon"
-                  data-testid="coupon-input"
-                  value={promotionCode}
-                  onChange={(event) => {
-                    setError('');
-                    setPromotionCode(event.target.value);
-                  }}
-                  placeholder="Enter code"
-                  disabled={loading}
-                />
-              </Localized>
-            </div>
->>>>>>> 2efeecd5
 
           <button
             name="apply"
