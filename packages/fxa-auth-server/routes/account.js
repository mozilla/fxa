--- conflicted
+++ resolved
@@ -33,30 +33,10 @@
         tags: ["srp", "account"],
         validate: {
           payload: {
-<<<<<<< HEAD
             email: isA.String().max(1024).required(),
             authPW: isA.String().min(64).max(64).regex(HEX_STRING).required(),
-=======
-            email: isA.String().max(1024).regex(HEX_EMAIL).required(),
-            srp: isA.Object({
-              type: isA.String().max(64).valid('SRP-6a/SHA256/2048/v1').required(),
-              verifier: isA.String().min(512).max(512).regex(HEX_STRING).required(),
-              salt: isA.String().min(64).max(64).regex(HEX_STRING).required(),
-            }).required(),
-            passwordStretching: isA.Object(
-              {
-                type: isA.String().required().valid('PBKDF2/scrypt/PBKDF2/v1'),
-                PBKDF2_rounds_1: isA.Number().integer().min(20000).max(20000).required(),
-                scrypt_N: isA.Number().integer().min(65536).max(65536).required(),
-                scrypt_r: isA.Number().integer().min(8).max(8).required(),
-                scrypt_p: isA.Number().integer().min(1).max(1).required(),
-                PBKDF2_rounds_2: isA.Number().integer().min(20000).max(20000).required(),
-                salt: isA.String().min(64).max(64).regex(HEX_STRING).required()
-              }
-            ).required(),
+            preVerified: isA.Boolean(),
             service: isA.String().max(16).alphanum().optional(),
->>>>>>> 9781f901
-            preVerified: isA.Boolean()
           }
         },
         handler: function accountCreate(request) {
@@ -118,9 +98,9 @@
               }
             )
             .then(
-              function (srpToken) {
-                log.security({ event: 'account-create-success', uid: srpToken.uid });
-                return srpToken
+              function (account) {
+                log.security({ event: 'account-create-success', uid: account.uid });
+                return account
               },
               function (err) {
                 log.security({ event: 'account-create-failure', err: err });
@@ -178,6 +158,17 @@
                   )
               }
             )
+            .then(
+              function (sessionToken) {
+                log.security({ event: 'login-success', uid: sessionToken.uid })
+                log.security({ event: 'session-create' })
+                return sessionToken
+              },
+              function (err) {
+                log.security({ event: 'login-failure', err: err, email: form.email })
+                throw err
+              }
+            )
             .done(
               function (sessionToken) {
                 request.reply(
@@ -240,6 +231,17 @@
                                 verified: emailRecord.verified
                               }
                             )
+                          }
+                        )
+                        .then(
+                          function (sessionToken) {
+                            log.security({ event: 'login-success', uid: sessionToken.uid })
+                            log.security({ event: 'session-create' })
+                            return sessionToken
+                          },
+                          function (err) {
+                            log.security({ event: 'login-failure', err: err, email: form.email })
+                            throw err
                           }
                         )
                         .then(
@@ -542,13 +544,13 @@
             .then(
               function () {
                 log.security({ event: 'pwd-reset-success' })
+                return {}
               },
               function (err) {
                 log.security({ event: 'pwd-reset-failure', err: err })
                 throw err
               }
             )
-            .then(function () { return {} })
             .done(reply, reply)
         },
       }
@@ -562,7 +564,6 @@
           log.begin('Account.destroy', request)
           var form = request.payload
           var reply = request.reply.bind(request)
-<<<<<<< HEAD
           db.emailRecord(form.email)
             .then(
               function (emailRecord) {
@@ -572,12 +573,12 @@
                 return db.deleteAccount(emailRecord)
               }
             )
-=======
-          var authToken = request.auth.credentials
-          log.security({ event: 'account-destroy' })
-          db.deleteAccount(authToken)
->>>>>>> 9781f901
-            .then(function () { return {} })
+            .then(
+              function () {
+                log.security({ event: 'account-destroy' })
+                return {}
+              }
+            )
             .done(reply, reply)
         },
         validate: {
