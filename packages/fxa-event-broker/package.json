--- conflicted
+++ resolved
@@ -1,10 +1,6 @@
 {
   "name": "fxa-event-broker",
-<<<<<<< HEAD
   "version": "1.244.1",
-=======
-  "version": "1.243.5",
->>>>>>> f3ff2610
   "description": "Firefox Accounts Event Broker",
   "scripts": {
     "audit": "npm audit --json | audit-filter --nsp-config=.nsprc --audit=-",
