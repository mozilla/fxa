--- conflicted
+++ resolved
@@ -1,35 +1,30 @@
-<<<<<<< HEAD
 ## 1.136.2
 
+No changes.
+
+## 1.136.1
+
+### New features
+
+* metrics: add new entrypoint params to auth server metrics context (c740bcd6e)
+
+## 1.136.0
+
+### New features
+
+* subscriptions: add APIs to manage subscriptions and report capabilities (de1d4e434)
+
 ### Bug fixes
 
-* backendService: Update test to ensure we don't send a body in GET requests. (5f1c5dfab)
-* pooling: Change request payload default from {} to null (82d352d06)
-
-## 1.136.1
-
-### New features
-
-* metrics: add new entrypoint params to auth server metrics context (c740bcd6e)
-
-## 1.136.0
-
-### New features
-
-* subscriptions: add APIs to manage subscriptions and report capabilities (de1d4e434)
-
-### Bug fixes
-
 * emails: reverse engineer partials for verification reminders (18095467b)
 
 ### Other changes
 
 * 6cef70d28 remove mozlog.config I467 (6cef70d28)
-=======
+
 ## 1.135.6
 
 No changes.
->>>>>>> 599874fd
 
 ## 1.135.5
 
