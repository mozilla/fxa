{
  "contentServer": {
    "url": "http://localhost:3030"
  },
  "customsUrl": "none",
  "lockoutEnabled": true,
  "log": {
    "fmt": "pretty",
    "level": "debug"
  },
  "sms": {
    "isStatusGeoEnabled": false,
    "useMock": true
  },
  "smtp": {
    "host": "localhost",
    "port": 9999,
    "secure": false,
    "redirectDomain": "localhost",
    "subscriptionTermsUrl": "https://www.mozilla.org/about/legal/terms/firefox-private-network/",
    "user": "local",
    "password": "local"
  },
  "snsTopicArn": "arn:aws:sns:local-01:000000000000:local-topic1",
  "snsTopicEndpoint": "http://localhost:4100/",
  "securityHistory": {
    "ipProfiling": {
      "allowedRecency": 0
    }
  },
  "lastAccessTimeUpdates": {
    "enabled": true,
    "sampleRate": 1
  },
  "oauth": {
    "jwtSecretKeys": ["megaz0rd"]
  },
  "profileServer": {
    "url": "http://localhost:1111",
    "secretBearerToken": "8675309jenny"
  },
  "pushbox": {
    "enabled": true,
    "url": "http://localhost:8002/",
    "key": "Correct_Horse_Battery_Staple_1",
    "maxTTL": "28 days"
  },
  "subhub": {
    "enabled": true,
    "url": "http://localhost:8012/",
    "key": "abcde",
    "useStubs": true,
    "stubs": {
      "plans": [
        {
          "plan_id": "123doneProMonthly",
          "product_id": "123doneProProduct",
          "product_name": "123done Pro",
          "product_metadata": {
            "capabilities:dcdb5ae7add825d2": "123donePro",
            "productSet": "123done_product",
            "productOrder": "1",
            "upgradeCTA": "Interested in an upgrade? <a href=\"http://localhost:3030/subscriptions/products/123doneProPlusProduct \">Get Pro+!</a>",
            "webIconURL": "http://placekitten.com/512/512?image=6",
            "emailIconURL": "http://placekitten.com/512/512?image=0",
            "downloadURL": "http://localhost:8080/"
          },
          "interval": "month",
          "amount": 50,
          "currency": "usd"
        },
        {
          "plan_id": "123doneProPlusMonthly",
          "product_id": "123doneProPlusProduct",
          "product_name": "123done Pro+",
          "product_metadata": {
            "capabilities:dcdb5ae7add825d2": "123donePro",
            "downloadURL": "http://localhost:8080/",
            "productSet": "123done_product",
            "productOrder": "2"
          },
          "interval": "month",
          "amount": 75,
          "currency": "usd"
        },
        {
          "plan_id": "321doneProMonthly",
          "product_id": "321doneProProduct",
          "product_name": "321done Pro",
          "product_metadata": {
            "capabilities:325b4083e32fe8e7": "321donePro",
            "webIconURL": "http://placekitten.com/512/512?image=7",
            "emailIconURL": "http://placekitten.com/512/512?image=1",
            "downloadURL": "http://localhost:8080/"
          },
          "interval": "month",
          "amount": 50,
          "currency": "usd"
        },
        {
          "plan_id": "allDoneProMonthly",
          "product_id": "allDoneProProduct",
          "product_name": "123done Pro and 321done Pro",
          "product_metadata": {
            "capabilities:dcdb5ae7add825d2": "123donePro",
            "capabilities:325b4083e32fe8e7": "321donePro",
            "webIconURL": "http://placekitten.com/512/512?image=8",
            "emailIconURL": "http://placekitten.com/512/512?image=2",
            "downloadURL": "http://localhost:8080/"
          },
          "interval": "month",
          "amount": 50,
          "currency": "usd"
        },
        {
          "plan_id": "fortressProMonthly",
          "product_id": "fortressProProduct",
          "product_name": "Fortress Pro",
          "product_metadata": {
            "capabilities": "fortress",
            "webIconURL": "http://placekitten.com/512/512?image=9",
            "emailIconURL": "http://placekitten.com/512/512?image=3",
            "downloadURL": "http://localhost:9292/"
          },
          "interval": "month",
          "amount": 50,
          "currency": "usd"
        },
        {
          "plan_id": "321doneProWeekly",
          "product_id": "321doneProProduct",
          "product_name": "321done Pro",
          "product_metadata": {
            "capabilities:325b4083e32fe8e7": "321donePro",
            "webIconURL": "http://placekitten.com/512/512?image=10",
            "emailIconURL": "http://placekitten.com/512/512?image=4",
            "downloadURL": "http://localhost:8080/"
          },
          "interval": "week",
          "amount": 5,
          "currency": "usd"
        },
        {
          "plan_id": "allDoneProWeekly",
          "product_id": "allDoneProProduct",
          "product_name": "123done Pro and 321done Pro",
          "product_metadata": {
            "capabilities:dcdb5ae7add825d2": "123donePro",
            "capabilities:325b4083e32fe8e7": "321donePro",
            "webIconURL": "http://placekitten.com/512/512?image=11",
            "emailIconURL": "http://placekitten.com/512/512?image=5",
            "downloadURL": "http://localhost:8080/"
          },
          "interval": "week",
          "amount": 5,
          "currency": "usd"
        }
      ]
    }
  },
  "subscriptions": {
    "enabled": true,
    "sharedSecret": "devsecret",
    "paymentsServer": {
      "url": "http://localhost:3031/"
    }
  },
  "totp": {
    "recoveryCodes": {
      "count": 3
    }
  },
  "statsd": {
    "enabled": true,
    "sampleRate": 1
  },
  "oauthServer": {
    "browserid": {
      "issuer": "localhost:9000",
      "verificationUrl": "http://localhost:5050/v2"
    },
    "contentUrl": "http://localhost:3030/oauth/",
    "clientManagement": {
      "enabled": true
    },
    "clientIdToServiceNames": {
      "dcdb5ae7add825d2": "123done",
      "5882386c6d801776": "firefox-desktop",
      "98e6508e88680e1a": "fxa-settings",
      "7377719276ad44ee": "pocket-mobile",
      "749818d3f2e7857f": "pocket-web"
    },
    "clients": [
      {
        "id": "fced6b5e3f4c66b9",
        "hashedSecret": "289a885946ee316844d9ffd0d725ee714901548a1e6507f1a40fb3c2ae0c99f1",
        "name": "Firefox Send local-dev",
        "imageUri": "https://mozorg.cdn.mozilla.net/media/img/firefox/new/header-firefox.png",
        "redirectUri": "http://localhost:1337/oauth",
        "trusted": true,
        "canGrant": false,
        "publicClient": true,
        "allowedScopes": "https://identity.mozilla.com/apps/send"
      },
      {
        "id": "dcdb5ae7add825d2",
        "hashedSecret": "289a885946ee316844d9ffd0d725ee714901548a1e6507f1a40fb3c2ae0c99f1",
        "name": "123Done",
        "imageUri": "https://mozorg.cdn.mozilla.net/media/img/firefox/new/header-firefox.png",
        "redirectUri": "http://localhost:8080/api/oauth",
        "trusted": true,
        "canGrant": false
      },
      {
        "id": "38a6b9b3a65a1871",
        "hashedSecret": "289a885946ee316844d9ffd0d725ee714901548a1e6507f1a40fb3c2ae0c99f1",
        "name": "123Done PKCE",
        "imageUri": "https://mozorg.cdn.mozilla.net/media/img/firefox/new/header-firefox.png",
        "redirectUri": "http://localhost:8080/?oauth_pkce_redirect=1",
        "trusted": true,
        "canGrant": false,
        "publicClient": true
      },
      {
        "id": "22d74070a481bc73",
        "name": "Test Client iOS",
        "hashedSecret": "88716ed2927c96cdc0fb7efe57d5f124fb4161066c1ff7f4263069822256ec66",
        "redirectUri": "com.mozilla.sandvich:/oauth2redirect/fxa-provider",
        "imageUri": "",
        "publicClient": true,
        "canGrant": false,
        "termsUri": "",
        "privacyUri": "",
        "trusted": true,
        "allowedScopes": "https://identity.mozilla.com/apps/oldsync"
      },
      {
        "id": "325b4083e32fe8e7",
        "hashedSecret": "ded3c396f28123f3fe6b152784e8eab7357c6806cb5175805602a2cd67f85080",
        "name": "321Done Untrusted",
        "imageUri": "https://mozorg.cdn.mozilla.net/media/img/firefox/new/header-firefox.png",
        "redirectUri": "http://localhost:10139/api/oauth",
        "trusted": false,
        "canGrant": false
      },
      {
        "id": "7f368c6886429f19",
        "name": "Firefox Notes Android Dev",
        "hashedSecret": "9c716ed2927c96cdc0fb7efe57d5f124fb4161066c1ff7f4263069822256ec3f",
        "redirectUri": "https://mozilla.github.io/notes/fxa/android-redirect.html",
        "imageUri": "",
        "canGrant": false,
        "termsUri": "",
        "privacyUri": "",
        "trusted": true,
        "allowedScopes": "https://identity.mozilla.com/apps/notes",
        "publicClient": true
      },
      {
        "id": "c6d74070a481bc10",
        "name": "Firefox Notes Dev",
        "hashedSecret": "9c716ed2927c96cdc0fb7efe57d5f124fb4161066c1ff7f4263069822256ec3f",
        "redirectUri": "https://dee85c67bd72f3de1f0a0fb62a8fe9b9b1a166d7.extensions.allizom.org/",
        "imageUri": "",
        "canGrant": false,
        "termsUri": "",
        "privacyUri": "",
        "trusted": true,
        "allowedScopes": "https://identity.mozilla.com/apps/notes",
        "publicClient": true
      },
      {
        "id": "98e6508e88680e1a",
        "hashedSecret": "ba5cfb370fd782f7eae1807443ab816288c101a54c0d80a09063273c86d3c435",
        "name": "Firefox Accounts Settings",
        "imageUri": "https://example2.domain/logo",
        "redirectUri": "https://example2.domain/return?foo=bar",
        "trusted": true,
        "canGrant": true,
        "publicClient": true
      },
      {
        "name": "FxA OAuth Console",
        "redirectUri": "http://localhost:10137/oauth/redirect",
        "imageUri": "http://localhost:10137/assets/firefox.png",
        "id": "24bdbfa45cd300c5",
        "hashedSecret": "dfe56d5c816d6b7493618f6a1567cfed4aa9c25f85d59c6804631c48774ba545",
        "trusted": true,
        "canGrant": false
      },
      {
        "name": "Firefox",
        "id": "5882386c6d801776",
        "hashedSecret": "71b5283536f1f1c331eca2f75c58a5947d7a7ac54164eadb4b33a889afe89fbf",
        "imageUri": "",
        "redirectUri": "urn:ietf:wg:oauth:2.0:oob",
        "allowedScopes": "https://identity.mozilla.com/apps/oldsync https://identity.mozilla.com/tokens/session https://identity.mozilla.com/ids/ecosystem_telemetry",
        "trusted": true,
        "canGrant": true,
        "publicClient": true
      },
      {
        "name": "Fennec",
        "id": "3332a18d142636cb",
        "hashedSecret": "99ee06fa07919c5208694d34d761fa95ee5a0bbbaad3f3ebaa6042b04a6bdec1",
        "imageUri": "",
        "redirectUri": "urn:ietf:wg:oauth:2.0:oob",
        "trusted": true,
        "canGrant": true
      },
      {
        "name": "Firefox Accounts",
        "id": "ea3ca969f8c6bb0d",
        "hashedSecret": "744559ea3d0f69eb5185cbd5b176a38e09d013c6459dbb3cbc25b4c5b165d33f",
        "imageUri": "",
        "redirectUri": "urn:ietf:wg:oauth:2.0:oob",
        "trusted": true,
        "canGrant": true,
        "publicClient": true
      },
      {
        "id": "3c49430b43dfba77",
        "name": "Android Components Reference Browser",
        "hashedSecret": "a7ee3482fab1782f5d3945cde06bb911605a8dfc1a45e4b77bc76615d5671e51",
        "imageUri": "",
        "redirectUri": "http://localhost:3030/oauth/success/3c49430b43dfba77",
        "canGrant": true,
        "trusted": true,
        "allowedScopes": "https://identity.mozilla.com/apps/oldsync https://identity.mozilla.com/tokens/session",
        "publicClient": true
      },
      {
        "id": "a2270f727f45f648",
        "name": "Fenix",
        "hashedSecret": "4a892c55feaceb4ef2dbfffaaaa3d8eea94b5c205c815dddfc90170741cd4c19",
        "imageUri": "",
        "redirectUri": "http://localhost:3030/oauth/success/a2270f727f45f648",
        "canGrant": true,
        "trusted": true,
        "allowedScopes": "https://identity.mozilla.com/apps/oldsync https://identity.mozilla.com/tokens/session",
        "publicClient": true
      },
      {
        "id": "1b1a3e44c54fbb58",
        "name": "Firefox for iOS",
        "hashedSecret": "4a892c55feaceb4ef2dbfffaaaa3d8eea94b5c205c815dddfc90170741cd4c19",
        "imageUri": "",
        "redirectUri": "http://localhost:3030/oauth/success/1b1a3e44c54fbb58",
        "canGrant": true,
        "trusted": true,
        "allowedScopes": "https://identity.mozilla.com/apps/oldsync https://identity.mozilla.com/tokens/session",
        "publicClient": true
      },
      {
        "id": "59cceb6f8c32317c",
        "name": "Firefox Accounts Subscriptions",
        "hashedSecret": "220e560d48cf91dbba0219b986ca242a0b278eab8467bb07442fdfed1b245788",
        "redirectUri": "http://localhost:3031/",
        "imageUri": "",
        "canGrant": true,
        "termsUri": "",
        "privacyUri": "",
        "trusted": true,
        "allowedScopes": "https://identity.mozilla.com/account/subscriptions https://identity.mozilla.com/account/newsletters",
        "publicClient": true
      },
      {
        "id": "d15ab1edd15ab1ed",
        "hashedSecret": "289a885946ee316844d9ffd0d725ee714901548a1e6507f1a40fb3c2ae0c99f1",
        "name": "Disabled Client",
        "imageUri": "https://mozorg.cdn.mozilla.net/media/img/firefox/new/header-firefox.png",
        "redirectUri": "http://localhost:8080/?oauth_pkce_redirect=1",
        "trusted": true,
        "canGrant": false,
        "publicClient": true
      }
    ],
    "disabledClients": ["d15ab1edd15ab1ed"],
    "localRedirects": true,
    "jwtAccessTokens": {
      "enabled": true,
      "enabledClientIds": [
        "98e6508e88680e1a",
        "dcdb5ae7add825d2",
        "325b4083e32fe8e7",
        "5882386c6d801776"
      ]
    },
    "openid": {
      "issuer": "http://localhost:3030",
      "keyFile": "config/key.json",
      "newKeyFile": "config/newKey.json",
      "oldKeyFile": "config/oldKey.json"
    },
    "ppid": {
      "enabled": true,
      "enabledClientIds": ["325b4083e32fe8e7"],
      "rotatingClientIds": ["325b4083e32fe8e7"],
      "rotationPeriodMS": 30000,
      "salt": "a new ppid salt"
    },
    "allowHttpRedirects": true,
    "authServerSecrets": ["megaz0rd", "whatever"],
    "scopes": [
      {
        "scope": "https://identity.mozilla.com/apps/notes",
        "hasScopedKeys": true
      },
      {
        "scope": "https://identity.mozilla.com/apps/oldsync",
        "hasScopedKeys": true
      },
      {
        "scope": "https://identity.mozilla.com/ids/ecosystem_telemetry",
        "hasScopedKeys": true
      },
      {
        "scope": "https://identity.mozilla.com/apps/send",
        "hasScopedKeys": true
      }
    ]
  },
  "verificationReminders": {
    "firstInterval": "5s",
    "secondInterval": "10s"
  },
  "cadReminders": {
    "firstInterval": "1s",
    "secondInterval": "2s"
  },
  "subscriptionAccountReminders": {
    "firstInterval": "5s",
    "secondInterval": "10s"
  },
  "mjml": {
    "enabledEmailAddress": "b@c.com",
    "templates": [
      "cadReminderFirst",
      "cadReminderSecond",
      "lowRecoveryCodes",
      "postVerify",
      "postRemoveSecondary",
      "verificationReminderFirst",
      "verificationReminderSecond",
      "verify",
      "verifyShortCode",
      "verifySecondaryCode",
      "passwordReset",
      "newDeviceLogin",
      "verifySecondary",
      "passwordChanged",
      "unblockCode",
      "verifyLogin",
      "verifyLoginCode",
      "verifyPrimary",
      "passwordResetAccountRecovery",
      "postAddAccountRecovery",
      "postRemoveAccountRecovery",
      "postRemoveTwoStepAuthentication",
      "postVerifySecondary",
      "postAddTwoStepAuthentication",
      "postChangePrimary",
      "postConsumeRecoveryCode",
      "postNewRecoveryCodes",
      "passwordChangeRequired",
      "recovery",
      "subscriptionPaymentExpired",
      "subscriptionsPaymentExpired",
<<<<<<< HEAD
      "subscriptionAccountReminderFirst",
      "subscriptionAccountReminderSecond"
=======
      "subscriptionReactivation"
>>>>>>> 5f06f48a
    ]
  }
}<|MERGE_RESOLUTION|>--- conflicted
+++ resolved
@@ -466,12 +466,9 @@
       "recovery",
       "subscriptionPaymentExpired",
       "subscriptionsPaymentExpired",
-<<<<<<< HEAD
       "subscriptionAccountReminderFirst",
-      "subscriptionAccountReminderSecond"
-=======
+      "subscriptionAccountReminderSecond",
       "subscriptionReactivation"
->>>>>>> 5f06f48a
     ]
   }
 }