{
  "name": "fxa-auth-db-mysql",
  "version": "0.31.1",
  "dependencies": {
<<<<<<< HEAD
=======
    "ass": {
      "version": "1.0.0",
      "from": "ass@git://github.com/jrgm/ass.git#5be99ee7abc9fcf63f9ebcc37b151b9c822146d1",
      "resolved": "git://github.com/jrgm/ass.git#5be99ee7abc9fcf63f9ebcc37b151b9c822146d1",
      "dependencies": {
        "async": {
          "version": "0.9.0",
          "from": "async@>=0.9.0 <0.10.0",
          "resolved": "https://registry.npmjs.org/async/-/async-0.9.0.tgz"
        },
        "blanket": {
          "version": "1.1.6",
          "from": "blanket@1.1.6",
          "resolved": "https://registry.npmjs.org/blanket/-/blanket-1.1.6.tgz",
          "dependencies": {
            "esprima": {
              "version": "1.0.4",
              "from": "esprima@>=1.0.2 <1.1.0",
              "resolved": "https://registry.npmjs.org/esprima/-/esprima-1.0.4.tgz"
            },
            "falafel": {
              "version": "0.1.6",
              "from": "falafel@>=0.1.6 <0.2.0",
              "resolved": "https://registry.npmjs.org/falafel/-/falafel-0.1.6.tgz"
            },
            "xtend": {
              "version": "2.1.2",
              "from": "xtend@>=2.1.1 <2.2.0",
              "resolved": "https://registry.npmjs.org/xtend/-/xtend-2.1.2.tgz",
              "dependencies": {
                "object-keys": {
                  "version": "0.4.0",
                  "from": "object-keys@>=0.4.0 <0.5.0",
                  "resolved": "https://registry.npmjs.org/object-keys/-/object-keys-0.4.0.tgz"
                }
              }
            }
          }
        },
        "cheerio": {
          "version": "0.14.0",
          "from": "cheerio@0.14.0",
          "resolved": "https://registry.npmjs.org/cheerio/-/cheerio-0.14.0.tgz",
          "dependencies": {
            "htmlparser2": {
              "version": "3.7.3",
              "from": "htmlparser2@>=3.7.0 <3.8.0",
              "resolved": "https://registry.npmjs.org/htmlparser2/-/htmlparser2-3.7.3.tgz",
              "dependencies": {
                "domhandler": {
                  "version": "2.2.1",
                  "from": "domhandler@>=2.2.0 <2.3.0",
                  "resolved": "https://registry.npmjs.org/domhandler/-/domhandler-2.2.1.tgz"
                },
                "domutils": {
                  "version": "1.5.1",
                  "from": "domutils@>=1.5.0 <1.6.0",
                  "resolved": "https://registry.npmjs.org/domutils/-/domutils-1.5.1.tgz",
                  "dependencies": {
                    "dom-serializer": {
                      "version": "0.1.0",
                      "from": "dom-serializer@>=0.0.0 <1.0.0",
                      "resolved": "https://registry.npmjs.org/dom-serializer/-/dom-serializer-0.1.0.tgz",
                      "dependencies": {
                        "entities": {
                          "version": "1.1.1",
                          "from": "entities@>=1.1.1 <1.2.0",
                          "resolved": "https://registry.npmjs.org/entities/-/entities-1.1.1.tgz"
                        }
                      }
                    }
                  }
                },
                "domelementtype": {
                  "version": "1.1.3",
                  "from": "domelementtype@>=1.0.0 <2.0.0",
                  "resolved": "https://registry.npmjs.org/domelementtype/-/domelementtype-1.1.3.tgz"
                },
                "readable-stream": {
                  "version": "1.1.13",
                  "from": "readable-stream@>=1.1.0 <1.2.0",
                  "resolved": "https://registry.npmjs.org/readable-stream/-/readable-stream-1.1.13.tgz",
                  "dependencies": {
                    "core-util-is": {
                      "version": "1.0.1",
                      "from": "core-util-is@>=1.0.0 <1.1.0",
                      "resolved": "https://registry.npmjs.org/core-util-is/-/core-util-is-1.0.1.tgz"
                    },
                    "isarray": {
                      "version": "0.0.1",
                      "from": "isarray@0.0.1",
                      "resolved": "https://registry.npmjs.org/isarray/-/isarray-0.0.1.tgz"
                    },
                    "string_decoder": {
                      "version": "0.10.31",
                      "from": "string_decoder@>=0.10.0 <0.11.0",
                      "resolved": "https://registry.npmjs.org/string_decoder/-/string_decoder-0.10.31.tgz"
                    },
                    "inherits": {
                      "version": "2.0.1",
                      "from": "inherits@>=2.0.1 <2.1.0",
                      "resolved": "https://registry.npmjs.org/inherits/-/inherits-2.0.1.tgz"
                    }
                  }
                }
              }
            },
            "entities": {
              "version": "1.0.0",
              "from": "entities@>=1.0.0 <1.1.0",
              "resolved": "https://registry.npmjs.org/entities/-/entities-1.0.0.tgz"
            },
            "CSSselect": {
              "version": "0.4.1",
              "from": "CSSselect@>=0.4.0 <0.5.0",
              "resolved": "https://registry.npmjs.org/CSSselect/-/CSSselect-0.4.1.tgz",
              "dependencies": {
                "CSSwhat": {
                  "version": "0.4.7",
                  "from": "CSSwhat@>=0.4.0 <0.5.0",
                  "resolved": "https://registry.npmjs.org/CSSwhat/-/CSSwhat-0.4.7.tgz"
                },
                "domutils": {
                  "version": "1.4.3",
                  "from": "domutils@>=1.4.0 <1.5.0",
                  "resolved": "https://registry.npmjs.org/domutils/-/domutils-1.4.3.tgz",
                  "dependencies": {
                    "domelementtype": {
                      "version": "1.1.3",
                      "from": "domelementtype@>=1.0.0 <2.0.0",
                      "resolved": "https://registry.npmjs.org/domelementtype/-/domelementtype-1.1.3.tgz"
                    }
                  }
                }
              }
            },
            "lodash": {
              "version": "2.4.1",
              "from": "lodash@>=2.4.1 <2.5.0",
              "resolved": "https://registry.npmjs.org/lodash/-/lodash-2.4.1.tgz"
            }
          }
        },
        "temp": {
          "version": "0.8.1",
          "from": "temp@0.8.1",
          "resolved": "https://registry.npmjs.org/temp/-/temp-0.8.1.tgz",
          "dependencies": {
            "rimraf": {
              "version": "2.2.8",
              "from": "rimraf@>=2.2.8 <2.3.0",
              "resolved": "https://registry.npmjs.org/rimraf/-/rimraf-2.2.8.tgz"
            }
          }
        }
      }
    },
>>>>>>> ce5a2c95
    "bluebird": {
      "version": "2.1.3",
      "from": "bluebird@2.1.3",
      "resolved": "https://registry.npmjs.org/bluebird/-/bluebird-2.1.3.tgz"
    },
    "bunyan": {
      "version": "0.23.1",
      "from": "bunyan@0.23.1",
<<<<<<< HEAD
      "dependencies": {
        "mv": {
          "version": "2.0.3",
          "from": "mv@~2",
          "dependencies": {
            "mkdirp": {
              "version": "0.5.0",
              "from": "mkdirp@~0.5.0",
              "dependencies": {
                "minimist": {
                  "version": "0.0.8",
                  "from": "minimist@0.0.8"
=======
      "resolved": "https://registry.npmjs.org/bunyan/-/bunyan-0.23.1.tgz",
      "dependencies": {
        "mv": {
          "version": "2.0.3",
          "from": "mv@>=2.0.0 <3.0.0",
          "resolved": "https://registry.npmjs.org/mv/-/mv-2.0.3.tgz",
          "dependencies": {
            "mkdirp": {
              "version": "0.5.0",
              "from": "mkdirp@>=0.5.0 <0.6.0",
              "resolved": "https://registry.npmjs.org/mkdirp/-/mkdirp-0.5.0.tgz",
              "dependencies": {
                "minimist": {
                  "version": "0.0.8",
                  "from": "minimist@0.0.8",
                  "resolved": "https://registry.npmjs.org/minimist/-/minimist-0.0.8.tgz"
>>>>>>> ce5a2c95
                }
              }
            },
            "ncp": {
              "version": "0.6.0",
<<<<<<< HEAD
              "from": "ncp@~0.6.0"
            },
            "rimraf": {
              "version": "2.2.8",
              "from": "rimraf@~2.2.8"
=======
              "from": "ncp@>=0.6.0 <0.7.0",
              "resolved": "https://registry.npmjs.org/ncp/-/ncp-0.6.0.tgz"
            },
            "rimraf": {
              "version": "2.2.8",
              "from": "rimraf@>=2.2.8 <2.3.0",
              "resolved": "https://registry.npmjs.org/rimraf/-/rimraf-2.2.8.tgz"
>>>>>>> ce5a2c95
            }
          }
        },
        "dtrace-provider": {
          "version": "0.2.8",
<<<<<<< HEAD
          "from": "dtrace-provider@0.2.8"
=======
          "from": "dtrace-provider@0.2.8",
          "resolved": "https://registry.npmjs.org/dtrace-provider/-/dtrace-provider-0.2.8.tgz"
>>>>>>> ce5a2c95
        }
      }
    },
    "clone": {
      "version": "0.2.0",
      "from": "clone@0.2.0",
      "resolved": "https://registry.npmjs.org/clone/-/clone-0.2.0.tgz"
    },
    "convict": {
      "version": "0.4.2",
      "from": "convict@0.4.2",
      "resolved": "https://registry.npmjs.org/convict/-/convict-0.4.2.tgz",
      "dependencies": {
        "cjson": {
          "version": "0.3.0",
          "from": "cjson@0.3.0",
<<<<<<< HEAD
=======
          "resolved": "https://registry.npmjs.org/cjson/-/cjson-0.3.0.tgz",
>>>>>>> ce5a2c95
          "dependencies": {
            "jsonlint": {
              "version": "1.6.0",
              "from": "jsonlint@1.6.0",
<<<<<<< HEAD
              "dependencies": {
                "nomnom": {
                  "version": "1.8.1",
                  "from": "nomnom@>= 1.5.x",
                  "dependencies": {
                    "underscore": {
                      "version": "1.6.0",
                      "from": "underscore@~1.6.0"
                    },
                    "chalk": {
                      "version": "0.4.0",
                      "from": "chalk@~0.4.0",
                      "dependencies": {
                        "has-color": {
                          "version": "0.1.7",
                          "from": "has-color@~0.1.0"
                        },
                        "ansi-styles": {
                          "version": "1.0.0",
                          "from": "ansi-styles@~1.0.0"
                        },
                        "strip-ansi": {
                          "version": "0.1.1",
                          "from": "strip-ansi@~0.1.0"
=======
              "resolved": "https://registry.npmjs.org/jsonlint/-/jsonlint-1.6.0.tgz",
              "dependencies": {
                "nomnom": {
                  "version": "1.8.1",
                  "from": "nomnom@>=1.5.0",
                  "resolved": "https://registry.npmjs.org/nomnom/-/nomnom-1.8.1.tgz",
                  "dependencies": {
                    "underscore": {
                      "version": "1.6.0",
                      "from": "underscore@>=1.6.0 <1.7.0",
                      "resolved": "https://registry.npmjs.org/underscore/-/underscore-1.6.0.tgz"
                    },
                    "chalk": {
                      "version": "0.4.0",
                      "from": "chalk@>=0.4.0 <0.5.0",
                      "resolved": "https://registry.npmjs.org/chalk/-/chalk-0.4.0.tgz",
                      "dependencies": {
                        "has-color": {
                          "version": "0.1.7",
                          "from": "has-color@>=0.1.0 <0.2.0",
                          "resolved": "https://registry.npmjs.org/has-color/-/has-color-0.1.7.tgz"
                        },
                        "ansi-styles": {
                          "version": "1.0.0",
                          "from": "ansi-styles@>=1.0.0 <1.1.0",
                          "resolved": "https://registry.npmjs.org/ansi-styles/-/ansi-styles-1.0.0.tgz"
                        },
                        "strip-ansi": {
                          "version": "0.1.1",
                          "from": "strip-ansi@>=0.1.0 <0.2.0",
                          "resolved": "https://registry.npmjs.org/strip-ansi/-/strip-ansi-0.1.1.tgz"
>>>>>>> ce5a2c95
                        }
                      }
                    }
                  }
                },
                "JSV": {
                  "version": "4.0.2",
<<<<<<< HEAD
                  "from": "JSV@>= 4.0.x"
=======
                  "from": "JSV@>=4.0.0",
                  "resolved": "https://registry.npmjs.org/JSV/-/JSV-4.0.2.tgz"
>>>>>>> ce5a2c95
                }
              }
            }
          }
        },
        "validator": {
          "version": "1.5.1",
          "from": "validator@1.5.1",
          "resolved": "https://registry.npmjs.org/validator/-/validator-1.5.1.tgz"
        },
        "moment": {
          "version": "2.3.1",
          "from": "moment@2.3.1",
          "resolved": "https://registry.npmjs.org/moment/-/moment-2.3.1.tgz"
        },
        "optimist": {
          "version": "0.6.0",
          "from": "optimist@0.6.0",
          "resolved": "https://registry.npmjs.org/optimist/-/optimist-0.6.0.tgz",
          "dependencies": {
            "wordwrap": {
              "version": "0.0.2",
<<<<<<< HEAD
              "from": "wordwrap@~0.0.2"
            },
            "minimist": {
              "version": "0.0.10",
              "from": "minimist@~0.0.1"
=======
              "from": "wordwrap@>=0.0.2 <0.1.0",
              "resolved": "https://registry.npmjs.org/wordwrap/-/wordwrap-0.0.2.tgz"
            },
            "minimist": {
              "version": "0.0.10",
              "from": "minimist@>=0.0.1 <0.1.0",
              "resolved": "https://registry.npmjs.org/minimist/-/minimist-0.0.10.tgz"
>>>>>>> ce5a2c95
            }
          }
        }
      }
    },
    "fxa-auth-db-server": {
<<<<<<< HEAD
      "version": "0.30.0",
      "from": "fxa-auth-db-server@git://github.com/mozilla/fxa-auth-db-server.git#fa80cf0",
      "resolved": "git://github.com/mozilla/fxa-auth-db-server.git#fa80cf0c996c84271da88cf73578dd95def96f6e",
=======
      "version": "0.31.0",
      "from": "fxa-auth-db-server@git://github.com/mozilla/fxa-auth-db-server.git#95bda6e1d56a67ba37e85c6ed2fad2bd02d13c9e",
      "resolved": "git://github.com/mozilla/fxa-auth-db-server.git#95bda6e1d56a67ba37e85c6ed2fad2bd02d13c9e",
>>>>>>> ce5a2c95
      "dependencies": {
        "restify": {
          "version": "2.8.2",
          "from": "https://registry.npmjs.org/restify/-/restify-2.8.2.tgz",
          "resolved": "https://registry.npmjs.org/restify/-/restify-2.8.2.tgz",
          "dependencies": {
            "assert-plus": {
              "version": "0.1.5",
              "from": "assert-plus@0.1.5",
              "resolved": "https://registry.npmjs.org/assert-plus/-/assert-plus-0.1.5.tgz"
            },
            "backoff": {
              "version": "2.4.1",
              "from": "https://registry.npmjs.org/backoff/-/backoff-2.4.1.tgz",
              "resolved": "https://registry.npmjs.org/backoff/-/backoff-2.4.1.tgz",
              "dependencies": {
                "precond": {
                  "version": "0.2.3",
                  "from": "https://registry.npmjs.org/precond/-/precond-0.2.3.tgz",
                  "resolved": "https://registry.npmjs.org/precond/-/precond-0.2.3.tgz"
                }
              }
            },
            "csv": {
              "version": "0.4.1",
              "from": "https://registry.npmjs.org/csv/-/csv-0.4.1.tgz",
              "resolved": "https://registry.npmjs.org/csv/-/csv-0.4.1.tgz",
              "dependencies": {
                "csv-generate": {
                  "version": "0.0.4",
                  "from": "https://registry.npmjs.org/csv-generate/-/csv-generate-0.0.4.tgz",
                  "resolved": "https://registry.npmjs.org/csv-generate/-/csv-generate-0.0.4.tgz"
                },
                "csv-parse": {
                  "version": "0.0.6",
                  "from": "https://registry.npmjs.org/csv-parse/-/csv-parse-0.0.6.tgz",
                  "resolved": "https://registry.npmjs.org/csv-parse/-/csv-parse-0.0.6.tgz"
                },
                "stream-transform": {
                  "version": "0.0.6",
                  "from": "https://registry.npmjs.org/stream-transform/-/stream-transform-0.0.6.tgz",
                  "resolved": "https://registry.npmjs.org/stream-transform/-/stream-transform-0.0.6.tgz"
                },
                "csv-stringify": {
                  "version": "0.0.6",
                  "from": "https://registry.npmjs.org/csv-stringify/-/csv-stringify-0.0.6.tgz",
                  "resolved": "https://registry.npmjs.org/csv-stringify/-/csv-stringify-0.0.6.tgz"
                }
              }
            },
            "deep-equal": {
              "version": "0.2.1",
              "from": "https://registry.npmjs.org/deep-equal/-/deep-equal-0.2.1.tgz",
              "resolved": "https://registry.npmjs.org/deep-equal/-/deep-equal-0.2.1.tgz"
            },
            "escape-regexp-component": {
              "version": "1.0.2",
              "from": "escape-regexp-component@1.0.2",
              "resolved": "https://registry.npmjs.org/escape-regexp-component/-/escape-regexp-component-1.0.2.tgz"
            },
            "formidable": {
              "version": "1.0.16",
              "from": "https://registry.npmjs.org/formidable/-/formidable-1.0.16.tgz",
              "resolved": "https://registry.npmjs.org/formidable/-/formidable-1.0.16.tgz"
            },
            "http-signature": {
              "version": "0.10.1",
              "from": "http-signature@>=0.10.0 <0.11.0",
              "resolved": "https://registry.npmjs.org/http-signature/-/http-signature-0.10.1.tgz",
              "dependencies": {
                "asn1": {
                  "version": "0.1.11",
                  "from": "asn1@0.1.11",
                  "resolved": "https://registry.npmjs.org/asn1/-/asn1-0.1.11.tgz"
                },
                "ctype": {
                  "version": "0.5.3",
                  "from": "ctype@0.5.3",
                  "resolved": "https://registry.npmjs.org/ctype/-/ctype-0.5.3.tgz"
                }
              }
            },
            "keep-alive-agent": {
              "version": "0.0.1",
              "from": "keep-alive-agent@0.0.1",
              "resolved": "https://registry.npmjs.org/keep-alive-agent/-/keep-alive-agent-0.0.1.tgz"
            },
            "lru-cache": {
              "version": "2.5.0",
              "from": "https://registry.npmjs.org/lru-cache/-/lru-cache-2.5.0.tgz",
              "resolved": "https://registry.npmjs.org/lru-cache/-/lru-cache-2.5.0.tgz"
            },
            "mime": {
              "version": "1.2.11",
              "from": "mime@>=1.2.9 <1.3.0",
              "resolved": "https://registry.npmjs.org/mime/-/mime-1.2.11.tgz"
            },
            "negotiator": {
              "version": "0.4.9",
              "from": "https://registry.npmjs.org/negotiator/-/negotiator-0.4.9.tgz",
              "resolved": "https://registry.npmjs.org/negotiator/-/negotiator-0.4.9.tgz"
            },
            "node-uuid": {
              "version": "1.4.2",
              "from": "node-uuid@>=1.4.0 <1.5.0",
              "resolved": "https://registry.npmjs.org/node-uuid/-/node-uuid-1.4.2.tgz"
            },
            "once": {
              "version": "1.3.1",
              "from": "https://registry.npmjs.org/once/-/once-1.3.1.tgz",
              "resolved": "https://registry.npmjs.org/once/-/once-1.3.1.tgz",
              "dependencies": {
                "wrappy": {
                  "version": "1.0.1",
                  "from": "https://registry.npmjs.org/wrappy/-/wrappy-1.0.1.tgz",
                  "resolved": "https://registry.npmjs.org/wrappy/-/wrappy-1.0.1.tgz"
                }
              }
            },
            "qs": {
              "version": "1.2.2",
              "from": "https://registry.npmjs.org/qs/-/qs-1.2.2.tgz",
              "resolved": "https://registry.npmjs.org/qs/-/qs-1.2.2.tgz"
            },
            "semver": {
              "version": "2.3.2",
              "from": "https://registry.npmjs.org/semver/-/semver-2.3.2.tgz",
              "resolved": "https://registry.npmjs.org/semver/-/semver-2.3.2.tgz"
            },
            "spdy": {
              "version": "1.30.1",
              "from": "https://registry.npmjs.org/spdy/-/spdy-1.30.1.tgz",
              "resolved": "https://registry.npmjs.org/spdy/-/spdy-1.30.1.tgz"
            },
            "tunnel-agent": {
              "version": "0.4.0",
              "from": "tunnel-agent@>=0.4.0 <0.5.0",
              "resolved": "https://registry.npmjs.org/tunnel-agent/-/tunnel-agent-0.4.0.tgz"
            },
            "verror": {
              "version": "1.6.0",
              "from": "https://registry.npmjs.org/verror/-/verror-1.6.0.tgz",
              "resolved": "https://registry.npmjs.org/verror/-/verror-1.6.0.tgz",
              "dependencies": {
                "extsprintf": {
                  "version": "1.2.0",
                  "from": "https://registry.npmjs.org/extsprintf/-/extsprintf-1.2.0.tgz",
                  "resolved": "https://registry.npmjs.org/extsprintf/-/extsprintf-1.2.0.tgz"
                }
              }
            },
            "dtrace-provider": {
              "version": "0.2.8",
              "from": "dtrace-provider@0.2.8",
              "resolved": "https://registry.npmjs.org/dtrace-provider/-/dtrace-provider-0.2.8.tgz"
            }
          }
<<<<<<< HEAD
        },
        "bluebird": {
          "version": "1.2.2",
          "from": "https://registry.npmjs.org/bluebird/-/bluebird-1.2.2.tgz",
          "resolved": "https://registry.npmjs.org/bluebird/-/bluebird-1.2.2.tgz"
        },
        "tap": {
          "version": "0.4.12",
          "from": "https://registry.npmjs.org/tap/-/tap-0.4.12.tgz",
          "resolved": "https://registry.npmjs.org/tap/-/tap-0.4.12.tgz",
=======
        }
      }
    },
    "grunt": {
      "version": "0.4.5",
      "from": "grunt@0.4.5",
      "resolved": "https://registry.npmjs.org/grunt/-/grunt-0.4.5.tgz",
      "dependencies": {
        "async": {
          "version": "0.1.22",
          "from": "async@>=0.1.22 <0.2.0",
          "resolved": "https://registry.npmjs.org/async/-/async-0.1.22.tgz"
        },
        "coffee-script": {
          "version": "1.3.3",
          "from": "coffee-script@>=1.3.3 <1.4.0",
          "resolved": "https://registry.npmjs.org/coffee-script/-/coffee-script-1.3.3.tgz"
        },
        "colors": {
          "version": "0.6.2",
          "from": "colors@>=0.6.2 <0.7.0",
          "resolved": "https://registry.npmjs.org/colors/-/colors-0.6.2.tgz"
        },
        "dateformat": {
          "version": "1.0.2-1.2.3",
          "from": "dateformat@1.0.2-1.2.3",
          "resolved": "https://registry.npmjs.org/dateformat/-/dateformat-1.0.2-1.2.3.tgz"
        },
        "eventemitter2": {
          "version": "0.4.14",
          "from": "eventemitter2@>=0.4.13 <0.5.0",
          "resolved": "https://registry.npmjs.org/eventemitter2/-/eventemitter2-0.4.14.tgz"
        },
        "findup-sync": {
          "version": "0.1.3",
          "from": "findup-sync@>=0.1.2 <0.2.0",
          "resolved": "https://registry.npmjs.org/findup-sync/-/findup-sync-0.1.3.tgz",
>>>>>>> ce5a2c95
          "dependencies": {
            "buffer-equal": {
              "version": "0.0.1",
              "from": "https://registry.npmjs.org/buffer-equal/-/buffer-equal-0.0.1.tgz",
              "resolved": "https://registry.npmjs.org/buffer-equal/-/buffer-equal-0.0.1.tgz"
            },
            "deep-equal": {
              "version": "0.0.0",
              "from": "https://registry.npmjs.org/deep-equal/-/deep-equal-0.0.0.tgz",
              "resolved": "https://registry.npmjs.org/deep-equal/-/deep-equal-0.0.0.tgz"
            },
            "difflet": {
              "version": "0.2.6",
              "from": "https://registry.npmjs.org/difflet/-/difflet-0.2.6.tgz",
              "resolved": "https://registry.npmjs.org/difflet/-/difflet-0.2.6.tgz",
              "dependencies": {
                "traverse": {
                  "version": "0.6.6",
                  "from": "https://registry.npmjs.org/traverse/-/traverse-0.6.6.tgz",
                  "resolved": "https://registry.npmjs.org/traverse/-/traverse-0.6.6.tgz"
                },
                "charm": {
                  "version": "0.1.2",
                  "from": "https://registry.npmjs.org/charm/-/charm-0.1.2.tgz",
                  "resolved": "https://registry.npmjs.org/charm/-/charm-0.1.2.tgz"
                },
                "deep-is": {
                  "version": "0.1.3",
                  "from": "https://registry.npmjs.org/deep-is/-/deep-is-0.1.3.tgz",
                  "resolved": "https://registry.npmjs.org/deep-is/-/deep-is-0.1.3.tgz"
                }
              }
            },
            "glob": {
              "version": "3.2.11",
              "from": "glob@>=3.2.9 <3.3.0",
              "resolved": "https://registry.npmjs.org/glob/-/glob-3.2.11.tgz",
              "dependencies": {
                "inherits": {
                  "version": "2.0.1",
                  "from": "inherits@>=2.0.0 <3.0.0",
                  "resolved": "https://registry.npmjs.org/inherits/-/inherits-2.0.1.tgz"
                },
                "minimatch": {
                  "version": "0.3.0",
                  "from": "minimatch@>=0.3.0 <0.4.0",
                  "resolved": "https://registry.npmjs.org/minimatch/-/minimatch-0.3.0.tgz",
                  "dependencies": {
                    "lru-cache": {
                      "version": "2.5.0",
                      "from": "lru-cache@>=2.0.0 <3.0.0",
                      "resolved": "https://registry.npmjs.org/lru-cache/-/lru-cache-2.5.0.tgz"
                    },
                    "sigmund": {
                      "version": "1.0.0",
                      "from": "sigmund@>=1.0.0 <1.1.0",
                      "resolved": "https://registry.npmjs.org/sigmund/-/sigmund-1.0.0.tgz"
                    }
                  }
                }
              }
            },
<<<<<<< HEAD
            "inherits": {
              "version": "2.0.1",
              "from": "inherits@*"
            },
            "mkdirp": {
              "version": "0.5.0",
              "from": "https://registry.npmjs.org/mkdirp/-/mkdirp-0.5.0.tgz",
              "resolved": "https://registry.npmjs.org/mkdirp/-/mkdirp-0.5.0.tgz",
              "dependencies": {
                "minimist": {
                  "version": "0.0.8",
                  "from": "https://registry.npmjs.org/minimist/-/minimist-0.0.8.tgz",
                  "resolved": "https://registry.npmjs.org/minimist/-/minimist-0.0.8.tgz"
                }
              }
            },
            "nopt": {
              "version": "2.2.1",
              "from": "https://registry.npmjs.org/nopt/-/nopt-2.2.1.tgz",
              "resolved": "https://registry.npmjs.org/nopt/-/nopt-2.2.1.tgz",
              "dependencies": {
                "abbrev": {
                  "version": "1.0.5",
                  "from": "https://registry.npmjs.org/abbrev/-/abbrev-1.0.5.tgz",
                  "resolved": "https://registry.npmjs.org/abbrev/-/abbrev-1.0.5.tgz"
                }
              }
            },
            "runforcover": {
              "version": "0.0.2",
              "from": "https://registry.npmjs.org/runforcover/-/runforcover-0.0.2.tgz",
              "resolved": "https://registry.npmjs.org/runforcover/-/runforcover-0.0.2.tgz",
              "dependencies": {
                "bunker": {
                  "version": "0.1.2",
                  "from": "https://registry.npmjs.org/bunker/-/bunker-0.1.2.tgz",
                  "resolved": "https://registry.npmjs.org/bunker/-/bunker-0.1.2.tgz",
                  "dependencies": {
                    "burrito": {
                      "version": "0.2.12",
                      "from": "https://registry.npmjs.org/burrito/-/burrito-0.2.12.tgz",
                      "resolved": "https://registry.npmjs.org/burrito/-/burrito-0.2.12.tgz",
                      "dependencies": {
                        "traverse": {
                          "version": "0.5.2",
                          "from": "https://registry.npmjs.org/traverse/-/traverse-0.5.2.tgz",
                          "resolved": "https://registry.npmjs.org/traverse/-/traverse-0.5.2.tgz"
                        },
                        "uglify-js": {
                          "version": "1.1.1",
                          "from": "https://registry.npmjs.org/uglify-js/-/uglify-js-1.1.1.tgz",
                          "resolved": "https://registry.npmjs.org/uglify-js/-/uglify-js-1.1.1.tgz"
                        }
                      }
                    }
                  }
                }
              }
            },
            "slide": {
              "version": "1.1.6",
              "from": "https://registry.npmjs.org/slide/-/slide-1.1.6.tgz",
              "resolved": "https://registry.npmjs.org/slide/-/slide-1.1.6.tgz"
            },
            "yamlish": {
              "version": "0.0.5",
              "from": "yamlish@*"
            }
          }
        },
        "ass": {
          "version": "1.0.0",
          "from": "ass@git://github.com/jrgm/ass.git#5be99ee",
          "resolved": "git://github.com/jrgm/ass.git#5be99ee7abc9fcf63f9ebcc37b151b9c822146d1",
          "dependencies": {
            "async": {
              "version": "0.9.0",
              "from": "https://registry.npmjs.org/async/-/async-0.9.0.tgz",
              "resolved": "https://registry.npmjs.org/async/-/async-0.9.0.tgz"
            },
            "blanket": {
              "version": "1.1.6",
              "from": "blanket@1.1.6",
              "resolved": "https://registry.npmjs.org/blanket/-/blanket-1.1.6.tgz",
              "dependencies": {
                "esprima": {
                  "version": "1.0.4",
                  "from": "https://registry.npmjs.org/esprima/-/esprima-1.0.4.tgz",
                  "resolved": "https://registry.npmjs.org/esprima/-/esprima-1.0.4.tgz"
                },
                "falafel": {
                  "version": "0.1.6",
                  "from": "https://registry.npmjs.org/falafel/-/falafel-0.1.6.tgz",
                  "resolved": "https://registry.npmjs.org/falafel/-/falafel-0.1.6.tgz"
                },
                "xtend": {
                  "version": "2.1.2",
                  "from": "https://registry.npmjs.org/xtend/-/xtend-2.1.2.tgz",
                  "resolved": "https://registry.npmjs.org/xtend/-/xtend-2.1.2.tgz",
                  "dependencies": {
                    "object-keys": {
                      "version": "0.4.0",
                      "from": "https://registry.npmjs.org/object-keys/-/object-keys-0.4.0.tgz",
                      "resolved": "https://registry.npmjs.org/object-keys/-/object-keys-0.4.0.tgz"
                    }
                  }
                }
              }
            },
            "cheerio": {
              "version": "0.14.0",
              "from": "https://registry.npmjs.org/cheerio/-/cheerio-0.14.0.tgz",
              "resolved": "https://registry.npmjs.org/cheerio/-/cheerio-0.14.0.tgz",
              "dependencies": {
                "htmlparser2": {
                  "version": "3.7.3",
                  "from": "https://registry.npmjs.org/htmlparser2/-/htmlparser2-3.7.3.tgz",
                  "resolved": "https://registry.npmjs.org/htmlparser2/-/htmlparser2-3.7.3.tgz",
                  "dependencies": {
                    "domhandler": {
                      "version": "2.2.1",
                      "from": "https://registry.npmjs.org/domhandler/-/domhandler-2.2.1.tgz",
                      "resolved": "https://registry.npmjs.org/domhandler/-/domhandler-2.2.1.tgz"
                    },
                    "domutils": {
                      "version": "1.5.1",
                      "from": "https://registry.npmjs.org/domutils/-/domutils-1.5.1.tgz",
                      "resolved": "https://registry.npmjs.org/domutils/-/domutils-1.5.1.tgz",
                      "dependencies": {
                        "dom-serializer": {
                          "version": "0.0.1",
                          "from": "https://registry.npmjs.org/dom-serializer/-/dom-serializer-0.0.1.tgz",
                          "resolved": "https://registry.npmjs.org/dom-serializer/-/dom-serializer-0.0.1.tgz",
                          "dependencies": {
                            "entities": {
                              "version": "1.1.1",
                              "from": "https://registry.npmjs.org/entities/-/entities-1.1.1.tgz",
                              "resolved": "https://registry.npmjs.org/entities/-/entities-1.1.1.tgz"
                            }
                          }
                        }
                      }
                    },
                    "domelementtype": {
                      "version": "1.1.3",
                      "from": "https://registry.npmjs.org/domelementtype/-/domelementtype-1.1.3.tgz",
                      "resolved": "https://registry.npmjs.org/domelementtype/-/domelementtype-1.1.3.tgz"
                    },
                    "readable-stream": {
                      "version": "1.1.13",
                      "from": "https://registry.npmjs.org/readable-stream/-/readable-stream-1.1.13.tgz",
                      "resolved": "https://registry.npmjs.org/readable-stream/-/readable-stream-1.1.13.tgz",
                      "dependencies": {
                        "core-util-is": {
                          "version": "1.0.1",
                          "from": "https://registry.npmjs.org/core-util-is/-/core-util-is-1.0.1.tgz",
                          "resolved": "https://registry.npmjs.org/core-util-is/-/core-util-is-1.0.1.tgz"
                        },
                        "isarray": {
                          "version": "0.0.1",
                          "from": "https://registry.npmjs.org/isarray/-/isarray-0.0.1.tgz",
                          "resolved": "https://registry.npmjs.org/isarray/-/isarray-0.0.1.tgz"
                        },
                        "string_decoder": {
                          "version": "0.10.31",
                          "from": "https://registry.npmjs.org/string_decoder/-/string_decoder-0.10.31.tgz",
                          "resolved": "https://registry.npmjs.org/string_decoder/-/string_decoder-0.10.31.tgz"
                        },
                        "inherits": {
                          "version": "2.0.1",
                          "from": "https://registry.npmjs.org/inherits/-/inherits-2.0.1.tgz",
                          "resolved": "https://registry.npmjs.org/inherits/-/inherits-2.0.1.tgz"
                        }
                      }
=======
            "lodash": {
              "version": "2.4.1",
              "from": "lodash@>=2.4.1 <2.5.0",
              "resolved": "https://registry.npmjs.org/lodash/-/lodash-2.4.1.tgz"
            }
          }
        },
        "glob": {
          "version": "3.1.21",
          "from": "glob@>=3.1.21 <3.2.0",
          "resolved": "https://registry.npmjs.org/glob/-/glob-3.1.21.tgz",
          "dependencies": {
            "graceful-fs": {
              "version": "1.2.3",
              "from": "graceful-fs@>=1.2.0 <1.3.0",
              "resolved": "https://registry.npmjs.org/graceful-fs/-/graceful-fs-1.2.3.tgz"
            },
            "inherits": {
              "version": "1.0.0",
              "from": "inherits@>=1.0.0 <2.0.0",
              "resolved": "https://registry.npmjs.org/inherits/-/inherits-1.0.0.tgz"
            }
          }
        },
        "hooker": {
          "version": "0.2.3",
          "from": "hooker@>=0.2.3 <0.3.0",
          "resolved": "https://registry.npmjs.org/hooker/-/hooker-0.2.3.tgz"
        },
        "iconv-lite": {
          "version": "0.2.11",
          "from": "iconv-lite@>=0.2.11 <0.3.0",
          "resolved": "https://registry.npmjs.org/iconv-lite/-/iconv-lite-0.2.11.tgz"
        },
        "minimatch": {
          "version": "0.2.14",
          "from": "minimatch@>=0.2.12 <0.3.0",
          "resolved": "https://registry.npmjs.org/minimatch/-/minimatch-0.2.14.tgz",
          "dependencies": {
            "lru-cache": {
              "version": "2.5.0",
              "from": "lru-cache@>=2.0.0 <3.0.0",
              "resolved": "https://registry.npmjs.org/lru-cache/-/lru-cache-2.5.0.tgz"
            },
            "sigmund": {
              "version": "1.0.0",
              "from": "sigmund@>=1.0.0 <1.1.0",
              "resolved": "https://registry.npmjs.org/sigmund/-/sigmund-1.0.0.tgz"
            }
          }
        },
        "nopt": {
          "version": "1.0.10",
          "from": "nopt@>=1.0.10 <1.1.0",
          "resolved": "https://registry.npmjs.org/nopt/-/nopt-1.0.10.tgz",
          "dependencies": {
            "abbrev": {
              "version": "1.0.5",
              "from": "abbrev@>=1.0.0 <2.0.0",
              "resolved": "https://registry.npmjs.org/abbrev/-/abbrev-1.0.5.tgz"
            }
          }
        },
        "rimraf": {
          "version": "2.2.8",
          "from": "rimraf@>=2.2.8 <2.3.0",
          "resolved": "https://registry.npmjs.org/rimraf/-/rimraf-2.2.8.tgz"
        },
        "lodash": {
          "version": "0.9.2",
          "from": "lodash@>=0.9.2 <0.10.0",
          "resolved": "https://registry.npmjs.org/lodash/-/lodash-0.9.2.tgz"
        },
        "underscore.string": {
          "version": "2.2.1",
          "from": "underscore.string@>=2.2.1 <2.3.0",
          "resolved": "https://registry.npmjs.org/underscore.string/-/underscore.string-2.2.1.tgz"
        },
        "which": {
          "version": "1.0.9",
          "from": "which@>=1.0.5 <1.1.0",
          "resolved": "https://registry.npmjs.org/which/-/which-1.0.9.tgz"
        },
        "js-yaml": {
          "version": "2.0.5",
          "from": "js-yaml@>=2.0.5 <2.1.0",
          "resolved": "https://registry.npmjs.org/js-yaml/-/js-yaml-2.0.5.tgz",
          "dependencies": {
            "argparse": {
              "version": "0.1.16",
              "from": "argparse@>=0.1.11 <0.2.0",
              "resolved": "https://registry.npmjs.org/argparse/-/argparse-0.1.16.tgz",
              "dependencies": {
                "underscore": {
                  "version": "1.7.0",
                  "from": "underscore@>=1.7.0 <1.8.0",
                  "resolved": "https://registry.npmjs.org/underscore/-/underscore-1.7.0.tgz"
                },
                "underscore.string": {
                  "version": "2.4.0",
                  "from": "underscore.string@>=2.4.0 <2.5.0",
                  "resolved": "https://registry.npmjs.org/underscore.string/-/underscore.string-2.4.0.tgz"
                }
              }
            },
            "esprima": {
              "version": "1.0.4",
              "from": "esprima@>=1.0.2 <1.1.0",
              "resolved": "https://registry.npmjs.org/esprima/-/esprima-1.0.4.tgz"
            }
          }
        },
        "exit": {
          "version": "0.1.2",
          "from": "exit@>=0.1.1 <0.2.0",
          "resolved": "https://registry.npmjs.org/exit/-/exit-0.1.2.tgz"
        },
        "getobject": {
          "version": "0.1.0",
          "from": "getobject@>=0.1.0 <0.2.0",
          "resolved": "https://registry.npmjs.org/getobject/-/getobject-0.1.0.tgz"
        },
        "grunt-legacy-util": {
          "version": "0.2.0",
          "from": "grunt-legacy-util@>=0.2.0 <0.3.0",
          "resolved": "https://registry.npmjs.org/grunt-legacy-util/-/grunt-legacy-util-0.2.0.tgz"
        },
        "grunt-legacy-log": {
          "version": "0.1.1",
          "from": "grunt-legacy-log@>=0.1.0 <0.2.0",
          "resolved": "https://registry.npmjs.org/grunt-legacy-log/-/grunt-legacy-log-0.1.1.tgz",
          "dependencies": {
            "lodash": {
              "version": "2.4.1",
              "from": "lodash@>=2.4.1 <2.5.0",
              "resolved": "https://registry.npmjs.org/lodash/-/lodash-2.4.1.tgz"
            },
            "underscore.string": {
              "version": "2.3.3",
              "from": "underscore.string@>=2.3.3 <2.4.0",
              "resolved": "https://registry.npmjs.org/underscore.string/-/underscore.string-2.3.3.tgz"
            }
          }
        }
      }
    },
    "grunt-contrib-jshint": {
      "version": "0.10.0",
      "from": "grunt-contrib-jshint@0.10.0",
      "resolved": "https://registry.npmjs.org/grunt-contrib-jshint/-/grunt-contrib-jshint-0.10.0.tgz",
      "dependencies": {
        "jshint": {
          "version": "2.5.11",
          "from": "jshint@>=2.5.0 <2.6.0",
          "resolved": "https://registry.npmjs.org/jshint/-/jshint-2.5.11.tgz",
          "dependencies": {
            "cli": {
              "version": "0.6.5",
              "from": "cli@>=0.6.0 <0.7.0",
              "resolved": "https://registry.npmjs.org/cli/-/cli-0.6.5.tgz",
              "dependencies": {
                "glob": {
                  "version": "3.2.11",
                  "from": "glob@>=3.2.1 <3.3.0",
                  "resolved": "https://registry.npmjs.org/glob/-/glob-3.2.11.tgz",
                  "dependencies": {
                    "inherits": {
                      "version": "2.0.1",
                      "from": "inherits@>=2.0.0 <3.0.0",
                      "resolved": "https://registry.npmjs.org/inherits/-/inherits-2.0.1.tgz"
                    },
                    "minimatch": {
                      "version": "0.3.0",
                      "from": "minimatch@>=0.3.0 <0.4.0",
                      "resolved": "https://registry.npmjs.org/minimatch/-/minimatch-0.3.0.tgz",
                      "dependencies": {
                        "lru-cache": {
                          "version": "2.5.0",
                          "from": "lru-cache@>=2.0.0 <3.0.0",
                          "resolved": "https://registry.npmjs.org/lru-cache/-/lru-cache-2.5.0.tgz"
                        },
                        "sigmund": {
                          "version": "1.0.0",
                          "from": "sigmund@>=1.0.0 <1.1.0",
                          "resolved": "https://registry.npmjs.org/sigmund/-/sigmund-1.0.0.tgz"
                        }
                      }
                    }
                  }
                }
              }
            },
            "console-browserify": {
              "version": "1.1.0",
              "from": "console-browserify@>=1.1.0 <1.2.0",
              "resolved": "https://registry.npmjs.org/console-browserify/-/console-browserify-1.1.0.tgz",
              "dependencies": {
                "date-now": {
                  "version": "0.1.4",
                  "from": "date-now@>=0.1.4 <0.2.0",
                  "resolved": "https://registry.npmjs.org/date-now/-/date-now-0.1.4.tgz"
                }
              }
            },
            "exit": {
              "version": "0.1.2",
              "from": "exit@>=0.1.0 <0.2.0",
              "resolved": "https://registry.npmjs.org/exit/-/exit-0.1.2.tgz"
            },
            "htmlparser2": {
              "version": "3.8.2",
              "from": "htmlparser2@>=3.8.0 <3.9.0",
              "resolved": "https://registry.npmjs.org/htmlparser2/-/htmlparser2-3.8.2.tgz",
              "dependencies": {
                "domhandler": {
                  "version": "2.3.0",
                  "from": "domhandler@>=2.3.0 <2.4.0",
                  "resolved": "https://registry.npmjs.org/domhandler/-/domhandler-2.3.0.tgz"
                },
                "domutils": {
                  "version": "1.5.1",
                  "from": "domutils@>=1.5.0 <1.6.0",
                  "resolved": "https://registry.npmjs.org/domutils/-/domutils-1.5.1.tgz",
                  "dependencies": {
                    "dom-serializer": {
                      "version": "0.1.0",
                      "from": "dom-serializer@>=0.0.0 <1.0.0",
                      "resolved": "https://registry.npmjs.org/dom-serializer/-/dom-serializer-0.1.0.tgz",
                      "dependencies": {
                        "entities": {
                          "version": "1.1.1",
                          "from": "entities@>=1.1.1 <1.2.0",
                          "resolved": "https://registry.npmjs.org/entities/-/entities-1.1.1.tgz"
                        }
                      }
                    }
                  }
                },
                "domelementtype": {
                  "version": "1.1.3",
                  "from": "domelementtype@>=1.0.0 <2.0.0",
                  "resolved": "https://registry.npmjs.org/domelementtype/-/domelementtype-1.1.3.tgz"
                },
                "readable-stream": {
                  "version": "1.1.13",
                  "from": "readable-stream@>=1.1.0 <1.2.0",
                  "resolved": "https://registry.npmjs.org/readable-stream/-/readable-stream-1.1.13.tgz",
                  "dependencies": {
                    "core-util-is": {
                      "version": "1.0.1",
                      "from": "core-util-is@>=1.0.0 <1.1.0",
                      "resolved": "https://registry.npmjs.org/core-util-is/-/core-util-is-1.0.1.tgz"
                    },
                    "isarray": {
                      "version": "0.0.1",
                      "from": "isarray@0.0.1",
                      "resolved": "https://registry.npmjs.org/isarray/-/isarray-0.0.1.tgz"
                    },
                    "string_decoder": {
                      "version": "0.10.31",
                      "from": "string_decoder@>=0.10.0 <0.11.0",
                      "resolved": "https://registry.npmjs.org/string_decoder/-/string_decoder-0.10.31.tgz"
                    },
                    "inherits": {
                      "version": "2.0.1",
                      "from": "inherits@>=2.0.1 <2.1.0",
                      "resolved": "https://registry.npmjs.org/inherits/-/inherits-2.0.1.tgz"
>>>>>>> ce5a2c95
                    }
                  }
                },
                "entities": {
                  "version": "1.0.0",
<<<<<<< HEAD
                  "from": "entities@~1.0.0",
                  "resolved": "https://registry.npmjs.org/entities/-/entities-1.0.0.tgz"
                },
                "CSSselect": {
                  "version": "0.4.1",
                  "from": "https://registry.npmjs.org/CSSselect/-/CSSselect-0.4.1.tgz",
                  "resolved": "https://registry.npmjs.org/CSSselect/-/CSSselect-0.4.1.tgz",
                  "dependencies": {
                    "CSSwhat": {
                      "version": "0.4.7",
                      "from": "https://registry.npmjs.org/CSSwhat/-/CSSwhat-0.4.7.tgz",
                      "resolved": "https://registry.npmjs.org/CSSwhat/-/CSSwhat-0.4.7.tgz"
                    },
                    "domutils": {
                      "version": "1.4.3",
                      "from": "https://registry.npmjs.org/domutils/-/domutils-1.4.3.tgz",
                      "resolved": "https://registry.npmjs.org/domutils/-/domutils-1.4.3.tgz",
                      "dependencies": {
                        "domelementtype": {
                          "version": "1.1.3",
                          "from": "https://registry.npmjs.org/domelementtype/-/domelementtype-1.1.3.tgz",
                          "resolved": "https://registry.npmjs.org/domelementtype/-/domelementtype-1.1.3.tgz"
                        }
                      }
=======
                  "from": "entities@>=1.0.0 <1.1.0",
                  "resolved": "https://registry.npmjs.org/entities/-/entities-1.0.0.tgz"
                }
              }
            },
            "minimatch": {
              "version": "1.0.0",
              "from": "minimatch@>=1.0.0 <1.1.0",
              "resolved": "https://registry.npmjs.org/minimatch/-/minimatch-1.0.0.tgz",
              "dependencies": {
                "lru-cache": {
                  "version": "2.5.0",
                  "from": "lru-cache@>=2.0.0 <3.0.0",
                  "resolved": "https://registry.npmjs.org/lru-cache/-/lru-cache-2.5.0.tgz"
                },
                "sigmund": {
                  "version": "1.0.0",
                  "from": "sigmund@>=1.0.0 <1.1.0",
                  "resolved": "https://registry.npmjs.org/sigmund/-/sigmund-1.0.0.tgz"
                }
              }
            },
            "shelljs": {
              "version": "0.3.0",
              "from": "shelljs@>=0.3.0 <0.4.0",
              "resolved": "https://registry.npmjs.org/shelljs/-/shelljs-0.3.0.tgz"
            },
            "strip-json-comments": {
              "version": "1.0.2",
              "from": "strip-json-comments@>=1.0.0 <1.1.0",
              "resolved": "https://registry.npmjs.org/strip-json-comments/-/strip-json-comments-1.0.2.tgz"
            },
            "underscore": {
              "version": "1.6.0",
              "from": "underscore@>=1.6.0 <1.7.0",
              "resolved": "https://registry.npmjs.org/underscore/-/underscore-1.6.0.tgz"
            }
          }
        },
        "hooker": {
          "version": "0.2.3",
          "from": "hooker@>=0.2.3 <0.3.0",
          "resolved": "https://registry.npmjs.org/hooker/-/hooker-0.2.3.tgz"
        }
      }
    },
    "grunt-copyright": {
      "version": "0.1.0",
      "from": "grunt-copyright@0.1.0",
      "resolved": "https://registry.npmjs.org/grunt-copyright/-/grunt-copyright-0.1.0.tgz"
    },
    "grunt-nsp-shrinkwrap": {
      "version": "0.0.3",
      "from": "grunt-nsp-shrinkwrap@0.0.3",
      "resolved": "https://registry.npmjs.org/grunt-nsp-shrinkwrap/-/grunt-nsp-shrinkwrap-0.0.3.tgz",
      "dependencies": {
        "cli-color": {
          "version": "0.2.3",
          "from": "cli-color@>=0.2.3 <0.3.0",
          "resolved": "https://registry.npmjs.org/cli-color/-/cli-color-0.2.3.tgz",
          "dependencies": {
            "es5-ext": {
              "version": "0.9.2",
              "from": "es5-ext@>=0.9.2 <0.10.0",
              "resolved": "https://registry.npmjs.org/es5-ext/-/es5-ext-0.9.2.tgz"
            },
            "memoizee": {
              "version": "0.2.6",
              "from": "memoizee@>=0.2.5 <0.3.0",
              "resolved": "https://registry.npmjs.org/memoizee/-/memoizee-0.2.6.tgz",
              "dependencies": {
                "event-emitter": {
                  "version": "0.2.2",
                  "from": "event-emitter@>=0.2.2 <0.3.0",
                  "resolved": "https://registry.npmjs.org/event-emitter/-/event-emitter-0.2.2.tgz"
                },
                "next-tick": {
                  "version": "0.1.0",
                  "from": "next-tick@>=0.1.0 <0.2.0",
                  "resolved": "https://registry.npmjs.org/next-tick/-/next-tick-0.1.0.tgz"
                }
              }
            }
          }
        },
        "colors": {
          "version": "0.6.2",
          "from": "colors@>=0.6.2 <0.7.0",
          "resolved": "https://registry.npmjs.org/colors/-/colors-0.6.2.tgz"
        },
        "text-table": {
          "version": "0.2.0",
          "from": "text-table@>=0.2.0 <0.3.0",
          "resolved": "https://registry.npmjs.org/text-table/-/text-table-0.2.0.tgz"
        }
      }
    },
    "load-grunt-tasks": {
      "version": "0.6.0",
      "from": "load-grunt-tasks@0.6.0",
      "resolved": "https://registry.npmjs.org/load-grunt-tasks/-/load-grunt-tasks-0.6.0.tgz",
      "dependencies": {
        "findup-sync": {
          "version": "0.1.3",
          "from": "findup-sync@>=0.1.2 <0.2.0",
          "resolved": "https://registry.npmjs.org/findup-sync/-/findup-sync-0.1.3.tgz",
          "dependencies": {
            "glob": {
              "version": "3.2.11",
              "from": "glob@>=3.2.9 <3.3.0",
              "resolved": "https://registry.npmjs.org/glob/-/glob-3.2.11.tgz",
              "dependencies": {
                "inherits": {
                  "version": "2.0.1",
                  "from": "inherits@>=2.0.0 <3.0.0",
                  "resolved": "https://registry.npmjs.org/inherits/-/inherits-2.0.1.tgz"
                },
                "minimatch": {
                  "version": "0.3.0",
                  "from": "minimatch@>=0.3.0 <0.4.0",
                  "resolved": "https://registry.npmjs.org/minimatch/-/minimatch-0.3.0.tgz",
                  "dependencies": {
                    "lru-cache": {
                      "version": "2.5.0",
                      "from": "lru-cache@>=2.0.0 <3.0.0",
                      "resolved": "https://registry.npmjs.org/lru-cache/-/lru-cache-2.5.0.tgz"
                    },
                    "sigmund": {
                      "version": "1.0.0",
                      "from": "sigmund@>=1.0.0 <1.1.0",
                      "resolved": "https://registry.npmjs.org/sigmund/-/sigmund-1.0.0.tgz"
>>>>>>> ce5a2c95
                    }
                  }
                },
                "lodash": {
                  "version": "2.4.1",
                  "from": "https://registry.npmjs.org/lodash/-/lodash-2.4.1.tgz",
                  "resolved": "https://registry.npmjs.org/lodash/-/lodash-2.4.1.tgz"
                }
              }
            },
<<<<<<< HEAD
            "temp": {
              "version": "0.8.1",
              "from": "https://registry.npmjs.org/temp/-/temp-0.8.1.tgz",
              "resolved": "https://registry.npmjs.org/temp/-/temp-0.8.1.tgz",
              "dependencies": {
                "rimraf": {
                  "version": "2.2.8",
                  "from": "https://registry.npmjs.org/rimraf/-/rimraf-2.2.8.tgz",
                  "resolved": "https://registry.npmjs.org/rimraf/-/rimraf-2.2.8.tgz"
=======
            "lodash": {
              "version": "2.4.1",
              "from": "lodash@>=2.4.1 <2.5.0",
              "resolved": "https://registry.npmjs.org/lodash/-/lodash-2.4.1.tgz"
            }
          }
        },
        "multimatch": {
          "version": "0.3.0",
          "from": "multimatch@>=0.3.0 <0.4.0",
          "resolved": "https://registry.npmjs.org/multimatch/-/multimatch-0.3.0.tgz",
          "dependencies": {
            "array-differ": {
              "version": "0.1.0",
              "from": "array-differ@>=0.1.0 <0.2.0",
              "resolved": "https://registry.npmjs.org/array-differ/-/array-differ-0.1.0.tgz"
            },
            "array-union": {
              "version": "0.1.0",
              "from": "array-union@>=0.1.0 <0.2.0",
              "resolved": "https://registry.npmjs.org/array-union/-/array-union-0.1.0.tgz",
              "dependencies": {
                "array-uniq": {
                  "version": "0.1.1",
                  "from": "array-uniq@>=0.1.0 <0.2.0",
                  "resolved": "https://registry.npmjs.org/array-uniq/-/array-uniq-0.1.1.tgz"
                }
              }
            },
            "minimatch": {
              "version": "0.3.0",
              "from": "minimatch@>=0.3.0 <0.4.0",
              "resolved": "https://registry.npmjs.org/minimatch/-/minimatch-0.3.0.tgz",
              "dependencies": {
                "lru-cache": {
                  "version": "2.5.0",
                  "from": "lru-cache@>=2.0.0 <3.0.0",
                  "resolved": "https://registry.npmjs.org/lru-cache/-/lru-cache-2.5.0.tgz"
                },
                "sigmund": {
                  "version": "1.0.0",
                  "from": "sigmund@>=1.0.0 <1.1.0",
                  "resolved": "https://registry.npmjs.org/sigmund/-/sigmund-1.0.0.tgz"
>>>>>>> ce5a2c95
                }
              }
            }
          }
        }
      }
    },
    "mysql": {
      "version": "2.3.2",
      "from": "mysql@2.3.2",
      "resolved": "https://registry.npmjs.org/mysql/-/mysql-2.3.2.tgz",
      "dependencies": {
        "bignumber.js": {
          "version": "1.4.0",
          "from": "bignumber.js@1.4.0",
          "resolved": "https://registry.npmjs.org/bignumber.js/-/bignumber.js-1.4.0.tgz"
        },
        "readable-stream": {
          "version": "1.1.13",
<<<<<<< HEAD
          "from": "readable-stream@~1.1.13",
          "dependencies": {
            "core-util-is": {
              "version": "1.0.1",
              "from": "core-util-is@~1.0.0"
            },
            "isarray": {
              "version": "0.0.1",
              "from": "isarray@0.0.1"
            },
            "string_decoder": {
              "version": "0.10.31",
              "from": "string_decoder@~0.10.x"
            },
            "inherits": {
              "version": "2.0.1",
              "from": "inherits@~2.0.1"
=======
          "from": "readable-stream@>=1.1.13 <1.2.0",
          "resolved": "https://registry.npmjs.org/readable-stream/-/readable-stream-1.1.13.tgz",
          "dependencies": {
            "core-util-is": {
              "version": "1.0.1",
              "from": "core-util-is@>=1.0.0 <1.1.0",
              "resolved": "https://registry.npmjs.org/core-util-is/-/core-util-is-1.0.1.tgz"
            },
            "isarray": {
              "version": "0.0.1",
              "from": "isarray@0.0.1",
              "resolved": "https://registry.npmjs.org/isarray/-/isarray-0.0.1.tgz"
            },
            "string_decoder": {
              "version": "0.10.31",
              "from": "string_decoder@>=0.10.0 <0.11.0",
              "resolved": "https://registry.npmjs.org/string_decoder/-/string_decoder-0.10.31.tgz"
            },
            "inherits": {
              "version": "2.0.1",
              "from": "inherits@>=2.0.0 <3.0.0",
              "resolved": "https://registry.npmjs.org/inherits/-/inherits-2.0.1.tgz"
>>>>>>> ce5a2c95
            }
          }
        },
        "require-all": {
          "version": "0.0.8",
          "from": "require-all@0.0.8",
          "resolved": "https://registry.npmjs.org/require-all/-/require-all-0.0.8.tgz"
        }
      }
    },
<<<<<<< HEAD
=======
    "mysql-patcher": {
      "version": "0.5.1",
      "from": "mysql-patcher@0.5.1",
      "resolved": "https://registry.npmjs.org/mysql-patcher/-/mysql-patcher-0.5.1.tgz",
      "dependencies": {
        "async": {
          "version": "0.9.0",
          "from": "async@>=0.9.0 <0.10.0",
          "resolved": "https://registry.npmjs.org/async/-/async-0.9.0.tgz"
        },
        "bluebird": {
          "version": "2.9.13",
          "from": "bluebird@>=2.3.0 <3.0.0",
          "resolved": "https://registry.npmjs.org/bluebird/-/bluebird-2.9.13.tgz"
        },
        "clone": {
          "version": "0.1.19",
          "from": "clone@>=0.1.18 <0.2.0",
          "resolved": "https://registry.npmjs.org/clone/-/clone-0.1.19.tgz"
        },
        "xtend": {
          "version": "4.0.0",
          "from": "xtend@>=4.0.0 <5.0.0",
          "resolved": "https://registry.npmjs.org/xtend/-/xtend-4.0.0.tgz"
        }
      }
    },
>>>>>>> ce5a2c95
    "request": {
      "version": "2.36.0",
      "from": "request@2.36.0",
      "resolved": "https://registry.npmjs.org/request/-/request-2.36.0.tgz",
      "dependencies": {
        "qs": {
          "version": "0.6.6",
<<<<<<< HEAD
          "from": "qs@~0.6.0"
        },
        "json-stringify-safe": {
          "version": "5.0.0",
          "from": "json-stringify-safe@~5.0.0"
        },
        "mime": {
          "version": "1.2.11",
          "from": "mime@~1.2.9"
        },
        "forever-agent": {
          "version": "0.5.2",
          "from": "forever-agent@~0.5.0"
        },
        "node-uuid": {
          "version": "1.4.2",
          "from": "node-uuid@~1.4.0"
=======
          "from": "qs@>=0.6.0 <0.7.0",
          "resolved": "https://registry.npmjs.org/qs/-/qs-0.6.6.tgz"
        },
        "json-stringify-safe": {
          "version": "5.0.0",
          "from": "json-stringify-safe@>=5.0.0 <5.1.0",
          "resolved": "https://registry.npmjs.org/json-stringify-safe/-/json-stringify-safe-5.0.0.tgz"
        },
        "mime": {
          "version": "1.2.11",
          "from": "mime@>=1.2.9 <1.3.0",
          "resolved": "https://registry.npmjs.org/mime/-/mime-1.2.11.tgz"
        },
        "forever-agent": {
          "version": "0.5.2",
          "from": "forever-agent@>=0.5.0 <0.6.0",
          "resolved": "https://registry.npmjs.org/forever-agent/-/forever-agent-0.5.2.tgz"
        },
        "node-uuid": {
          "version": "1.4.2",
          "from": "node-uuid@>=1.4.0 <1.5.0",
          "resolved": "https://registry.npmjs.org/node-uuid/-/node-uuid-1.4.2.tgz"
>>>>>>> ce5a2c95
        },
        "tough-cookie": {
          "version": "0.12.1",
          "from": "tough-cookie@>=0.12.0",
<<<<<<< HEAD
          "dependencies": {
            "punycode": {
              "version": "1.3.2",
              "from": "punycode@>=0.2.0"
=======
          "resolved": "https://registry.npmjs.org/tough-cookie/-/tough-cookie-0.12.1.tgz",
          "dependencies": {
            "punycode": {
              "version": "1.3.2",
              "from": "punycode@>=0.2.0",
              "resolved": "https://registry.npmjs.org/punycode/-/punycode-1.3.2.tgz"
>>>>>>> ce5a2c95
            }
          }
        },
        "form-data": {
          "version": "0.1.4",
<<<<<<< HEAD
          "from": "form-data@~0.1.0",
          "dependencies": {
            "combined-stream": {
              "version": "0.0.7",
              "from": "combined-stream@~0.0.4",
              "dependencies": {
                "delayed-stream": {
                  "version": "0.0.5",
                  "from": "delayed-stream@0.0.5"
=======
          "from": "form-data@>=0.1.0 <0.2.0",
          "resolved": "https://registry.npmjs.org/form-data/-/form-data-0.1.4.tgz",
          "dependencies": {
            "combined-stream": {
              "version": "0.0.7",
              "from": "combined-stream@>=0.0.4 <0.1.0",
              "resolved": "https://registry.npmjs.org/combined-stream/-/combined-stream-0.0.7.tgz",
              "dependencies": {
                "delayed-stream": {
                  "version": "0.0.5",
                  "from": "delayed-stream@0.0.5",
                  "resolved": "https://registry.npmjs.org/delayed-stream/-/delayed-stream-0.0.5.tgz"
>>>>>>> ce5a2c95
                }
              }
            },
            "async": {
              "version": "0.9.0",
<<<<<<< HEAD
              "from": "async@~0.9.0"
=======
              "from": "async@>=0.9.0 <0.10.0",
              "resolved": "https://registry.npmjs.org/async/-/async-0.9.0.tgz"
>>>>>>> ce5a2c95
            }
          }
        },
        "tunnel-agent": {
          "version": "0.4.0",
<<<<<<< HEAD
          "from": "tunnel-agent@~0.4.0"
        },
        "http-signature": {
          "version": "0.10.1",
          "from": "http-signature@~0.10.0",
          "dependencies": {
            "assert-plus": {
              "version": "0.1.5",
              "from": "assert-plus@^0.1.5"
            },
            "asn1": {
              "version": "0.1.11",
              "from": "asn1@0.1.11"
            },
            "ctype": {
              "version": "0.5.3",
              "from": "ctype@0.5.3"
=======
          "from": "tunnel-agent@>=0.4.0 <0.5.0",
          "resolved": "https://registry.npmjs.org/tunnel-agent/-/tunnel-agent-0.4.0.tgz"
        },
        "http-signature": {
          "version": "0.10.1",
          "from": "http-signature@>=0.10.0 <0.11.0",
          "resolved": "https://registry.npmjs.org/http-signature/-/http-signature-0.10.1.tgz",
          "dependencies": {
            "assert-plus": {
              "version": "0.1.5",
              "from": "assert-plus@>=0.1.5 <0.2.0",
              "resolved": "https://registry.npmjs.org/assert-plus/-/assert-plus-0.1.5.tgz"
            },
            "asn1": {
              "version": "0.1.11",
              "from": "asn1@0.1.11",
              "resolved": "https://registry.npmjs.org/asn1/-/asn1-0.1.11.tgz"
            },
            "ctype": {
              "version": "0.5.3",
              "from": "ctype@0.5.3",
              "resolved": "https://registry.npmjs.org/ctype/-/ctype-0.5.3.tgz"
>>>>>>> ce5a2c95
            }
          }
        },
        "oauth-sign": {
          "version": "0.3.0",
<<<<<<< HEAD
          "from": "oauth-sign@~0.3.0"
        },
        "hawk": {
          "version": "1.0.0",
          "from": "hawk@~1.0.0",
          "dependencies": {
            "hoek": {
              "version": "0.9.1",
              "from": "hoek@0.9.x"
            },
            "boom": {
              "version": "0.4.2",
              "from": "boom@0.4.x"
            },
            "cryptiles": {
              "version": "0.2.2",
              "from": "cryptiles@0.2.x"
            },
            "sntp": {
              "version": "0.2.4",
              "from": "sntp@0.2.x"
=======
          "from": "oauth-sign@>=0.3.0 <0.4.0",
          "resolved": "https://registry.npmjs.org/oauth-sign/-/oauth-sign-0.3.0.tgz"
        },
        "hawk": {
          "version": "1.0.0",
          "from": "hawk@>=1.0.0 <1.1.0",
          "resolved": "https://registry.npmjs.org/hawk/-/hawk-1.0.0.tgz",
          "dependencies": {
            "hoek": {
              "version": "0.9.1",
              "from": "hoek@>=0.9.0 <0.10.0",
              "resolved": "https://registry.npmjs.org/hoek/-/hoek-0.9.1.tgz"
            },
            "boom": {
              "version": "0.4.2",
              "from": "boom@>=0.4.0 <0.5.0",
              "resolved": "https://registry.npmjs.org/boom/-/boom-0.4.2.tgz"
            },
            "cryptiles": {
              "version": "0.2.2",
              "from": "cryptiles@>=0.2.0 <0.3.0",
              "resolved": "https://registry.npmjs.org/cryptiles/-/cryptiles-0.2.2.tgz"
            },
            "sntp": {
              "version": "0.2.4",
              "from": "sntp@>=0.2.0 <0.3.0",
              "resolved": "https://registry.npmjs.org/sntp/-/sntp-0.2.4.tgz"
>>>>>>> ce5a2c95
            }
          }
        },
        "aws-sign2": {
          "version": "0.5.0",
<<<<<<< HEAD
          "from": "aws-sign2@~0.5.0"
        }
      }
    },
    "grunt-copyright": {
      "version": "0.1.0",
      "from": "grunt-copyright@0.1.0"
    },
    "uuid": {
      "version": "1.4.1",
      "from": "uuid@1.4.1"
    },
    "mysql-patcher": {
      "version": "0.5.1",
      "from": "mysql-patcher@0.5.1",
      "dependencies": {
        "async": {
          "version": "0.9.0",
          "from": "async@~0.9.0"
        },
        "bluebird": {
          "version": "2.9.7",
          "from": "bluebird@^2.3.0",
          "resolved": "https://registry.npmjs.org/bluebird/-/bluebird-2.9.7.tgz"
        },
        "clone": {
          "version": "0.1.19",
          "from": "clone@^0.1.18"
        },
        "xtend": {
          "version": "4.0.0",
          "from": "xtend@^4.0.0"
        }
      }
    },
    "restify": {
      "version": "2.8.1",
      "from": "restify@2.8.1",
      "resolved": "https://registry.npmjs.org/restify/-/restify-2.8.1.tgz",
      "dependencies": {
        "assert-plus": {
          "version": "0.1.5",
          "from": "assert-plus@^0.1.5"
        },
        "backoff": {
          "version": "2.3.0",
          "from": "backoff@2.3.0",
          "resolved": "https://registry.npmjs.org/backoff/-/backoff-2.3.0.tgz"
        },
=======
          "from": "aws-sign2@>=0.5.0 <0.6.0",
          "resolved": "https://registry.npmjs.org/aws-sign2/-/aws-sign2-0.5.0.tgz"
        }
      }
    },
    "restify": {
      "version": "2.8.1",
      "from": "restify@2.8.1",
      "resolved": "https://registry.npmjs.org/restify/-/restify-2.8.1.tgz",
      "dependencies": {
        "assert-plus": {
          "version": "0.1.5",
          "from": "assert-plus@0.1.5",
          "resolved": "https://registry.npmjs.org/assert-plus/-/assert-plus-0.1.5.tgz"
        },
        "backoff": {
          "version": "2.3.0",
          "from": "backoff@2.3.0",
          "resolved": "https://registry.npmjs.org/backoff/-/backoff-2.3.0.tgz"
        },
>>>>>>> ce5a2c95
        "bunyan": {
          "version": "0.22.1",
          "from": "bunyan@0.22.1",
          "resolved": "https://registry.npmjs.org/bunyan/-/bunyan-0.22.1.tgz",
          "dependencies": {
            "mv": {
              "version": "0.0.5",
              "from": "mv@0.0.5",
              "resolved": "https://registry.npmjs.org/mv/-/mv-0.0.5.tgz"
            }
          }
        },
        "csv": {
          "version": "0.3.7",
          "from": "csv@0.3.7",
          "resolved": "https://registry.npmjs.org/csv/-/csv-0.3.7.tgz"
        },
        "deep-equal": {
          "version": "0.0.0",
<<<<<<< HEAD
          "from": "deep-equal@0.0.0",
=======
          "from": "deep-equal@>=0.0.0 <0.1.0",
>>>>>>> ce5a2c95
          "resolved": "https://registry.npmjs.org/deep-equal/-/deep-equal-0.0.0.tgz"
        },
        "escape-regexp-component": {
          "version": "1.0.2",
<<<<<<< HEAD
          "from": "escape-regexp-component@1.0.2"
=======
          "from": "escape-regexp-component@1.0.2",
          "resolved": "https://registry.npmjs.org/escape-regexp-component/-/escape-regexp-component-1.0.2.tgz"
>>>>>>> ce5a2c95
        },
        "formidable": {
          "version": "1.0.14",
          "from": "formidable@1.0.14",
          "resolved": "https://registry.npmjs.org/formidable/-/formidable-1.0.14.tgz"
        },
        "http-signature": {
          "version": "0.10.0",
          "from": "http-signature@0.10.0",
          "resolved": "https://registry.npmjs.org/http-signature/-/http-signature-0.10.0.tgz",
          "dependencies": {
            "assert-plus": {
              "version": "0.1.2",
              "from": "assert-plus@0.1.2",
              "resolved": "https://registry.npmjs.org/assert-plus/-/assert-plus-0.1.2.tgz"
            },
            "asn1": {
              "version": "0.1.11",
<<<<<<< HEAD
              "from": "asn1@0.1.11"
=======
              "from": "asn1@0.1.11",
              "resolved": "https://registry.npmjs.org/asn1/-/asn1-0.1.11.tgz"
>>>>>>> ce5a2c95
            },
            "ctype": {
              "version": "0.5.2",
              "from": "ctype@0.5.2",
              "resolved": "https://registry.npmjs.org/ctype/-/ctype-0.5.2.tgz"
            }
          }
        },
        "keep-alive-agent": {
          "version": "0.0.1",
<<<<<<< HEAD
          "from": "keep-alive-agent@0.0.1"
=======
          "from": "keep-alive-agent@0.0.1",
          "resolved": "https://registry.npmjs.org/keep-alive-agent/-/keep-alive-agent-0.0.1.tgz"
>>>>>>> ce5a2c95
        },
        "lru-cache": {
          "version": "2.3.1",
          "from": "lru-cache@2.3.1",
          "resolved": "https://registry.npmjs.org/lru-cache/-/lru-cache-2.3.1.tgz"
        },
        "mime": {
          "version": "1.2.11",
<<<<<<< HEAD
          "from": "mime@1.2.11"
=======
          "from": "mime@>=1.2.9 <1.3.0",
          "resolved": "https://registry.npmjs.org/mime/-/mime-1.2.11.tgz"
>>>>>>> ce5a2c95
        },
        "negotiator": {
          "version": "0.3.0",
          "from": "negotiator@0.3.0",
          "resolved": "https://registry.npmjs.org/negotiator/-/negotiator-0.3.0.tgz"
        },
        "node-uuid": {
          "version": "1.4.1",
          "from": "node-uuid@1.4.1",
          "resolved": "https://registry.npmjs.org/node-uuid/-/node-uuid-1.4.1.tgz"
        },
        "once": {
          "version": "1.3.0",
          "from": "once@1.3.0",
          "resolved": "https://registry.npmjs.org/once/-/once-1.3.0.tgz"
        },
        "qs": {
          "version": "0.6.6",
<<<<<<< HEAD
          "from": "qs@0.6.6",
=======
          "from": "qs@>=0.6.0 <0.7.0",
>>>>>>> ce5a2c95
          "resolved": "https://registry.npmjs.org/qs/-/qs-0.6.6.tgz"
        },
        "semver": {
          "version": "2.2.1",
          "from": "semver@2.2.1",
          "resolved": "https://registry.npmjs.org/semver/-/semver-2.2.1.tgz"
        },
        "spdy": {
          "version": "1.19.3",
          "from": "spdy@1.19.3",
          "resolved": "https://registry.npmjs.org/spdy/-/spdy-1.19.3.tgz"
        },
        "tunnel-agent": {
          "version": "0.4.0",
<<<<<<< HEAD
          "from": "tunnel-agent@0.4.0"
=======
          "from": "tunnel-agent@>=0.4.0 <0.5.0",
          "resolved": "https://registry.npmjs.org/tunnel-agent/-/tunnel-agent-0.4.0.tgz"
>>>>>>> ce5a2c95
        },
        "verror": {
          "version": "1.3.7",
          "from": "verror@1.3.7",
          "resolved": "https://registry.npmjs.org/verror/-/verror-1.3.7.tgz",
          "dependencies": {
            "extsprintf": {
              "version": "1.0.2",
              "from": "extsprintf@1.0.2",
              "resolved": "https://registry.npmjs.org/extsprintf/-/extsprintf-1.0.2.tgz"
            }
          }
        },
        "dtrace-provider": {
          "version": "0.2.8",
<<<<<<< HEAD
          "from": "dtrace-provider@0.2.8"
        }
      }
    },
    "grunt-nsp-shrinkwrap": {
      "version": "0.0.3",
      "from": "grunt-nsp-shrinkwrap@0.0.3",
      "dependencies": {
        "cli-color": {
          "version": "0.2.3",
          "from": "cli-color@^0.2.3",
          "dependencies": {
            "es5-ext": {
              "version": "0.9.2",
              "from": "es5-ext@~0.9.2"
            },
            "memoizee": {
              "version": "0.2.6",
              "from": "memoizee@~0.2.5",
              "dependencies": {
                "event-emitter": {
                  "version": "0.2.2",
                  "from": "event-emitter@~0.2.2"
                },
                "next-tick": {
                  "version": "0.1.0",
                  "from": "next-tick@0.1.x"
                }
              }
            }
          }
        },
        "colors": {
          "version": "0.6.2",
          "from": "colors@^0.6.2"
        },
        "text-table": {
          "version": "0.2.0",
          "from": "text-table@^0.2.0"
        }
      }
    },
    "grunt": {
      "version": "0.4.5",
      "from": "grunt@0.4.5",
      "dependencies": {
        "async": {
          "version": "0.1.22",
          "from": "async@~0.1.22"
        },
        "coffee-script": {
          "version": "1.3.3",
          "from": "coffee-script@~1.3.3"
        },
        "colors": {
          "version": "0.6.2",
          "from": "colors@~0.6.2"
        },
        "dateformat": {
          "version": "1.0.2-1.2.3",
          "from": "dateformat@1.0.2-1.2.3"
        },
        "eventemitter2": {
          "version": "0.4.14",
          "from": "eventemitter2@~0.4.13"
        },
        "findup-sync": {
          "version": "0.1.3",
          "from": "findup-sync@~0.1.2",
          "dependencies": {
            "glob": {
              "version": "3.2.11",
              "from": "glob@~3.2.9",
              "dependencies": {
                "inherits": {
                  "version": "2.0.1",
                  "from": "inherits@2"
                },
                "minimatch": {
                  "version": "0.3.0",
                  "from": "minimatch@0.3",
                  "dependencies": {
                    "lru-cache": {
                      "version": "2.5.0",
                      "from": "lru-cache@2"
                    },
                    "sigmund": {
                      "version": "1.0.0",
                      "from": "sigmund@~1.0.0"
                    }
                  }
                }
              }
            },
            "lodash": {
              "version": "2.4.1",
              "from": "lodash@~2.4.1"
            }
          }
        },
        "glob": {
          "version": "3.1.21",
          "from": "glob@~3.1.21",
          "dependencies": {
            "graceful-fs": {
              "version": "1.2.3",
              "from": "graceful-fs@~1.2.0"
            },
            "inherits": {
              "version": "1.0.0",
              "from": "inherits@1"
            }
          }
        },
        "hooker": {
          "version": "0.2.3",
          "from": "hooker@~0.2.3"
        },
        "iconv-lite": {
          "version": "0.2.11",
          "from": "iconv-lite@~0.2.11"
        },
        "minimatch": {
          "version": "0.2.14",
          "from": "minimatch@~0.2.12",
          "dependencies": {
            "lru-cache": {
              "version": "2.5.0",
              "from": "lru-cache@2"
            },
            "sigmund": {
              "version": "1.0.0",
              "from": "sigmund@~1.0.0"
            }
          }
        },
        "nopt": {
          "version": "1.0.10",
          "from": "nopt@~1.0.10",
          "dependencies": {
            "abbrev": {
              "version": "1.0.5",
              "from": "abbrev@1"
            }
          }
        },
        "rimraf": {
          "version": "2.2.8",
          "from": "rimraf@~2.2.8"
        },
        "lodash": {
          "version": "0.9.2",
          "from": "lodash@~0.9.2"
        },
        "underscore.string": {
          "version": "2.2.1",
          "from": "underscore.string@~2.2.1"
        },
        "which": {
          "version": "1.0.8",
          "from": "which@~1.0.5"
        },
        "js-yaml": {
          "version": "2.0.5",
          "from": "js-yaml@~2.0.5",
          "dependencies": {
            "argparse": {
              "version": "0.1.16",
              "from": "argparse@~ 0.1.11",
              "dependencies": {
                "underscore": {
                  "version": "1.7.0",
                  "from": "underscore@~1.7.0"
                },
                "underscore.string": {
                  "version": "2.4.0",
                  "from": "underscore.string@~2.4.0"
                }
              }
            },
            "esprima": {
              "version": "1.0.4",
              "from": "esprima@~ 1.0.2"
            }
          }
        },
        "exit": {
          "version": "0.1.2",
          "from": "exit@~0.1.1"
        },
        "getobject": {
          "version": "0.1.0",
          "from": "getobject@~0.1.0"
        },
        "grunt-legacy-util": {
          "version": "0.2.0",
          "from": "grunt-legacy-util@~0.2.0"
        },
        "grunt-legacy-log": {
          "version": "0.1.1",
          "from": "grunt-legacy-log@~0.1.0",
          "dependencies": {
            "lodash": {
              "version": "2.4.1",
              "from": "lodash@~2.4.1"
            },
            "underscore.string": {
              "version": "2.3.3",
              "from": "underscore.string@~2.3.3"
            }
          }
        }
      }
    },
    "load-grunt-tasks": {
      "version": "0.6.0",
      "from": "load-grunt-tasks@0.6.0",
      "dependencies": {
        "findup-sync": {
          "version": "0.1.3",
          "from": "findup-sync@^0.1.2",
          "dependencies": {
            "glob": {
              "version": "3.2.11",
              "from": "glob@~3.2.9",
              "dependencies": {
                "inherits": {
                  "version": "2.0.1",
                  "from": "inherits@2"
                },
                "minimatch": {
                  "version": "0.3.0",
                  "from": "minimatch@0.3",
                  "dependencies": {
                    "lru-cache": {
                      "version": "2.5.0",
                      "from": "lru-cache@2"
                    },
                    "sigmund": {
                      "version": "1.0.0",
                      "from": "sigmund@~1.0.0"
                    }
                  }
                }
              }
            },
            "lodash": {
              "version": "2.4.1",
              "from": "lodash@~2.4.1"
            }
          }
        },
        "multimatch": {
          "version": "0.3.0",
          "from": "multimatch@^0.3.0",
          "dependencies": {
            "array-differ": {
              "version": "0.1.0",
              "from": "array-differ@^0.1.0"
            },
            "array-union": {
              "version": "0.1.0",
              "from": "array-union@^0.1.0",
              "dependencies": {
                "array-uniq": {
                  "version": "0.1.1",
                  "from": "array-uniq@^0.1.0"
                }
              }
            },
            "minimatch": {
              "version": "0.3.0",
              "from": "minimatch@^0.3.0",
              "dependencies": {
                "lru-cache": {
                  "version": "2.5.0",
                  "from": "lru-cache@2"
                },
                "sigmund": {
                  "version": "1.0.0",
                  "from": "sigmund@~1.0.0"
                }
              }
            }
          }
=======
          "from": "dtrace-provider@0.2.8",
          "resolved": "https://registry.npmjs.org/dtrace-provider/-/dtrace-provider-0.2.8.tgz"
>>>>>>> ce5a2c95
        }
      }
    },
    "tap": {
      "version": "0.4.13",
      "from": "tap@0.4.13",
<<<<<<< HEAD
      "dependencies": {
        "buffer-equal": {
          "version": "0.0.1",
          "from": "buffer-equal@~0.0.0"
        },
        "deep-equal": {
          "version": "0.0.0",
          "from": "deep-equal@~0.0.0"
        },
        "difflet": {
          "version": "0.2.6",
          "from": "difflet@~0.2.0",
          "dependencies": {
            "traverse": {
              "version": "0.6.6",
              "from": "traverse@0.6.x"
            },
            "charm": {
              "version": "0.1.2",
              "from": "charm@0.1.x"
            },
            "deep-is": {
              "version": "0.1.3",
              "from": "deep-is@0.1.x"
=======
      "resolved": "https://registry.npmjs.org/tap/-/tap-0.4.13.tgz",
      "dependencies": {
        "buffer-equal": {
          "version": "0.0.1",
          "from": "buffer-equal@>=0.0.0 <0.1.0",
          "resolved": "https://registry.npmjs.org/buffer-equal/-/buffer-equal-0.0.1.tgz"
        },
        "deep-equal": {
          "version": "0.0.0",
          "from": "deep-equal@>=0.0.0 <0.1.0",
          "resolved": "https://registry.npmjs.org/deep-equal/-/deep-equal-0.0.0.tgz"
        },
        "difflet": {
          "version": "0.2.6",
          "from": "difflet@>=0.2.0 <0.3.0",
          "resolved": "https://registry.npmjs.org/difflet/-/difflet-0.2.6.tgz",
          "dependencies": {
            "traverse": {
              "version": "0.6.6",
              "from": "traverse@>=0.6.0 <0.7.0",
              "resolved": "https://registry.npmjs.org/traverse/-/traverse-0.6.6.tgz"
            },
            "charm": {
              "version": "0.1.2",
              "from": "charm@>=0.1.0 <0.2.0",
              "resolved": "https://registry.npmjs.org/charm/-/charm-0.1.2.tgz"
            },
            "deep-is": {
              "version": "0.1.3",
              "from": "deep-is@>=0.1.0 <0.2.0",
              "resolved": "https://registry.npmjs.org/deep-is/-/deep-is-0.1.3.tgz"
>>>>>>> ce5a2c95
            }
          }
        },
        "glob": {
          "version": "3.2.11",
<<<<<<< HEAD
          "from": "glob@~3.2.9",
          "dependencies": {
            "minimatch": {
              "version": "0.3.0",
              "from": "minimatch@0.3",
              "dependencies": {
                "lru-cache": {
                  "version": "2.5.0",
                  "from": "lru-cache@2"
                },
                "sigmund": {
                  "version": "1.0.0",
                  "from": "sigmund@~1.0.0"
=======
          "from": "glob@>=3.2.9 <3.3.0",
          "resolved": "https://registry.npmjs.org/glob/-/glob-3.2.11.tgz",
          "dependencies": {
            "minimatch": {
              "version": "0.3.0",
              "from": "minimatch@>=0.3.0 <0.4.0",
              "resolved": "https://registry.npmjs.org/minimatch/-/minimatch-0.3.0.tgz",
              "dependencies": {
                "lru-cache": {
                  "version": "2.5.0",
                  "from": "lru-cache@>=2.0.0 <3.0.0",
                  "resolved": "https://registry.npmjs.org/lru-cache/-/lru-cache-2.5.0.tgz"
                },
                "sigmund": {
                  "version": "1.0.0",
                  "from": "sigmund@>=1.0.0 <1.1.0",
                  "resolved": "https://registry.npmjs.org/sigmund/-/sigmund-1.0.0.tgz"
>>>>>>> ce5a2c95
                }
              }
            }
          }
        },
        "inherits": {
          "version": "2.0.1",
<<<<<<< HEAD
          "from": "inherits@2"
        },
        "mkdirp": {
          "version": "0.5.0",
          "from": "mkdirp@~0.3 || 0.4 || 0.5",
          "dependencies": {
            "minimist": {
              "version": "0.0.8",
              "from": "minimist@0.0.8"
=======
          "from": "inherits@*",
          "resolved": "https://registry.npmjs.org/inherits/-/inherits-2.0.1.tgz"
        },
        "mkdirp": {
          "version": "0.5.0",
          "from": "mkdirp@>=0.3.0 <0.4.0||>=0.4.0 <0.5.0||>=0.5.0 <0.6.0",
          "resolved": "https://registry.npmjs.org/mkdirp/-/mkdirp-0.5.0.tgz",
          "dependencies": {
            "minimist": {
              "version": "0.0.8",
              "from": "minimist@0.0.8",
              "resolved": "https://registry.npmjs.org/minimist/-/minimist-0.0.8.tgz"
>>>>>>> ce5a2c95
            }
          }
        },
        "nopt": {
          "version": "2.2.1",
<<<<<<< HEAD
          "from": "nopt@~2",
          "dependencies": {
            "abbrev": {
              "version": "1.0.5",
              "from": "abbrev@1"
=======
          "from": "nopt@>=2.0.0 <3.0.0",
          "resolved": "https://registry.npmjs.org/nopt/-/nopt-2.2.1.tgz",
          "dependencies": {
            "abbrev": {
              "version": "1.0.5",
              "from": "abbrev@>=1.0.0 <2.0.0",
              "resolved": "https://registry.npmjs.org/abbrev/-/abbrev-1.0.5.tgz"
>>>>>>> ce5a2c95
            }
          }
        },
        "runforcover": {
          "version": "0.0.2",
<<<<<<< HEAD
          "from": "runforcover@~0.0.2",
          "dependencies": {
            "bunker": {
              "version": "0.1.2",
              "from": "bunker@0.1.X",
              "dependencies": {
                "burrito": {
                  "version": "0.2.12",
                  "from": "burrito@>=0.2.5 <0.3",
                  "dependencies": {
                    "traverse": {
                      "version": "0.5.2",
                      "from": "traverse@~0.5.1"
                    },
                    "uglify-js": {
                      "version": "1.1.1",
                      "from": "uglify-js@~1.1.1"
=======
          "from": "runforcover@>=0.0.2 <0.1.0",
          "resolved": "https://registry.npmjs.org/runforcover/-/runforcover-0.0.2.tgz",
          "dependencies": {
            "bunker": {
              "version": "0.1.2",
              "from": "bunker@>=0.1.0 <0.2.0",
              "resolved": "https://registry.npmjs.org/bunker/-/bunker-0.1.2.tgz",
              "dependencies": {
                "burrito": {
                  "version": "0.2.12",
                  "from": "burrito@>=0.2.5 <0.3.0",
                  "resolved": "https://registry.npmjs.org/burrito/-/burrito-0.2.12.tgz",
                  "dependencies": {
                    "traverse": {
                      "version": "0.5.2",
                      "from": "traverse@>=0.5.1 <0.6.0",
                      "resolved": "https://registry.npmjs.org/traverse/-/traverse-0.5.2.tgz"
                    },
                    "uglify-js": {
                      "version": "1.1.1",
                      "from": "uglify-js@>=1.1.1 <1.2.0",
                      "resolved": "https://registry.npmjs.org/uglify-js/-/uglify-js-1.1.1.tgz"
>>>>>>> ce5a2c95
                    }
                  }
                }
              }
            }
          }
        },
        "slide": {
          "version": "1.1.6",
<<<<<<< HEAD
          "from": "slide@*"
        },
        "yamlish": {
          "version": "0.0.6",
          "from": "yamlish@*"
        }
      }
    },
    "ass": {
      "version": "1.0.0",
      "from": "ass@git://github.com/jrgm/ass.git#5be99ee",
      "resolved": "git://github.com/jrgm/ass.git#5be99ee7abc9fcf63f9ebcc37b151b9c822146d1",
      "dependencies": {
        "async": {
          "version": "0.9.0",
          "from": "https://registry.npmjs.org/async/-/async-0.9.0.tgz",
          "resolved": "https://registry.npmjs.org/async/-/async-0.9.0.tgz"
        },
        "blanket": {
          "version": "1.1.6",
          "from": "blanket@1.1.6",
          "resolved": "https://registry.npmjs.org/blanket/-/blanket-1.1.6.tgz",
          "dependencies": {
            "esprima": {
              "version": "1.0.4",
              "from": "esprima@~1.0.2",
              "resolved": "https://registry.npmjs.org/esprima/-/esprima-1.0.4.tgz"
            },
            "falafel": {
              "version": "0.1.6",
              "from": "falafel@~0.1.6",
              "resolved": "https://registry.npmjs.org/falafel/-/falafel-0.1.6.tgz"
            },
            "xtend": {
              "version": "2.1.2",
              "from": "xtend@~2.1.1",
              "resolved": "https://registry.npmjs.org/xtend/-/xtend-2.1.2.tgz",
              "dependencies": {
                "object-keys": {
                  "version": "0.4.0",
                  "from": "object-keys@~0.4.0",
                  "resolved": "https://registry.npmjs.org/object-keys/-/object-keys-0.4.0.tgz"
                }
              }
            }
          }
        },
        "cheerio": {
          "version": "0.14.0",
          "from": "https://registry.npmjs.org/cheerio/-/cheerio-0.14.0.tgz",
          "resolved": "https://registry.npmjs.org/cheerio/-/cheerio-0.14.0.tgz",
          "dependencies": {
            "htmlparser2": {
              "version": "3.7.3",
              "from": "htmlparser2@~3.7.0",
              "dependencies": {
                "domhandler": {
                  "version": "2.2.1",
                  "from": "domhandler@2.2"
                },
                "domutils": {
                  "version": "1.5.1",
                  "from": "domutils@1.5",
                  "dependencies": {
                    "dom-serializer": {
                      "version": "0.0.1",
                      "from": "dom-serializer@0",
                      "dependencies": {
                        "entities": {
                          "version": "1.1.1",
                          "from": "entities@~1.1.1"
                        }
                      }
                    }
                  }
                },
                "domelementtype": {
                  "version": "1.1.3",
                  "from": "domelementtype@1"
                },
                "readable-stream": {
                  "version": "1.1.13",
                  "from": "readable-stream@1.1",
                  "dependencies": {
                    "core-util-is": {
                      "version": "1.0.1",
                      "from": "core-util-is@~1.0.0"
                    },
                    "isarray": {
                      "version": "0.0.1",
                      "from": "isarray@0.0.1"
                    },
                    "string_decoder": {
                      "version": "0.10.31",
                      "from": "string_decoder@~0.10.x"
                    },
                    "inherits": {
                      "version": "2.0.1",
                      "from": "inherits@~2.0.1",
                      "resolved": "https://registry.npmjs.org/inherits/-/inherits-2.0.1.tgz"
                    }
                  }
                }
              }
            },
            "entities": {
              "version": "1.0.0",
              "from": "entities@~1.0.0",
              "resolved": "https://registry.npmjs.org/entities/-/entities-1.0.0.tgz"
            },
            "CSSselect": {
              "version": "0.4.1",
              "from": "CSSselect@~0.4.0",
              "dependencies": {
                "CSSwhat": {
                  "version": "0.4.7",
                  "from": "CSSwhat@0.4"
                },
                "domutils": {
                  "version": "1.4.3",
                  "from": "domutils@1.4",
                  "dependencies": {
                    "domelementtype": {
                      "version": "1.1.3",
                      "from": "domelementtype@1"
                    }
                  }
                }
              }
            },
            "lodash": {
              "version": "2.4.1",
              "from": "lodash@~2.4.1"
            }
          }
        },
        "temp": {
          "version": "0.8.1",
          "from": "https://registry.npmjs.org/temp/-/temp-0.8.1.tgz",
          "resolved": "https://registry.npmjs.org/temp/-/temp-0.8.1.tgz",
          "dependencies": {
            "rimraf": {
              "version": "2.2.8",
              "from": "rimraf@~2.2.6",
              "resolved": "https://registry.npmjs.org/rimraf/-/rimraf-2.2.8.tgz"
            }
          }
        }
      }
    },
    "grunt-contrib-jshint": {
      "version": "0.10.0",
      "from": "grunt-contrib-jshint@0.10.0",
      "dependencies": {
        "jshint": {
          "version": "2.5.11",
          "from": "jshint@~2.5.0",
          "dependencies": {
            "cli": {
              "version": "0.6.5",
              "from": "cli@0.6.x",
              "dependencies": {
                "glob": {
                  "version": "3.2.11",
                  "from": "glob@~ 3.2.1",
                  "dependencies": {
                    "inherits": {
                      "version": "2.0.1",
                      "from": "inherits@2"
                    },
                    "minimatch": {
                      "version": "0.3.0",
                      "from": "minimatch@0.3",
                      "dependencies": {
                        "lru-cache": {
                          "version": "2.5.0",
                          "from": "lru-cache@2"
                        },
                        "sigmund": {
                          "version": "1.0.0",
                          "from": "sigmund@~1.0.0"
                        }
                      }
                    }
                  }
                }
              }
            },
            "console-browserify": {
              "version": "1.1.0",
              "from": "console-browserify@1.1.x",
              "dependencies": {
                "date-now": {
                  "version": "0.1.4",
                  "from": "date-now@^0.1.4"
                }
              }
            },
            "exit": {
              "version": "0.1.2",
              "from": "exit@0.1.x"
            },
            "htmlparser2": {
              "version": "3.8.2",
              "from": "htmlparser2@3.8.x",
              "dependencies": {
                "domhandler": {
                  "version": "2.3.0",
                  "from": "domhandler@2.3"
                },
                "domutils": {
                  "version": "1.5.1",
                  "from": "domutils@1.5",
                  "dependencies": {
                    "dom-serializer": {
                      "version": "0.0.1",
                      "from": "dom-serializer@0",
                      "dependencies": {
                        "entities": {
                          "version": "1.1.1",
                          "from": "entities@~1.1.1"
                        }
                      }
                    }
                  }
                },
                "domelementtype": {
                  "version": "1.1.3",
                  "from": "domelementtype@1"
                },
                "readable-stream": {
                  "version": "1.1.13",
                  "from": "readable-stream@1.1",
                  "dependencies": {
                    "core-util-is": {
                      "version": "1.0.1",
                      "from": "core-util-is@~1.0.0"
                    },
                    "isarray": {
                      "version": "0.0.1",
                      "from": "isarray@0.0.1"
                    },
                    "string_decoder": {
                      "version": "0.10.31",
                      "from": "string_decoder@~0.10.x"
                    },
                    "inherits": {
                      "version": "2.0.1",
                      "from": "inherits@~2.0.1"
                    }
                  }
                },
                "entities": {
                  "version": "1.0.0",
                  "from": "entities@1.0"
                }
              }
            },
            "minimatch": {
              "version": "1.0.0",
              "from": "minimatch@1.0.x",
              "dependencies": {
                "lru-cache": {
                  "version": "2.5.0",
                  "from": "lru-cache@2"
                },
                "sigmund": {
                  "version": "1.0.0",
                  "from": "sigmund@~1.0.0"
                }
              }
            },
            "shelljs": {
              "version": "0.3.0",
              "from": "shelljs@0.3.x"
            },
            "strip-json-comments": {
              "version": "1.0.2",
              "from": "strip-json-comments@1.0.x"
            },
            "underscore": {
              "version": "1.6.0",
              "from": "underscore@1.6.x"
            }
          }
        },
        "hooker": {
          "version": "0.2.3",
          "from": "hooker@~0.2.3"
        }
      }
=======
          "from": "slide@*",
          "resolved": "https://registry.npmjs.org/slide/-/slide-1.1.6.tgz"
        },
        "yamlish": {
          "version": "0.0.6",
          "from": "yamlish@*",
          "resolved": "https://registry.npmjs.org/yamlish/-/yamlish-0.0.6.tgz"
        }
      }
    },
    "uuid": {
      "version": "1.4.1",
      "from": "uuid@1.4.1",
      "resolved": "https://registry.npmjs.org/uuid/-/uuid-1.4.1.tgz"
>>>>>>> ce5a2c95
    }
  }
}<|MERGE_RESOLUTION|>--- conflicted
+++ resolved
@@ -2,16 +2,14 @@
   "name": "fxa-auth-db-mysql",
   "version": "0.31.1",
   "dependencies": {
-<<<<<<< HEAD
-=======
     "ass": {
       "version": "1.0.0",
-      "from": "ass@git://github.com/jrgm/ass.git#5be99ee7abc9fcf63f9ebcc37b151b9c822146d1",
+      "from": "ass@git://github.com/jrgm/ass.git#5be99ee",
       "resolved": "git://github.com/jrgm/ass.git#5be99ee7abc9fcf63f9ebcc37b151b9c822146d1",
       "dependencies": {
         "async": {
           "version": "0.9.0",
-          "from": "async@>=0.9.0 <0.10.0",
+          "from": "async@~0.9.0",
           "resolved": "https://registry.npmjs.org/async/-/async-0.9.0.tgz"
         },
         "blanket": {
@@ -21,22 +19,22 @@
           "dependencies": {
             "esprima": {
               "version": "1.0.4",
-              "from": "esprima@>=1.0.2 <1.1.0",
+              "from": "esprima@~1.0.2",
               "resolved": "https://registry.npmjs.org/esprima/-/esprima-1.0.4.tgz"
             },
             "falafel": {
               "version": "0.1.6",
-              "from": "falafel@>=0.1.6 <0.2.0",
+              "from": "falafel@~0.1.6",
               "resolved": "https://registry.npmjs.org/falafel/-/falafel-0.1.6.tgz"
             },
             "xtend": {
               "version": "2.1.2",
-              "from": "xtend@>=2.1.1 <2.2.0",
+              "from": "xtend@~2.1.1",
               "resolved": "https://registry.npmjs.org/xtend/-/xtend-2.1.2.tgz",
               "dependencies": {
                 "object-keys": {
                   "version": "0.4.0",
-                  "from": "object-keys@>=0.4.0 <0.5.0",
+                  "from": "object-keys@~0.4.0",
                   "resolved": "https://registry.npmjs.org/object-keys/-/object-keys-0.4.0.tgz"
                 }
               }
@@ -50,27 +48,32 @@
           "dependencies": {
             "htmlparser2": {
               "version": "3.7.3",
-              "from": "htmlparser2@>=3.7.0 <3.8.0",
+              "from": "htmlparser2@~3.7.0",
               "resolved": "https://registry.npmjs.org/htmlparser2/-/htmlparser2-3.7.3.tgz",
               "dependencies": {
                 "domhandler": {
                   "version": "2.2.1",
-                  "from": "domhandler@>=2.2.0 <2.3.0",
+                  "from": "domhandler@2.2",
                   "resolved": "https://registry.npmjs.org/domhandler/-/domhandler-2.2.1.tgz"
                 },
                 "domutils": {
                   "version": "1.5.1",
-                  "from": "domutils@>=1.5.0 <1.6.0",
+                  "from": "domutils@1.5",
                   "resolved": "https://registry.npmjs.org/domutils/-/domutils-1.5.1.tgz",
                   "dependencies": {
                     "dom-serializer": {
                       "version": "0.1.0",
-                      "from": "dom-serializer@>=0.0.0 <1.0.0",
+                      "from": "dom-serializer@0",
                       "resolved": "https://registry.npmjs.org/dom-serializer/-/dom-serializer-0.1.0.tgz",
                       "dependencies": {
+                        "domelementtype": {
+                          "version": "1.1.3",
+                          "from": "domelementtype@~1.1.1",
+                          "resolved": "https://registry.npmjs.org/domelementtype/-/domelementtype-1.1.3.tgz"
+                        },
                         "entities": {
                           "version": "1.1.1",
-                          "from": "entities@>=1.1.1 <1.2.0",
+                          "from": "entities@~1.1.1",
                           "resolved": "https://registry.npmjs.org/entities/-/entities-1.1.1.tgz"
                         }
                       }
@@ -78,18 +81,18 @@
                   }
                 },
                 "domelementtype": {
-                  "version": "1.1.3",
-                  "from": "domelementtype@>=1.0.0 <2.0.0",
-                  "resolved": "https://registry.npmjs.org/domelementtype/-/domelementtype-1.1.3.tgz"
+                  "version": "1.3.0",
+                  "from": "domelementtype@1",
+                  "resolved": "https://registry.npmjs.org/domelementtype/-/domelementtype-1.3.0.tgz"
                 },
                 "readable-stream": {
                   "version": "1.1.13",
-                  "from": "readable-stream@>=1.1.0 <1.2.0",
+                  "from": "readable-stream@1.1",
                   "resolved": "https://registry.npmjs.org/readable-stream/-/readable-stream-1.1.13.tgz",
                   "dependencies": {
                     "core-util-is": {
                       "version": "1.0.1",
-                      "from": "core-util-is@>=1.0.0 <1.1.0",
+                      "from": "core-util-is@~1.0.0",
                       "resolved": "https://registry.npmjs.org/core-util-is/-/core-util-is-1.0.1.tgz"
                     },
                     "isarray": {
@@ -99,12 +102,12 @@
                     },
                     "string_decoder": {
                       "version": "0.10.31",
-                      "from": "string_decoder@>=0.10.0 <0.11.0",
+                      "from": "string_decoder@~0.10.x",
                       "resolved": "https://registry.npmjs.org/string_decoder/-/string_decoder-0.10.31.tgz"
                     },
                     "inherits": {
                       "version": "2.0.1",
-                      "from": "inherits@>=2.0.1 <2.1.0",
+                      "from": "inherits@~2.0.1",
                       "resolved": "https://registry.npmjs.org/inherits/-/inherits-2.0.1.tgz"
                     }
                   }
@@ -113,28 +116,28 @@
             },
             "entities": {
               "version": "1.0.0",
-              "from": "entities@>=1.0.0 <1.1.0",
+              "from": "entities@~1.0.0",
               "resolved": "https://registry.npmjs.org/entities/-/entities-1.0.0.tgz"
             },
             "CSSselect": {
               "version": "0.4.1",
-              "from": "CSSselect@>=0.4.0 <0.5.0",
+              "from": "CSSselect@~0.4.0",
               "resolved": "https://registry.npmjs.org/CSSselect/-/CSSselect-0.4.1.tgz",
               "dependencies": {
                 "CSSwhat": {
                   "version": "0.4.7",
-                  "from": "CSSwhat@>=0.4.0 <0.5.0",
+                  "from": "CSSwhat@0.4",
                   "resolved": "https://registry.npmjs.org/CSSwhat/-/CSSwhat-0.4.7.tgz"
                 },
                 "domutils": {
                   "version": "1.4.3",
-                  "from": "domutils@>=1.4.0 <1.5.0",
+                  "from": "domutils@1.4",
                   "resolved": "https://registry.npmjs.org/domutils/-/domutils-1.4.3.tgz",
                   "dependencies": {
                     "domelementtype": {
-                      "version": "1.1.3",
-                      "from": "domelementtype@>=1.0.0 <2.0.0",
-                      "resolved": "https://registry.npmjs.org/domelementtype/-/domelementtype-1.1.3.tgz"
+                      "version": "1.3.0",
+                      "from": "domelementtype@1",
+                      "resolved": "https://registry.npmjs.org/domelementtype/-/domelementtype-1.3.0.tgz"
                     }
                   }
                 }
@@ -142,7 +145,7 @@
             },
             "lodash": {
               "version": "2.4.1",
-              "from": "lodash@>=2.4.1 <2.5.0",
+              "from": "lodash@~2.4.1",
               "resolved": "https://registry.npmjs.org/lodash/-/lodash-2.4.1.tgz"
             }
           }
@@ -154,14 +157,13 @@
           "dependencies": {
             "rimraf": {
               "version": "2.2.8",
-              "from": "rimraf@>=2.2.8 <2.3.0",
+              "from": "rimraf@~2.2.6",
               "resolved": "https://registry.npmjs.org/rimraf/-/rimraf-2.2.8.tgz"
             }
           }
         }
       }
     },
->>>>>>> ce5a2c95
     "bluebird": {
       "version": "2.1.3",
       "from": "bluebird@2.1.3",
@@ -170,68 +172,41 @@
     "bunyan": {
       "version": "0.23.1",
       "from": "bunyan@0.23.1",
-<<<<<<< HEAD
+      "resolved": "https://registry.npmjs.org/bunyan/-/bunyan-0.23.1.tgz",
       "dependencies": {
         "mv": {
           "version": "2.0.3",
           "from": "mv@~2",
+          "resolved": "https://registry.npmjs.org/mv/-/mv-2.0.3.tgz",
           "dependencies": {
             "mkdirp": {
               "version": "0.5.0",
               "from": "mkdirp@~0.5.0",
-              "dependencies": {
-                "minimist": {
-                  "version": "0.0.8",
-                  "from": "minimist@0.0.8"
-=======
-      "resolved": "https://registry.npmjs.org/bunyan/-/bunyan-0.23.1.tgz",
-      "dependencies": {
-        "mv": {
-          "version": "2.0.3",
-          "from": "mv@>=2.0.0 <3.0.0",
-          "resolved": "https://registry.npmjs.org/mv/-/mv-2.0.3.tgz",
-          "dependencies": {
-            "mkdirp": {
-              "version": "0.5.0",
-              "from": "mkdirp@>=0.5.0 <0.6.0",
               "resolved": "https://registry.npmjs.org/mkdirp/-/mkdirp-0.5.0.tgz",
               "dependencies": {
                 "minimist": {
                   "version": "0.0.8",
                   "from": "minimist@0.0.8",
                   "resolved": "https://registry.npmjs.org/minimist/-/minimist-0.0.8.tgz"
->>>>>>> ce5a2c95
                 }
               }
             },
             "ncp": {
               "version": "0.6.0",
-<<<<<<< HEAD
-              "from": "ncp@~0.6.0"
+              "from": "ncp@~0.6.0",
+              "resolved": "https://registry.npmjs.org/ncp/-/ncp-0.6.0.tgz"
             },
             "rimraf": {
               "version": "2.2.8",
-              "from": "rimraf@~2.2.8"
-=======
-              "from": "ncp@>=0.6.0 <0.7.0",
-              "resolved": "https://registry.npmjs.org/ncp/-/ncp-0.6.0.tgz"
-            },
-            "rimraf": {
-              "version": "2.2.8",
-              "from": "rimraf@>=2.2.8 <2.3.0",
+              "from": "rimraf@~2.2.8",
               "resolved": "https://registry.npmjs.org/rimraf/-/rimraf-2.2.8.tgz"
->>>>>>> ce5a2c95
             }
           }
         },
         "dtrace-provider": {
           "version": "0.2.8",
-<<<<<<< HEAD
-          "from": "dtrace-provider@0.2.8"
-=======
           "from": "dtrace-provider@0.2.8",
           "resolved": "https://registry.npmjs.org/dtrace-provider/-/dtrace-provider-0.2.8.tgz"
->>>>>>> ce5a2c95
         }
       }
     },
@@ -248,72 +223,42 @@
         "cjson": {
           "version": "0.3.0",
           "from": "cjson@0.3.0",
-<<<<<<< HEAD
-=======
           "resolved": "https://registry.npmjs.org/cjson/-/cjson-0.3.0.tgz",
->>>>>>> ce5a2c95
           "dependencies": {
             "jsonlint": {
               "version": "1.6.0",
               "from": "jsonlint@1.6.0",
-<<<<<<< HEAD
+              "resolved": "https://registry.npmjs.org/jsonlint/-/jsonlint-1.6.0.tgz",
               "dependencies": {
                 "nomnom": {
                   "version": "1.8.1",
                   "from": "nomnom@>= 1.5.x",
+                  "resolved": "https://registry.npmjs.org/nomnom/-/nomnom-1.8.1.tgz",
                   "dependencies": {
                     "underscore": {
                       "version": "1.6.0",
-                      "from": "underscore@~1.6.0"
+                      "from": "underscore@~1.6.0",
+                      "resolved": "https://registry.npmjs.org/underscore/-/underscore-1.6.0.tgz"
                     },
                     "chalk": {
                       "version": "0.4.0",
                       "from": "chalk@~0.4.0",
-                      "dependencies": {
-                        "has-color": {
-                          "version": "0.1.7",
-                          "from": "has-color@~0.1.0"
-                        },
-                        "ansi-styles": {
-                          "version": "1.0.0",
-                          "from": "ansi-styles@~1.0.0"
-                        },
-                        "strip-ansi": {
-                          "version": "0.1.1",
-                          "from": "strip-ansi@~0.1.0"
-=======
-              "resolved": "https://registry.npmjs.org/jsonlint/-/jsonlint-1.6.0.tgz",
-              "dependencies": {
-                "nomnom": {
-                  "version": "1.8.1",
-                  "from": "nomnom@>=1.5.0",
-                  "resolved": "https://registry.npmjs.org/nomnom/-/nomnom-1.8.1.tgz",
-                  "dependencies": {
-                    "underscore": {
-                      "version": "1.6.0",
-                      "from": "underscore@>=1.6.0 <1.7.0",
-                      "resolved": "https://registry.npmjs.org/underscore/-/underscore-1.6.0.tgz"
-                    },
-                    "chalk": {
-                      "version": "0.4.0",
-                      "from": "chalk@>=0.4.0 <0.5.0",
                       "resolved": "https://registry.npmjs.org/chalk/-/chalk-0.4.0.tgz",
                       "dependencies": {
                         "has-color": {
                           "version": "0.1.7",
-                          "from": "has-color@>=0.1.0 <0.2.0",
+                          "from": "has-color@~0.1.0",
                           "resolved": "https://registry.npmjs.org/has-color/-/has-color-0.1.7.tgz"
                         },
                         "ansi-styles": {
                           "version": "1.0.0",
-                          "from": "ansi-styles@>=1.0.0 <1.1.0",
+                          "from": "ansi-styles@~1.0.0",
                           "resolved": "https://registry.npmjs.org/ansi-styles/-/ansi-styles-1.0.0.tgz"
                         },
                         "strip-ansi": {
                           "version": "0.1.1",
-                          "from": "strip-ansi@>=0.1.0 <0.2.0",
+                          "from": "strip-ansi@~0.1.0",
                           "resolved": "https://registry.npmjs.org/strip-ansi/-/strip-ansi-0.1.1.tgz"
->>>>>>> ce5a2c95
                         }
                       }
                     }
@@ -321,12 +266,8 @@
                 },
                 "JSV": {
                   "version": "4.0.2",
-<<<<<<< HEAD
-                  "from": "JSV@>= 4.0.x"
-=======
-                  "from": "JSV@>=4.0.0",
+                  "from": "JSV@>= 4.0.x",
                   "resolved": "https://registry.npmjs.org/JSV/-/JSV-4.0.2.tgz"
->>>>>>> ce5a2c95
                 }
               }
             }
@@ -349,36 +290,22 @@
           "dependencies": {
             "wordwrap": {
               "version": "0.0.2",
-<<<<<<< HEAD
-              "from": "wordwrap@~0.0.2"
+              "from": "wordwrap@~0.0.2",
+              "resolved": "https://registry.npmjs.org/wordwrap/-/wordwrap-0.0.2.tgz"
             },
             "minimist": {
               "version": "0.0.10",
-              "from": "minimist@~0.0.1"
-=======
-              "from": "wordwrap@>=0.0.2 <0.1.0",
-              "resolved": "https://registry.npmjs.org/wordwrap/-/wordwrap-0.0.2.tgz"
-            },
-            "minimist": {
-              "version": "0.0.10",
-              "from": "minimist@>=0.0.1 <0.1.0",
+              "from": "minimist@~0.0.1",
               "resolved": "https://registry.npmjs.org/minimist/-/minimist-0.0.10.tgz"
->>>>>>> ce5a2c95
             }
           }
         }
       }
     },
     "fxa-auth-db-server": {
-<<<<<<< HEAD
-      "version": "0.30.0",
-      "from": "fxa-auth-db-server@git://github.com/mozilla/fxa-auth-db-server.git#fa80cf0",
-      "resolved": "git://github.com/mozilla/fxa-auth-db-server.git#fa80cf0c996c84271da88cf73578dd95def96f6e",
-=======
-      "version": "0.31.0",
-      "from": "fxa-auth-db-server@git://github.com/mozilla/fxa-auth-db-server.git#95bda6e1d56a67ba37e85c6ed2fad2bd02d13c9e",
-      "resolved": "git://github.com/mozilla/fxa-auth-db-server.git#95bda6e1d56a67ba37e85c6ed2fad2bd02d13c9e",
->>>>>>> ce5a2c95
+      "version": "0.32.0",
+      "from": "fxa-auth-db-server@git://github.com/mozilla/fxa-auth-db-server.git#train-32",
+      "resolved": "git://github.com/mozilla/fxa-auth-db-server.git#b36aff742fa5d2815a2e2f81ce403c98a21d7023",
       "dependencies": {
         "restify": {
           "version": "2.8.2",
@@ -387,7 +314,7 @@
           "dependencies": {
             "assert-plus": {
               "version": "0.1.5",
-              "from": "assert-plus@0.1.5",
+              "from": "https://registry.npmjs.org/assert-plus/-/assert-plus-0.1.5.tgz",
               "resolved": "https://registry.npmjs.org/assert-plus/-/assert-plus-0.1.5.tgz"
             },
             "backoff": {
@@ -436,7 +363,7 @@
             },
             "escape-regexp-component": {
               "version": "1.0.2",
-              "from": "escape-regexp-component@1.0.2",
+              "from": "https://registry.npmjs.org/escape-regexp-component/-/escape-regexp-component-1.0.2.tgz",
               "resolved": "https://registry.npmjs.org/escape-regexp-component/-/escape-regexp-component-1.0.2.tgz"
             },
             "formidable": {
@@ -446,24 +373,24 @@
             },
             "http-signature": {
               "version": "0.10.1",
-              "from": "http-signature@>=0.10.0 <0.11.0",
+              "from": "https://registry.npmjs.org/http-signature/-/http-signature-0.10.1.tgz",
               "resolved": "https://registry.npmjs.org/http-signature/-/http-signature-0.10.1.tgz",
               "dependencies": {
                 "asn1": {
                   "version": "0.1.11",
-                  "from": "asn1@0.1.11",
+                  "from": "https://registry.npmjs.org/asn1/-/asn1-0.1.11.tgz",
                   "resolved": "https://registry.npmjs.org/asn1/-/asn1-0.1.11.tgz"
                 },
                 "ctype": {
                   "version": "0.5.3",
-                  "from": "ctype@0.5.3",
+                  "from": "https://registry.npmjs.org/ctype/-/ctype-0.5.3.tgz",
                   "resolved": "https://registry.npmjs.org/ctype/-/ctype-0.5.3.tgz"
                 }
               }
             },
             "keep-alive-agent": {
               "version": "0.0.1",
-              "from": "keep-alive-agent@0.0.1",
+              "from": "https://registry.npmjs.org/keep-alive-agent/-/keep-alive-agent-0.0.1.tgz",
               "resolved": "https://registry.npmjs.org/keep-alive-agent/-/keep-alive-agent-0.0.1.tgz"
             },
             "lru-cache": {
@@ -473,7 +400,7 @@
             },
             "mime": {
               "version": "1.2.11",
-              "from": "mime@>=1.2.9 <1.3.0",
+              "from": "https://registry.npmjs.org/mime/-/mime-1.2.11.tgz",
               "resolved": "https://registry.npmjs.org/mime/-/mime-1.2.11.tgz"
             },
             "negotiator": {
@@ -483,7 +410,7 @@
             },
             "node-uuid": {
               "version": "1.4.2",
-              "from": "node-uuid@>=1.4.0 <1.5.0",
+              "from": "https://registry.npmjs.org/node-uuid/-/node-uuid-1.4.2.tgz",
               "resolved": "https://registry.npmjs.org/node-uuid/-/node-uuid-1.4.2.tgz"
             },
             "once": {
@@ -515,7 +442,7 @@
             },
             "tunnel-agent": {
               "version": "0.4.0",
-              "from": "tunnel-agent@>=0.4.0 <0.5.0",
+              "from": "https://registry.npmjs.org/tunnel-agent/-/tunnel-agent-0.4.0.tgz",
               "resolved": "https://registry.npmjs.org/tunnel-agent/-/tunnel-agent-0.4.0.tgz"
             },
             "verror": {
@@ -532,11 +459,10 @@
             },
             "dtrace-provider": {
               "version": "0.2.8",
-              "from": "dtrace-provider@0.2.8",
+              "from": "https://registry.npmjs.org/dtrace-provider/-/dtrace-provider-0.2.8.tgz",
               "resolved": "https://registry.npmjs.org/dtrace-provider/-/dtrace-provider-0.2.8.tgz"
             }
           }
-<<<<<<< HEAD
         },
         "bluebird": {
           "version": "1.2.2",
@@ -547,45 +473,6 @@
           "version": "0.4.12",
           "from": "https://registry.npmjs.org/tap/-/tap-0.4.12.tgz",
           "resolved": "https://registry.npmjs.org/tap/-/tap-0.4.12.tgz",
-=======
-        }
-      }
-    },
-    "grunt": {
-      "version": "0.4.5",
-      "from": "grunt@0.4.5",
-      "resolved": "https://registry.npmjs.org/grunt/-/grunt-0.4.5.tgz",
-      "dependencies": {
-        "async": {
-          "version": "0.1.22",
-          "from": "async@>=0.1.22 <0.2.0",
-          "resolved": "https://registry.npmjs.org/async/-/async-0.1.22.tgz"
-        },
-        "coffee-script": {
-          "version": "1.3.3",
-          "from": "coffee-script@>=1.3.3 <1.4.0",
-          "resolved": "https://registry.npmjs.org/coffee-script/-/coffee-script-1.3.3.tgz"
-        },
-        "colors": {
-          "version": "0.6.2",
-          "from": "colors@>=0.6.2 <0.7.0",
-          "resolved": "https://registry.npmjs.org/colors/-/colors-0.6.2.tgz"
-        },
-        "dateformat": {
-          "version": "1.0.2-1.2.3",
-          "from": "dateformat@1.0.2-1.2.3",
-          "resolved": "https://registry.npmjs.org/dateformat/-/dateformat-1.0.2-1.2.3.tgz"
-        },
-        "eventemitter2": {
-          "version": "0.4.14",
-          "from": "eventemitter2@>=0.4.13 <0.5.0",
-          "resolved": "https://registry.npmjs.org/eventemitter2/-/eventemitter2-0.4.14.tgz"
-        },
-        "findup-sync": {
-          "version": "0.1.3",
-          "from": "findup-sync@>=0.1.2 <0.2.0",
-          "resolved": "https://registry.npmjs.org/findup-sync/-/findup-sync-0.1.3.tgz",
->>>>>>> ce5a2c95
           "dependencies": {
             "buffer-equal": {
               "version": "0.0.1",
@@ -621,34 +508,33 @@
             },
             "glob": {
               "version": "3.2.11",
-              "from": "glob@>=3.2.9 <3.3.0",
+              "from": "https://registry.npmjs.org/glob/-/glob-3.2.11.tgz",
               "resolved": "https://registry.npmjs.org/glob/-/glob-3.2.11.tgz",
               "dependencies": {
                 "inherits": {
                   "version": "2.0.1",
-                  "from": "inherits@>=2.0.0 <3.0.0",
+                  "from": "https://registry.npmjs.org/inherits/-/inherits-2.0.1.tgz",
                   "resolved": "https://registry.npmjs.org/inherits/-/inherits-2.0.1.tgz"
                 },
                 "minimatch": {
                   "version": "0.3.0",
-                  "from": "minimatch@>=0.3.0 <0.4.0",
+                  "from": "https://registry.npmjs.org/minimatch/-/minimatch-0.3.0.tgz",
                   "resolved": "https://registry.npmjs.org/minimatch/-/minimatch-0.3.0.tgz",
                   "dependencies": {
                     "lru-cache": {
                       "version": "2.5.0",
-                      "from": "lru-cache@>=2.0.0 <3.0.0",
+                      "from": "https://registry.npmjs.org/lru-cache/-/lru-cache-2.5.0.tgz",
                       "resolved": "https://registry.npmjs.org/lru-cache/-/lru-cache-2.5.0.tgz"
                     },
                     "sigmund": {
                       "version": "1.0.0",
-                      "from": "sigmund@>=1.0.0 <1.1.0",
+                      "from": "https://registry.npmjs.org/sigmund/-/sigmund-1.0.0.tgz",
                       "resolved": "https://registry.npmjs.org/sigmund/-/sigmund-1.0.0.tgz"
                     }
                   }
                 }
               }
             },
-<<<<<<< HEAD
             "inherits": {
               "version": "2.0.1",
               "from": "inherits@*"
@@ -721,7 +607,7 @@
         },
         "ass": {
           "version": "1.0.0",
-          "from": "ass@git://github.com/jrgm/ass.git#5be99ee",
+          "from": "ass@git://github.com/jrgm/ass.git#5be99ee7abc9fcf63f9ebcc37b151b9c822146d1",
           "resolved": "git://github.com/jrgm/ass.git#5be99ee7abc9fcf63f9ebcc37b151b9c822146d1",
           "dependencies": {
             "async": {
@@ -731,7 +617,7 @@
             },
             "blanket": {
               "version": "1.1.6",
-              "from": "blanket@1.1.6",
+              "from": "https://registry.npmjs.org/blanket/-/blanket-1.1.6.tgz",
               "resolved": "https://registry.npmjs.org/blanket/-/blanket-1.1.6.tgz",
               "dependencies": {
                 "esprima": {
@@ -823,282 +709,12 @@
                           "resolved": "https://registry.npmjs.org/inherits/-/inherits-2.0.1.tgz"
                         }
                       }
-=======
-            "lodash": {
-              "version": "2.4.1",
-              "from": "lodash@>=2.4.1 <2.5.0",
-              "resolved": "https://registry.npmjs.org/lodash/-/lodash-2.4.1.tgz"
-            }
-          }
-        },
-        "glob": {
-          "version": "3.1.21",
-          "from": "glob@>=3.1.21 <3.2.0",
-          "resolved": "https://registry.npmjs.org/glob/-/glob-3.1.21.tgz",
-          "dependencies": {
-            "graceful-fs": {
-              "version": "1.2.3",
-              "from": "graceful-fs@>=1.2.0 <1.3.0",
-              "resolved": "https://registry.npmjs.org/graceful-fs/-/graceful-fs-1.2.3.tgz"
-            },
-            "inherits": {
-              "version": "1.0.0",
-              "from": "inherits@>=1.0.0 <2.0.0",
-              "resolved": "https://registry.npmjs.org/inherits/-/inherits-1.0.0.tgz"
-            }
-          }
-        },
-        "hooker": {
-          "version": "0.2.3",
-          "from": "hooker@>=0.2.3 <0.3.0",
-          "resolved": "https://registry.npmjs.org/hooker/-/hooker-0.2.3.tgz"
-        },
-        "iconv-lite": {
-          "version": "0.2.11",
-          "from": "iconv-lite@>=0.2.11 <0.3.0",
-          "resolved": "https://registry.npmjs.org/iconv-lite/-/iconv-lite-0.2.11.tgz"
-        },
-        "minimatch": {
-          "version": "0.2.14",
-          "from": "minimatch@>=0.2.12 <0.3.0",
-          "resolved": "https://registry.npmjs.org/minimatch/-/minimatch-0.2.14.tgz",
-          "dependencies": {
-            "lru-cache": {
-              "version": "2.5.0",
-              "from": "lru-cache@>=2.0.0 <3.0.0",
-              "resolved": "https://registry.npmjs.org/lru-cache/-/lru-cache-2.5.0.tgz"
-            },
-            "sigmund": {
-              "version": "1.0.0",
-              "from": "sigmund@>=1.0.0 <1.1.0",
-              "resolved": "https://registry.npmjs.org/sigmund/-/sigmund-1.0.0.tgz"
-            }
-          }
-        },
-        "nopt": {
-          "version": "1.0.10",
-          "from": "nopt@>=1.0.10 <1.1.0",
-          "resolved": "https://registry.npmjs.org/nopt/-/nopt-1.0.10.tgz",
-          "dependencies": {
-            "abbrev": {
-              "version": "1.0.5",
-              "from": "abbrev@>=1.0.0 <2.0.0",
-              "resolved": "https://registry.npmjs.org/abbrev/-/abbrev-1.0.5.tgz"
-            }
-          }
-        },
-        "rimraf": {
-          "version": "2.2.8",
-          "from": "rimraf@>=2.2.8 <2.3.0",
-          "resolved": "https://registry.npmjs.org/rimraf/-/rimraf-2.2.8.tgz"
-        },
-        "lodash": {
-          "version": "0.9.2",
-          "from": "lodash@>=0.9.2 <0.10.0",
-          "resolved": "https://registry.npmjs.org/lodash/-/lodash-0.9.2.tgz"
-        },
-        "underscore.string": {
-          "version": "2.2.1",
-          "from": "underscore.string@>=2.2.1 <2.3.0",
-          "resolved": "https://registry.npmjs.org/underscore.string/-/underscore.string-2.2.1.tgz"
-        },
-        "which": {
-          "version": "1.0.9",
-          "from": "which@>=1.0.5 <1.1.0",
-          "resolved": "https://registry.npmjs.org/which/-/which-1.0.9.tgz"
-        },
-        "js-yaml": {
-          "version": "2.0.5",
-          "from": "js-yaml@>=2.0.5 <2.1.0",
-          "resolved": "https://registry.npmjs.org/js-yaml/-/js-yaml-2.0.5.tgz",
-          "dependencies": {
-            "argparse": {
-              "version": "0.1.16",
-              "from": "argparse@>=0.1.11 <0.2.0",
-              "resolved": "https://registry.npmjs.org/argparse/-/argparse-0.1.16.tgz",
-              "dependencies": {
-                "underscore": {
-                  "version": "1.7.0",
-                  "from": "underscore@>=1.7.0 <1.8.0",
-                  "resolved": "https://registry.npmjs.org/underscore/-/underscore-1.7.0.tgz"
-                },
-                "underscore.string": {
-                  "version": "2.4.0",
-                  "from": "underscore.string@>=2.4.0 <2.5.0",
-                  "resolved": "https://registry.npmjs.org/underscore.string/-/underscore.string-2.4.0.tgz"
-                }
-              }
-            },
-            "esprima": {
-              "version": "1.0.4",
-              "from": "esprima@>=1.0.2 <1.1.0",
-              "resolved": "https://registry.npmjs.org/esprima/-/esprima-1.0.4.tgz"
-            }
-          }
-        },
-        "exit": {
-          "version": "0.1.2",
-          "from": "exit@>=0.1.1 <0.2.0",
-          "resolved": "https://registry.npmjs.org/exit/-/exit-0.1.2.tgz"
-        },
-        "getobject": {
-          "version": "0.1.0",
-          "from": "getobject@>=0.1.0 <0.2.0",
-          "resolved": "https://registry.npmjs.org/getobject/-/getobject-0.1.0.tgz"
-        },
-        "grunt-legacy-util": {
-          "version": "0.2.0",
-          "from": "grunt-legacy-util@>=0.2.0 <0.3.0",
-          "resolved": "https://registry.npmjs.org/grunt-legacy-util/-/grunt-legacy-util-0.2.0.tgz"
-        },
-        "grunt-legacy-log": {
-          "version": "0.1.1",
-          "from": "grunt-legacy-log@>=0.1.0 <0.2.0",
-          "resolved": "https://registry.npmjs.org/grunt-legacy-log/-/grunt-legacy-log-0.1.1.tgz",
-          "dependencies": {
-            "lodash": {
-              "version": "2.4.1",
-              "from": "lodash@>=2.4.1 <2.5.0",
-              "resolved": "https://registry.npmjs.org/lodash/-/lodash-2.4.1.tgz"
-            },
-            "underscore.string": {
-              "version": "2.3.3",
-              "from": "underscore.string@>=2.3.3 <2.4.0",
-              "resolved": "https://registry.npmjs.org/underscore.string/-/underscore.string-2.3.3.tgz"
-            }
-          }
-        }
-      }
-    },
-    "grunt-contrib-jshint": {
-      "version": "0.10.0",
-      "from": "grunt-contrib-jshint@0.10.0",
-      "resolved": "https://registry.npmjs.org/grunt-contrib-jshint/-/grunt-contrib-jshint-0.10.0.tgz",
-      "dependencies": {
-        "jshint": {
-          "version": "2.5.11",
-          "from": "jshint@>=2.5.0 <2.6.0",
-          "resolved": "https://registry.npmjs.org/jshint/-/jshint-2.5.11.tgz",
-          "dependencies": {
-            "cli": {
-              "version": "0.6.5",
-              "from": "cli@>=0.6.0 <0.7.0",
-              "resolved": "https://registry.npmjs.org/cli/-/cli-0.6.5.tgz",
-              "dependencies": {
-                "glob": {
-                  "version": "3.2.11",
-                  "from": "glob@>=3.2.1 <3.3.0",
-                  "resolved": "https://registry.npmjs.org/glob/-/glob-3.2.11.tgz",
-                  "dependencies": {
-                    "inherits": {
-                      "version": "2.0.1",
-                      "from": "inherits@>=2.0.0 <3.0.0",
-                      "resolved": "https://registry.npmjs.org/inherits/-/inherits-2.0.1.tgz"
-                    },
-                    "minimatch": {
-                      "version": "0.3.0",
-                      "from": "minimatch@>=0.3.0 <0.4.0",
-                      "resolved": "https://registry.npmjs.org/minimatch/-/minimatch-0.3.0.tgz",
-                      "dependencies": {
-                        "lru-cache": {
-                          "version": "2.5.0",
-                          "from": "lru-cache@>=2.0.0 <3.0.0",
-                          "resolved": "https://registry.npmjs.org/lru-cache/-/lru-cache-2.5.0.tgz"
-                        },
-                        "sigmund": {
-                          "version": "1.0.0",
-                          "from": "sigmund@>=1.0.0 <1.1.0",
-                          "resolved": "https://registry.npmjs.org/sigmund/-/sigmund-1.0.0.tgz"
-                        }
-                      }
                     }
                   }
-                }
-              }
-            },
-            "console-browserify": {
-              "version": "1.1.0",
-              "from": "console-browserify@>=1.1.0 <1.2.0",
-              "resolved": "https://registry.npmjs.org/console-browserify/-/console-browserify-1.1.0.tgz",
-              "dependencies": {
-                "date-now": {
-                  "version": "0.1.4",
-                  "from": "date-now@>=0.1.4 <0.2.0",
-                  "resolved": "https://registry.npmjs.org/date-now/-/date-now-0.1.4.tgz"
-                }
-              }
-            },
-            "exit": {
-              "version": "0.1.2",
-              "from": "exit@>=0.1.0 <0.2.0",
-              "resolved": "https://registry.npmjs.org/exit/-/exit-0.1.2.tgz"
-            },
-            "htmlparser2": {
-              "version": "3.8.2",
-              "from": "htmlparser2@>=3.8.0 <3.9.0",
-              "resolved": "https://registry.npmjs.org/htmlparser2/-/htmlparser2-3.8.2.tgz",
-              "dependencies": {
-                "domhandler": {
-                  "version": "2.3.0",
-                  "from": "domhandler@>=2.3.0 <2.4.0",
-                  "resolved": "https://registry.npmjs.org/domhandler/-/domhandler-2.3.0.tgz"
-                },
-                "domutils": {
-                  "version": "1.5.1",
-                  "from": "domutils@>=1.5.0 <1.6.0",
-                  "resolved": "https://registry.npmjs.org/domutils/-/domutils-1.5.1.tgz",
-                  "dependencies": {
-                    "dom-serializer": {
-                      "version": "0.1.0",
-                      "from": "dom-serializer@>=0.0.0 <1.0.0",
-                      "resolved": "https://registry.npmjs.org/dom-serializer/-/dom-serializer-0.1.0.tgz",
-                      "dependencies": {
-                        "entities": {
-                          "version": "1.1.1",
-                          "from": "entities@>=1.1.1 <1.2.0",
-                          "resolved": "https://registry.npmjs.org/entities/-/entities-1.1.1.tgz"
-                        }
-                      }
-                    }
-                  }
-                },
-                "domelementtype": {
-                  "version": "1.1.3",
-                  "from": "domelementtype@>=1.0.0 <2.0.0",
-                  "resolved": "https://registry.npmjs.org/domelementtype/-/domelementtype-1.1.3.tgz"
-                },
-                "readable-stream": {
-                  "version": "1.1.13",
-                  "from": "readable-stream@>=1.1.0 <1.2.0",
-                  "resolved": "https://registry.npmjs.org/readable-stream/-/readable-stream-1.1.13.tgz",
-                  "dependencies": {
-                    "core-util-is": {
-                      "version": "1.0.1",
-                      "from": "core-util-is@>=1.0.0 <1.1.0",
-                      "resolved": "https://registry.npmjs.org/core-util-is/-/core-util-is-1.0.1.tgz"
-                    },
-                    "isarray": {
-                      "version": "0.0.1",
-                      "from": "isarray@0.0.1",
-                      "resolved": "https://registry.npmjs.org/isarray/-/isarray-0.0.1.tgz"
-                    },
-                    "string_decoder": {
-                      "version": "0.10.31",
-                      "from": "string_decoder@>=0.10.0 <0.11.0",
-                      "resolved": "https://registry.npmjs.org/string_decoder/-/string_decoder-0.10.31.tgz"
-                    },
-                    "inherits": {
-                      "version": "2.0.1",
-                      "from": "inherits@>=2.0.1 <2.1.0",
-                      "resolved": "https://registry.npmjs.org/inherits/-/inherits-2.0.1.tgz"
->>>>>>> ce5a2c95
-                    }
-                  }
                 },
                 "entities": {
                   "version": "1.0.0",
-<<<<<<< HEAD
-                  "from": "entities@~1.0.0",
+                  "from": "https://registry.npmjs.org/entities/-/entities-1.0.0.tgz",
                   "resolved": "https://registry.npmjs.org/entities/-/entities-1.0.0.tgz"
                 },
                 "CSSselect": {
@@ -1122,49 +738,415 @@
                           "resolved": "https://registry.npmjs.org/domelementtype/-/domelementtype-1.1.3.tgz"
                         }
                       }
-=======
-                  "from": "entities@>=1.0.0 <1.1.0",
+                    }
+                  }
+                },
+                "lodash": {
+                  "version": "2.4.1",
+                  "from": "https://registry.npmjs.org/lodash/-/lodash-2.4.1.tgz",
+                  "resolved": "https://registry.npmjs.org/lodash/-/lodash-2.4.1.tgz"
+                }
+              }
+            },
+            "temp": {
+              "version": "0.8.1",
+              "from": "https://registry.npmjs.org/temp/-/temp-0.8.1.tgz",
+              "resolved": "https://registry.npmjs.org/temp/-/temp-0.8.1.tgz",
+              "dependencies": {
+                "rimraf": {
+                  "version": "2.2.8",
+                  "from": "https://registry.npmjs.org/rimraf/-/rimraf-2.2.8.tgz",
+                  "resolved": "https://registry.npmjs.org/rimraf/-/rimraf-2.2.8.tgz"
+                }
+              }
+            }
+          }
+        }
+      }
+    },
+    "grunt": {
+      "version": "0.4.5",
+      "from": "grunt@0.4.5",
+      "resolved": "https://registry.npmjs.org/grunt/-/grunt-0.4.5.tgz",
+      "dependencies": {
+        "async": {
+          "version": "0.1.22",
+          "from": "async@~0.1.22",
+          "resolved": "https://registry.npmjs.org/async/-/async-0.1.22.tgz"
+        },
+        "coffee-script": {
+          "version": "1.3.3",
+          "from": "coffee-script@~1.3.3",
+          "resolved": "https://registry.npmjs.org/coffee-script/-/coffee-script-1.3.3.tgz"
+        },
+        "colors": {
+          "version": "0.6.2",
+          "from": "colors@~0.6.2",
+          "resolved": "https://registry.npmjs.org/colors/-/colors-0.6.2.tgz"
+        },
+        "dateformat": {
+          "version": "1.0.2-1.2.3",
+          "from": "dateformat@1.0.2-1.2.3",
+          "resolved": "https://registry.npmjs.org/dateformat/-/dateformat-1.0.2-1.2.3.tgz"
+        },
+        "eventemitter2": {
+          "version": "0.4.14",
+          "from": "eventemitter2@~0.4.13",
+          "resolved": "https://registry.npmjs.org/eventemitter2/-/eventemitter2-0.4.14.tgz"
+        },
+        "findup-sync": {
+          "version": "0.1.3",
+          "from": "findup-sync@~0.1.2",
+          "resolved": "https://registry.npmjs.org/findup-sync/-/findup-sync-0.1.3.tgz",
+          "dependencies": {
+            "glob": {
+              "version": "3.2.11",
+              "from": "glob@~3.2.9",
+              "resolved": "https://registry.npmjs.org/glob/-/glob-3.2.11.tgz",
+              "dependencies": {
+                "inherits": {
+                  "version": "2.0.1",
+                  "from": "inherits@2",
+                  "resolved": "https://registry.npmjs.org/inherits/-/inherits-2.0.1.tgz"
+                },
+                "minimatch": {
+                  "version": "0.3.0",
+                  "from": "minimatch@0.3",
+                  "resolved": "https://registry.npmjs.org/minimatch/-/minimatch-0.3.0.tgz",
+                  "dependencies": {
+                    "lru-cache": {
+                      "version": "2.5.0",
+                      "from": "lru-cache@2",
+                      "resolved": "https://registry.npmjs.org/lru-cache/-/lru-cache-2.5.0.tgz"
+                    },
+                    "sigmund": {
+                      "version": "1.0.0",
+                      "from": "sigmund@~1.0.0",
+                      "resolved": "https://registry.npmjs.org/sigmund/-/sigmund-1.0.0.tgz"
+                    }
+                  }
+                }
+              }
+            },
+            "lodash": {
+              "version": "2.4.1",
+              "from": "lodash@~2.4.1",
+              "resolved": "https://registry.npmjs.org/lodash/-/lodash-2.4.1.tgz"
+            }
+          }
+        },
+        "glob": {
+          "version": "3.1.21",
+          "from": "glob@~3.1.21",
+          "resolved": "https://registry.npmjs.org/glob/-/glob-3.1.21.tgz",
+          "dependencies": {
+            "graceful-fs": {
+              "version": "1.2.3",
+              "from": "graceful-fs@~1.2.0",
+              "resolved": "https://registry.npmjs.org/graceful-fs/-/graceful-fs-1.2.3.tgz"
+            },
+            "inherits": {
+              "version": "1.0.0",
+              "from": "inherits@1",
+              "resolved": "https://registry.npmjs.org/inherits/-/inherits-1.0.0.tgz"
+            }
+          }
+        },
+        "hooker": {
+          "version": "0.2.3",
+          "from": "hooker@~0.2.3",
+          "resolved": "https://registry.npmjs.org/hooker/-/hooker-0.2.3.tgz"
+        },
+        "iconv-lite": {
+          "version": "0.2.11",
+          "from": "iconv-lite@~0.2.11",
+          "resolved": "https://registry.npmjs.org/iconv-lite/-/iconv-lite-0.2.11.tgz"
+        },
+        "minimatch": {
+          "version": "0.2.14",
+          "from": "minimatch@~0.2.12",
+          "resolved": "https://registry.npmjs.org/minimatch/-/minimatch-0.2.14.tgz",
+          "dependencies": {
+            "lru-cache": {
+              "version": "2.5.0",
+              "from": "lru-cache@2",
+              "resolved": "https://registry.npmjs.org/lru-cache/-/lru-cache-2.5.0.tgz"
+            },
+            "sigmund": {
+              "version": "1.0.0",
+              "from": "sigmund@~1.0.0",
+              "resolved": "https://registry.npmjs.org/sigmund/-/sigmund-1.0.0.tgz"
+            }
+          }
+        },
+        "nopt": {
+          "version": "1.0.10",
+          "from": "nopt@~1.0.10",
+          "resolved": "https://registry.npmjs.org/nopt/-/nopt-1.0.10.tgz",
+          "dependencies": {
+            "abbrev": {
+              "version": "1.0.5",
+              "from": "abbrev@1",
+              "resolved": "https://registry.npmjs.org/abbrev/-/abbrev-1.0.5.tgz"
+            }
+          }
+        },
+        "rimraf": {
+          "version": "2.2.8",
+          "from": "rimraf@~2.2.8",
+          "resolved": "https://registry.npmjs.org/rimraf/-/rimraf-2.2.8.tgz"
+        },
+        "lodash": {
+          "version": "0.9.2",
+          "from": "lodash@~0.9.2",
+          "resolved": "https://registry.npmjs.org/lodash/-/lodash-0.9.2.tgz"
+        },
+        "underscore.string": {
+          "version": "2.2.1",
+          "from": "underscore.string@~2.2.1",
+          "resolved": "https://registry.npmjs.org/underscore.string/-/underscore.string-2.2.1.tgz"
+        },
+        "which": {
+          "version": "1.0.9",
+          "from": "which@~1.0.5",
+          "resolved": "https://registry.npmjs.org/which/-/which-1.0.9.tgz"
+        },
+        "js-yaml": {
+          "version": "2.0.5",
+          "from": "js-yaml@~2.0.5",
+          "resolved": "https://registry.npmjs.org/js-yaml/-/js-yaml-2.0.5.tgz",
+          "dependencies": {
+            "argparse": {
+              "version": "0.1.16",
+              "from": "argparse@~ 0.1.11",
+              "resolved": "https://registry.npmjs.org/argparse/-/argparse-0.1.16.tgz",
+              "dependencies": {
+                "underscore": {
+                  "version": "1.7.0",
+                  "from": "underscore@~1.7.0",
+                  "resolved": "https://registry.npmjs.org/underscore/-/underscore-1.7.0.tgz"
+                },
+                "underscore.string": {
+                  "version": "2.4.0",
+                  "from": "underscore.string@~2.4.0",
+                  "resolved": "https://registry.npmjs.org/underscore.string/-/underscore.string-2.4.0.tgz"
+                }
+              }
+            },
+            "esprima": {
+              "version": "1.0.4",
+              "from": "esprima@~ 1.0.2",
+              "resolved": "https://registry.npmjs.org/esprima/-/esprima-1.0.4.tgz"
+            }
+          }
+        },
+        "exit": {
+          "version": "0.1.2",
+          "from": "exit@~0.1.1",
+          "resolved": "https://registry.npmjs.org/exit/-/exit-0.1.2.tgz"
+        },
+        "getobject": {
+          "version": "0.1.0",
+          "from": "getobject@~0.1.0",
+          "resolved": "https://registry.npmjs.org/getobject/-/getobject-0.1.0.tgz"
+        },
+        "grunt-legacy-util": {
+          "version": "0.2.0",
+          "from": "grunt-legacy-util@~0.2.0",
+          "resolved": "https://registry.npmjs.org/grunt-legacy-util/-/grunt-legacy-util-0.2.0.tgz"
+        },
+        "grunt-legacy-log": {
+          "version": "0.1.1",
+          "from": "grunt-legacy-log@~0.1.0",
+          "resolved": "https://registry.npmjs.org/grunt-legacy-log/-/grunt-legacy-log-0.1.1.tgz",
+          "dependencies": {
+            "lodash": {
+              "version": "2.4.1",
+              "from": "lodash@~2.4.1",
+              "resolved": "https://registry.npmjs.org/lodash/-/lodash-2.4.1.tgz"
+            },
+            "underscore.string": {
+              "version": "2.3.3",
+              "from": "underscore.string@~2.3.3",
+              "resolved": "https://registry.npmjs.org/underscore.string/-/underscore.string-2.3.3.tgz"
+            }
+          }
+        }
+      }
+    },
+    "grunt-contrib-jshint": {
+      "version": "0.10.0",
+      "from": "grunt-contrib-jshint@0.10.0",
+      "resolved": "https://registry.npmjs.org/grunt-contrib-jshint/-/grunt-contrib-jshint-0.10.0.tgz",
+      "dependencies": {
+        "jshint": {
+          "version": "2.5.11",
+          "from": "jshint@~2.5.0",
+          "resolved": "https://registry.npmjs.org/jshint/-/jshint-2.5.11.tgz",
+          "dependencies": {
+            "cli": {
+              "version": "0.6.5",
+              "from": "cli@0.6.x",
+              "resolved": "https://registry.npmjs.org/cli/-/cli-0.6.5.tgz",
+              "dependencies": {
+                "glob": {
+                  "version": "3.2.11",
+                  "from": "glob@~ 3.2.1",
+                  "resolved": "https://registry.npmjs.org/glob/-/glob-3.2.11.tgz",
+                  "dependencies": {
+                    "inherits": {
+                      "version": "2.0.1",
+                      "from": "inherits@2",
+                      "resolved": "https://registry.npmjs.org/inherits/-/inherits-2.0.1.tgz"
+                    },
+                    "minimatch": {
+                      "version": "0.3.0",
+                      "from": "minimatch@0.3",
+                      "resolved": "https://registry.npmjs.org/minimatch/-/minimatch-0.3.0.tgz",
+                      "dependencies": {
+                        "lru-cache": {
+                          "version": "2.5.0",
+                          "from": "lru-cache@2",
+                          "resolved": "https://registry.npmjs.org/lru-cache/-/lru-cache-2.5.0.tgz"
+                        },
+                        "sigmund": {
+                          "version": "1.0.0",
+                          "from": "sigmund@~1.0.0",
+                          "resolved": "https://registry.npmjs.org/sigmund/-/sigmund-1.0.0.tgz"
+                        }
+                      }
+                    }
+                  }
+                }
+              }
+            },
+            "console-browserify": {
+              "version": "1.1.0",
+              "from": "console-browserify@1.1.x",
+              "resolved": "https://registry.npmjs.org/console-browserify/-/console-browserify-1.1.0.tgz",
+              "dependencies": {
+                "date-now": {
+                  "version": "0.1.4",
+                  "from": "date-now@^0.1.4",
+                  "resolved": "https://registry.npmjs.org/date-now/-/date-now-0.1.4.tgz"
+                }
+              }
+            },
+            "exit": {
+              "version": "0.1.2",
+              "from": "exit@0.1.x",
+              "resolved": "https://registry.npmjs.org/exit/-/exit-0.1.2.tgz"
+            },
+            "htmlparser2": {
+              "version": "3.8.2",
+              "from": "htmlparser2@3.8.x",
+              "resolved": "https://registry.npmjs.org/htmlparser2/-/htmlparser2-3.8.2.tgz",
+              "dependencies": {
+                "domhandler": {
+                  "version": "2.3.0",
+                  "from": "domhandler@2.3",
+                  "resolved": "https://registry.npmjs.org/domhandler/-/domhandler-2.3.0.tgz"
+                },
+                "domutils": {
+                  "version": "1.5.1",
+                  "from": "domutils@1.5",
+                  "resolved": "https://registry.npmjs.org/domutils/-/domutils-1.5.1.tgz",
+                  "dependencies": {
+                    "dom-serializer": {
+                      "version": "0.1.0",
+                      "from": "dom-serializer@0",
+                      "resolved": "https://registry.npmjs.org/dom-serializer/-/dom-serializer-0.1.0.tgz",
+                      "dependencies": {
+                        "domelementtype": {
+                          "version": "1.1.3",
+                          "from": "domelementtype@~1.1.1",
+                          "resolved": "https://registry.npmjs.org/domelementtype/-/domelementtype-1.1.3.tgz"
+                        },
+                        "entities": {
+                          "version": "1.1.1",
+                          "from": "entities@~1.1.1",
+                          "resolved": "https://registry.npmjs.org/entities/-/entities-1.1.1.tgz"
+                        }
+                      }
+                    }
+                  }
+                },
+                "domelementtype": {
+                  "version": "1.3.0",
+                  "from": "domelementtype@1",
+                  "resolved": "https://registry.npmjs.org/domelementtype/-/domelementtype-1.3.0.tgz"
+                },
+                "readable-stream": {
+                  "version": "1.1.13",
+                  "from": "readable-stream@1.1",
+                  "resolved": "https://registry.npmjs.org/readable-stream/-/readable-stream-1.1.13.tgz",
+                  "dependencies": {
+                    "core-util-is": {
+                      "version": "1.0.1",
+                      "from": "core-util-is@~1.0.0",
+                      "resolved": "https://registry.npmjs.org/core-util-is/-/core-util-is-1.0.1.tgz"
+                    },
+                    "isarray": {
+                      "version": "0.0.1",
+                      "from": "isarray@0.0.1",
+                      "resolved": "https://registry.npmjs.org/isarray/-/isarray-0.0.1.tgz"
+                    },
+                    "string_decoder": {
+                      "version": "0.10.31",
+                      "from": "string_decoder@~0.10.x",
+                      "resolved": "https://registry.npmjs.org/string_decoder/-/string_decoder-0.10.31.tgz"
+                    },
+                    "inherits": {
+                      "version": "2.0.1",
+                      "from": "inherits@~2.0.1",
+                      "resolved": "https://registry.npmjs.org/inherits/-/inherits-2.0.1.tgz"
+                    }
+                  }
+                },
+                "entities": {
+                  "version": "1.0.0",
+                  "from": "entities@1.0",
                   "resolved": "https://registry.npmjs.org/entities/-/entities-1.0.0.tgz"
                 }
               }
             },
             "minimatch": {
               "version": "1.0.0",
-              "from": "minimatch@>=1.0.0 <1.1.0",
+              "from": "minimatch@1.0.x",
               "resolved": "https://registry.npmjs.org/minimatch/-/minimatch-1.0.0.tgz",
               "dependencies": {
                 "lru-cache": {
                   "version": "2.5.0",
-                  "from": "lru-cache@>=2.0.0 <3.0.0",
+                  "from": "lru-cache@2",
                   "resolved": "https://registry.npmjs.org/lru-cache/-/lru-cache-2.5.0.tgz"
                 },
                 "sigmund": {
                   "version": "1.0.0",
-                  "from": "sigmund@>=1.0.0 <1.1.0",
+                  "from": "sigmund@~1.0.0",
                   "resolved": "https://registry.npmjs.org/sigmund/-/sigmund-1.0.0.tgz"
                 }
               }
             },
             "shelljs": {
               "version": "0.3.0",
-              "from": "shelljs@>=0.3.0 <0.4.0",
+              "from": "shelljs@0.3.x",
               "resolved": "https://registry.npmjs.org/shelljs/-/shelljs-0.3.0.tgz"
             },
             "strip-json-comments": {
               "version": "1.0.2",
-              "from": "strip-json-comments@>=1.0.0 <1.1.0",
+              "from": "strip-json-comments@1.0.x",
               "resolved": "https://registry.npmjs.org/strip-json-comments/-/strip-json-comments-1.0.2.tgz"
             },
             "underscore": {
               "version": "1.6.0",
-              "from": "underscore@>=1.6.0 <1.7.0",
+              "from": "underscore@1.6.x",
               "resolved": "https://registry.npmjs.org/underscore/-/underscore-1.6.0.tgz"
             }
           }
         },
         "hooker": {
           "version": "0.2.3",
-          "from": "hooker@>=0.2.3 <0.3.0",
+          "from": "hooker@~0.2.3",
           "resolved": "https://registry.npmjs.org/hooker/-/hooker-0.2.3.tgz"
         }
       }
@@ -1181,27 +1163,27 @@
       "dependencies": {
         "cli-color": {
           "version": "0.2.3",
-          "from": "cli-color@>=0.2.3 <0.3.0",
+          "from": "cli-color@^0.2.3",
           "resolved": "https://registry.npmjs.org/cli-color/-/cli-color-0.2.3.tgz",
           "dependencies": {
             "es5-ext": {
               "version": "0.9.2",
-              "from": "es5-ext@>=0.9.2 <0.10.0",
+              "from": "es5-ext@~0.9.2",
               "resolved": "https://registry.npmjs.org/es5-ext/-/es5-ext-0.9.2.tgz"
             },
             "memoizee": {
               "version": "0.2.6",
-              "from": "memoizee@>=0.2.5 <0.3.0",
+              "from": "memoizee@~0.2.5",
               "resolved": "https://registry.npmjs.org/memoizee/-/memoizee-0.2.6.tgz",
               "dependencies": {
                 "event-emitter": {
                   "version": "0.2.2",
-                  "from": "event-emitter@>=0.2.2 <0.3.0",
+                  "from": "event-emitter@~0.2.2",
                   "resolved": "https://registry.npmjs.org/event-emitter/-/event-emitter-0.2.2.tgz"
                 },
                 "next-tick": {
                   "version": "0.1.0",
-                  "from": "next-tick@>=0.1.0 <0.2.0",
+                  "from": "next-tick@0.1.x",
                   "resolved": "https://registry.npmjs.org/next-tick/-/next-tick-0.1.0.tgz"
                 }
               }
@@ -1210,12 +1192,12 @@
         },
         "colors": {
           "version": "0.6.2",
-          "from": "colors@>=0.6.2 <0.7.0",
+          "from": "colors@~0.6.2",
           "resolved": "https://registry.npmjs.org/colors/-/colors-0.6.2.tgz"
         },
         "text-table": {
           "version": "0.2.0",
-          "from": "text-table@>=0.2.0 <0.3.0",
+          "from": "text-table@^0.2.0",
           "resolved": "https://registry.npmjs.org/text-table/-/text-table-0.2.0.tgz"
         }
       }
@@ -1227,99 +1209,81 @@
       "dependencies": {
         "findup-sync": {
           "version": "0.1.3",
-          "from": "findup-sync@>=0.1.2 <0.2.0",
+          "from": "findup-sync@~0.1.2",
           "resolved": "https://registry.npmjs.org/findup-sync/-/findup-sync-0.1.3.tgz",
           "dependencies": {
             "glob": {
               "version": "3.2.11",
-              "from": "glob@>=3.2.9 <3.3.0",
+              "from": "glob@~3.2.9",
               "resolved": "https://registry.npmjs.org/glob/-/glob-3.2.11.tgz",
               "dependencies": {
                 "inherits": {
                   "version": "2.0.1",
-                  "from": "inherits@>=2.0.0 <3.0.0",
+                  "from": "inherits@2",
                   "resolved": "https://registry.npmjs.org/inherits/-/inherits-2.0.1.tgz"
                 },
                 "minimatch": {
                   "version": "0.3.0",
-                  "from": "minimatch@>=0.3.0 <0.4.0",
+                  "from": "minimatch@0.3",
                   "resolved": "https://registry.npmjs.org/minimatch/-/minimatch-0.3.0.tgz",
                   "dependencies": {
                     "lru-cache": {
                       "version": "2.5.0",
-                      "from": "lru-cache@>=2.0.0 <3.0.0",
+                      "from": "lru-cache@2",
                       "resolved": "https://registry.npmjs.org/lru-cache/-/lru-cache-2.5.0.tgz"
                     },
                     "sigmund": {
                       "version": "1.0.0",
-                      "from": "sigmund@>=1.0.0 <1.1.0",
+                      "from": "sigmund@~1.0.0",
                       "resolved": "https://registry.npmjs.org/sigmund/-/sigmund-1.0.0.tgz"
->>>>>>> ce5a2c95
                     }
                   }
-                },
-                "lodash": {
-                  "version": "2.4.1",
-                  "from": "https://registry.npmjs.org/lodash/-/lodash-2.4.1.tgz",
-                  "resolved": "https://registry.npmjs.org/lodash/-/lodash-2.4.1.tgz"
-                }
-              }
-            },
-<<<<<<< HEAD
-            "temp": {
-              "version": "0.8.1",
-              "from": "https://registry.npmjs.org/temp/-/temp-0.8.1.tgz",
-              "resolved": "https://registry.npmjs.org/temp/-/temp-0.8.1.tgz",
-              "dependencies": {
-                "rimraf": {
-                  "version": "2.2.8",
-                  "from": "https://registry.npmjs.org/rimraf/-/rimraf-2.2.8.tgz",
-                  "resolved": "https://registry.npmjs.org/rimraf/-/rimraf-2.2.8.tgz"
-=======
+                }
+              }
+            },
             "lodash": {
               "version": "2.4.1",
-              "from": "lodash@>=2.4.1 <2.5.0",
+              "from": "lodash@~2.4.1",
               "resolved": "https://registry.npmjs.org/lodash/-/lodash-2.4.1.tgz"
             }
           }
         },
         "multimatch": {
           "version": "0.3.0",
-          "from": "multimatch@>=0.3.0 <0.4.0",
+          "from": "multimatch@^0.3.0",
           "resolved": "https://registry.npmjs.org/multimatch/-/multimatch-0.3.0.tgz",
           "dependencies": {
             "array-differ": {
               "version": "0.1.0",
-              "from": "array-differ@>=0.1.0 <0.2.0",
+              "from": "array-differ@^0.1.0",
               "resolved": "https://registry.npmjs.org/array-differ/-/array-differ-0.1.0.tgz"
             },
             "array-union": {
               "version": "0.1.0",
-              "from": "array-union@>=0.1.0 <0.2.0",
+              "from": "array-union@^0.1.0",
               "resolved": "https://registry.npmjs.org/array-union/-/array-union-0.1.0.tgz",
               "dependencies": {
                 "array-uniq": {
                   "version": "0.1.1",
-                  "from": "array-uniq@>=0.1.0 <0.2.0",
+                  "from": "array-uniq@^0.1.0",
                   "resolved": "https://registry.npmjs.org/array-uniq/-/array-uniq-0.1.1.tgz"
                 }
               }
             },
             "minimatch": {
               "version": "0.3.0",
-              "from": "minimatch@>=0.3.0 <0.4.0",
+              "from": "minimatch@^0.3.0",
               "resolved": "https://registry.npmjs.org/minimatch/-/minimatch-0.3.0.tgz",
               "dependencies": {
                 "lru-cache": {
                   "version": "2.5.0",
-                  "from": "lru-cache@>=2.0.0 <3.0.0",
+                  "from": "lru-cache@2",
                   "resolved": "https://registry.npmjs.org/lru-cache/-/lru-cache-2.5.0.tgz"
                 },
                 "sigmund": {
                   "version": "1.0.0",
-                  "from": "sigmund@>=1.0.0 <1.1.0",
+                  "from": "sigmund@~1.0.0",
                   "resolved": "https://registry.npmjs.org/sigmund/-/sigmund-1.0.0.tgz"
->>>>>>> ce5a2c95
                 }
               }
             }
@@ -1339,31 +1303,12 @@
         },
         "readable-stream": {
           "version": "1.1.13",
-<<<<<<< HEAD
           "from": "readable-stream@~1.1.13",
+          "resolved": "https://registry.npmjs.org/readable-stream/-/readable-stream-1.1.13.tgz",
           "dependencies": {
             "core-util-is": {
               "version": "1.0.1",
-              "from": "core-util-is@~1.0.0"
-            },
-            "isarray": {
-              "version": "0.0.1",
-              "from": "isarray@0.0.1"
-            },
-            "string_decoder": {
-              "version": "0.10.31",
-              "from": "string_decoder@~0.10.x"
-            },
-            "inherits": {
-              "version": "2.0.1",
-              "from": "inherits@~2.0.1"
-=======
-          "from": "readable-stream@>=1.1.13 <1.2.0",
-          "resolved": "https://registry.npmjs.org/readable-stream/-/readable-stream-1.1.13.tgz",
-          "dependencies": {
-            "core-util-is": {
-              "version": "1.0.1",
-              "from": "core-util-is@>=1.0.0 <1.1.0",
+              "from": "core-util-is@~1.0.0",
               "resolved": "https://registry.npmjs.org/core-util-is/-/core-util-is-1.0.1.tgz"
             },
             "isarray": {
@@ -1373,14 +1318,13 @@
             },
             "string_decoder": {
               "version": "0.10.31",
-              "from": "string_decoder@>=0.10.0 <0.11.0",
+              "from": "string_decoder@~0.10.x",
               "resolved": "https://registry.npmjs.org/string_decoder/-/string_decoder-0.10.31.tgz"
             },
             "inherits": {
               "version": "2.0.1",
-              "from": "inherits@>=2.0.0 <3.0.0",
+              "from": "inherits@~2.0.1",
               "resolved": "https://registry.npmjs.org/inherits/-/inherits-2.0.1.tgz"
->>>>>>> ce5a2c95
             }
           }
         },
@@ -1391,8 +1335,6 @@
         }
       }
     },
-<<<<<<< HEAD
-=======
     "mysql-patcher": {
       "version": "0.5.1",
       "from": "mysql-patcher@0.5.1",
@@ -1400,27 +1342,26 @@
       "dependencies": {
         "async": {
           "version": "0.9.0",
-          "from": "async@>=0.9.0 <0.10.0",
+          "from": "async@~0.9.0",
           "resolved": "https://registry.npmjs.org/async/-/async-0.9.0.tgz"
         },
         "bluebird": {
           "version": "2.9.13",
-          "from": "bluebird@>=2.3.0 <3.0.0",
+          "from": "bluebird@^2.3.0",
           "resolved": "https://registry.npmjs.org/bluebird/-/bluebird-2.9.13.tgz"
         },
         "clone": {
           "version": "0.1.19",
-          "from": "clone@>=0.1.18 <0.2.0",
+          "from": "clone@^0.1.18",
           "resolved": "https://registry.npmjs.org/clone/-/clone-0.1.19.tgz"
         },
         "xtend": {
           "version": "4.0.0",
-          "from": "xtend@>=4.0.0 <5.0.0",
+          "from": "xtend@^4.0.0",
           "resolved": "https://registry.npmjs.org/xtend/-/xtend-4.0.0.tgz"
         }
       }
     },
->>>>>>> ce5a2c95
     "request": {
       "version": "2.36.0",
       "from": "request@2.36.0",
@@ -1428,140 +1369,78 @@
       "dependencies": {
         "qs": {
           "version": "0.6.6",
-<<<<<<< HEAD
-          "from": "qs@~0.6.0"
+          "from": "qs@~0.6.0",
+          "resolved": "https://registry.npmjs.org/qs/-/qs-0.6.6.tgz"
         },
         "json-stringify-safe": {
           "version": "5.0.0",
-          "from": "json-stringify-safe@~5.0.0"
+          "from": "json-stringify-safe@~5.0.0",
+          "resolved": "https://registry.npmjs.org/json-stringify-safe/-/json-stringify-safe-5.0.0.tgz"
         },
         "mime": {
           "version": "1.2.11",
-          "from": "mime@~1.2.9"
+          "from": "mime@~1.2.9",
+          "resolved": "https://registry.npmjs.org/mime/-/mime-1.2.11.tgz"
         },
         "forever-agent": {
           "version": "0.5.2",
-          "from": "forever-agent@~0.5.0"
+          "from": "forever-agent@~0.5.0",
+          "resolved": "https://registry.npmjs.org/forever-agent/-/forever-agent-0.5.2.tgz"
         },
         "node-uuid": {
           "version": "1.4.2",
-          "from": "node-uuid@~1.4.0"
-=======
-          "from": "qs@>=0.6.0 <0.7.0",
-          "resolved": "https://registry.npmjs.org/qs/-/qs-0.6.6.tgz"
-        },
-        "json-stringify-safe": {
-          "version": "5.0.0",
-          "from": "json-stringify-safe@>=5.0.0 <5.1.0",
-          "resolved": "https://registry.npmjs.org/json-stringify-safe/-/json-stringify-safe-5.0.0.tgz"
-        },
-        "mime": {
-          "version": "1.2.11",
-          "from": "mime@>=1.2.9 <1.3.0",
-          "resolved": "https://registry.npmjs.org/mime/-/mime-1.2.11.tgz"
-        },
-        "forever-agent": {
-          "version": "0.5.2",
-          "from": "forever-agent@>=0.5.0 <0.6.0",
-          "resolved": "https://registry.npmjs.org/forever-agent/-/forever-agent-0.5.2.tgz"
-        },
-        "node-uuid": {
-          "version": "1.4.2",
-          "from": "node-uuid@>=1.4.0 <1.5.0",
+          "from": "node-uuid@~1.4.0",
           "resolved": "https://registry.npmjs.org/node-uuid/-/node-uuid-1.4.2.tgz"
->>>>>>> ce5a2c95
         },
         "tough-cookie": {
           "version": "0.12.1",
           "from": "tough-cookie@>=0.12.0",
-<<<<<<< HEAD
-          "dependencies": {
-            "punycode": {
-              "version": "1.3.2",
-              "from": "punycode@>=0.2.0"
-=======
           "resolved": "https://registry.npmjs.org/tough-cookie/-/tough-cookie-0.12.1.tgz",
           "dependencies": {
             "punycode": {
               "version": "1.3.2",
               "from": "punycode@>=0.2.0",
               "resolved": "https://registry.npmjs.org/punycode/-/punycode-1.3.2.tgz"
->>>>>>> ce5a2c95
             }
           }
         },
         "form-data": {
           "version": "0.1.4",
-<<<<<<< HEAD
           "from": "form-data@~0.1.0",
+          "resolved": "https://registry.npmjs.org/form-data/-/form-data-0.1.4.tgz",
           "dependencies": {
             "combined-stream": {
               "version": "0.0.7",
               "from": "combined-stream@~0.0.4",
-              "dependencies": {
-                "delayed-stream": {
-                  "version": "0.0.5",
-                  "from": "delayed-stream@0.0.5"
-=======
-          "from": "form-data@>=0.1.0 <0.2.0",
-          "resolved": "https://registry.npmjs.org/form-data/-/form-data-0.1.4.tgz",
-          "dependencies": {
-            "combined-stream": {
-              "version": "0.0.7",
-              "from": "combined-stream@>=0.0.4 <0.1.0",
               "resolved": "https://registry.npmjs.org/combined-stream/-/combined-stream-0.0.7.tgz",
               "dependencies": {
                 "delayed-stream": {
                   "version": "0.0.5",
                   "from": "delayed-stream@0.0.5",
                   "resolved": "https://registry.npmjs.org/delayed-stream/-/delayed-stream-0.0.5.tgz"
->>>>>>> ce5a2c95
                 }
               }
             },
             "async": {
               "version": "0.9.0",
-<<<<<<< HEAD
-              "from": "async@~0.9.0"
-=======
-              "from": "async@>=0.9.0 <0.10.0",
+              "from": "async@~0.9.0",
               "resolved": "https://registry.npmjs.org/async/-/async-0.9.0.tgz"
->>>>>>> ce5a2c95
             }
           }
         },
         "tunnel-agent": {
           "version": "0.4.0",
-<<<<<<< HEAD
-          "from": "tunnel-agent@~0.4.0"
+          "from": "tunnel-agent@~0.4.0",
+          "resolved": "https://registry.npmjs.org/tunnel-agent/-/tunnel-agent-0.4.0.tgz"
         },
         "http-signature": {
           "version": "0.10.1",
           "from": "http-signature@~0.10.0",
+          "resolved": "https://registry.npmjs.org/http-signature/-/http-signature-0.10.1.tgz",
           "dependencies": {
             "assert-plus": {
               "version": "0.1.5",
-              "from": "assert-plus@^0.1.5"
-            },
-            "asn1": {
-              "version": "0.1.11",
-              "from": "asn1@0.1.11"
-            },
-            "ctype": {
-              "version": "0.5.3",
-              "from": "ctype@0.5.3"
-=======
-          "from": "tunnel-agent@>=0.4.0 <0.5.0",
-          "resolved": "https://registry.npmjs.org/tunnel-agent/-/tunnel-agent-0.4.0.tgz"
-        },
-        "http-signature": {
-          "version": "0.10.1",
-          "from": "http-signature@>=0.10.0 <0.11.0",
-          "resolved": "https://registry.npmjs.org/http-signature/-/http-signature-0.10.1.tgz",
-          "dependencies": {
-            "assert-plus": {
-              "version": "0.1.5",
-              "from": "assert-plus@>=0.1.5 <0.2.0",
+              "from": "assert-plus@^0.1.5",
               "resolved": "https://registry.npmjs.org/assert-plus/-/assert-plus-0.1.5.tgz"
             },
             "asn1": {
@@ -1573,120 +1452,44 @@
               "version": "0.5.3",
               "from": "ctype@0.5.3",
               "resolved": "https://registry.npmjs.org/ctype/-/ctype-0.5.3.tgz"
->>>>>>> ce5a2c95
             }
           }
         },
         "oauth-sign": {
           "version": "0.3.0",
-<<<<<<< HEAD
-          "from": "oauth-sign@~0.3.0"
+          "from": "oauth-sign@~0.3.0",
+          "resolved": "https://registry.npmjs.org/oauth-sign/-/oauth-sign-0.3.0.tgz"
         },
         "hawk": {
           "version": "1.0.0",
           "from": "hawk@~1.0.0",
+          "resolved": "https://registry.npmjs.org/hawk/-/hawk-1.0.0.tgz",
           "dependencies": {
             "hoek": {
               "version": "0.9.1",
-              "from": "hoek@0.9.x"
+              "from": "hoek@0.9.x",
+              "resolved": "https://registry.npmjs.org/hoek/-/hoek-0.9.1.tgz"
             },
             "boom": {
               "version": "0.4.2",
-              "from": "boom@0.4.x"
+              "from": "boom@0.4.x",
+              "resolved": "https://registry.npmjs.org/boom/-/boom-0.4.2.tgz"
             },
             "cryptiles": {
               "version": "0.2.2",
-              "from": "cryptiles@0.2.x"
+              "from": "cryptiles@0.2.x",
+              "resolved": "https://registry.npmjs.org/cryptiles/-/cryptiles-0.2.2.tgz"
             },
             "sntp": {
               "version": "0.2.4",
-              "from": "sntp@0.2.x"
-=======
-          "from": "oauth-sign@>=0.3.0 <0.4.0",
-          "resolved": "https://registry.npmjs.org/oauth-sign/-/oauth-sign-0.3.0.tgz"
-        },
-        "hawk": {
-          "version": "1.0.0",
-          "from": "hawk@>=1.0.0 <1.1.0",
-          "resolved": "https://registry.npmjs.org/hawk/-/hawk-1.0.0.tgz",
-          "dependencies": {
-            "hoek": {
-              "version": "0.9.1",
-              "from": "hoek@>=0.9.0 <0.10.0",
-              "resolved": "https://registry.npmjs.org/hoek/-/hoek-0.9.1.tgz"
-            },
-            "boom": {
-              "version": "0.4.2",
-              "from": "boom@>=0.4.0 <0.5.0",
-              "resolved": "https://registry.npmjs.org/boom/-/boom-0.4.2.tgz"
-            },
-            "cryptiles": {
-              "version": "0.2.2",
-              "from": "cryptiles@>=0.2.0 <0.3.0",
-              "resolved": "https://registry.npmjs.org/cryptiles/-/cryptiles-0.2.2.tgz"
-            },
-            "sntp": {
-              "version": "0.2.4",
-              "from": "sntp@>=0.2.0 <0.3.0",
+              "from": "sntp@0.2.x",
               "resolved": "https://registry.npmjs.org/sntp/-/sntp-0.2.4.tgz"
->>>>>>> ce5a2c95
             }
           }
         },
         "aws-sign2": {
           "version": "0.5.0",
-<<<<<<< HEAD
-          "from": "aws-sign2@~0.5.0"
-        }
-      }
-    },
-    "grunt-copyright": {
-      "version": "0.1.0",
-      "from": "grunt-copyright@0.1.0"
-    },
-    "uuid": {
-      "version": "1.4.1",
-      "from": "uuid@1.4.1"
-    },
-    "mysql-patcher": {
-      "version": "0.5.1",
-      "from": "mysql-patcher@0.5.1",
-      "dependencies": {
-        "async": {
-          "version": "0.9.0",
-          "from": "async@~0.9.0"
-        },
-        "bluebird": {
-          "version": "2.9.7",
-          "from": "bluebird@^2.3.0",
-          "resolved": "https://registry.npmjs.org/bluebird/-/bluebird-2.9.7.tgz"
-        },
-        "clone": {
-          "version": "0.1.19",
-          "from": "clone@^0.1.18"
-        },
-        "xtend": {
-          "version": "4.0.0",
-          "from": "xtend@^4.0.0"
-        }
-      }
-    },
-    "restify": {
-      "version": "2.8.1",
-      "from": "restify@2.8.1",
-      "resolved": "https://registry.npmjs.org/restify/-/restify-2.8.1.tgz",
-      "dependencies": {
-        "assert-plus": {
-          "version": "0.1.5",
-          "from": "assert-plus@^0.1.5"
-        },
-        "backoff": {
-          "version": "2.3.0",
-          "from": "backoff@2.3.0",
-          "resolved": "https://registry.npmjs.org/backoff/-/backoff-2.3.0.tgz"
-        },
-=======
-          "from": "aws-sign2@>=0.5.0 <0.6.0",
+          "from": "aws-sign2@~0.5.0",
           "resolved": "https://registry.npmjs.org/aws-sign2/-/aws-sign2-0.5.0.tgz"
         }
       }
@@ -1698,7 +1501,7 @@
       "dependencies": {
         "assert-plus": {
           "version": "0.1.5",
-          "from": "assert-plus@0.1.5",
+          "from": "assert-plus@^0.1.5",
           "resolved": "https://registry.npmjs.org/assert-plus/-/assert-plus-0.1.5.tgz"
         },
         "backoff": {
@@ -1706,7 +1509,6 @@
           "from": "backoff@2.3.0",
           "resolved": "https://registry.npmjs.org/backoff/-/backoff-2.3.0.tgz"
         },
->>>>>>> ce5a2c95
         "bunyan": {
           "version": "0.22.1",
           "from": "bunyan@0.22.1",
@@ -1726,21 +1528,13 @@
         },
         "deep-equal": {
           "version": "0.0.0",
-<<<<<<< HEAD
           "from": "deep-equal@0.0.0",
-=======
-          "from": "deep-equal@>=0.0.0 <0.1.0",
->>>>>>> ce5a2c95
           "resolved": "https://registry.npmjs.org/deep-equal/-/deep-equal-0.0.0.tgz"
         },
         "escape-regexp-component": {
           "version": "1.0.2",
-<<<<<<< HEAD
-          "from": "escape-regexp-component@1.0.2"
-=======
           "from": "escape-regexp-component@1.0.2",
           "resolved": "https://registry.npmjs.org/escape-regexp-component/-/escape-regexp-component-1.0.2.tgz"
->>>>>>> ce5a2c95
         },
         "formidable": {
           "version": "1.0.14",
@@ -1759,12 +1553,8 @@
             },
             "asn1": {
               "version": "0.1.11",
-<<<<<<< HEAD
-              "from": "asn1@0.1.11"
-=======
               "from": "asn1@0.1.11",
               "resolved": "https://registry.npmjs.org/asn1/-/asn1-0.1.11.tgz"
->>>>>>> ce5a2c95
             },
             "ctype": {
               "version": "0.5.2",
@@ -1775,12 +1565,8 @@
         },
         "keep-alive-agent": {
           "version": "0.0.1",
-<<<<<<< HEAD
-          "from": "keep-alive-agent@0.0.1"
-=======
           "from": "keep-alive-agent@0.0.1",
           "resolved": "https://registry.npmjs.org/keep-alive-agent/-/keep-alive-agent-0.0.1.tgz"
->>>>>>> ce5a2c95
         },
         "lru-cache": {
           "version": "2.3.1",
@@ -1789,12 +1575,8 @@
         },
         "mime": {
           "version": "1.2.11",
-<<<<<<< HEAD
-          "from": "mime@1.2.11"
-=======
-          "from": "mime@>=1.2.9 <1.3.0",
+          "from": "mime@1.2.11",
           "resolved": "https://registry.npmjs.org/mime/-/mime-1.2.11.tgz"
->>>>>>> ce5a2c95
         },
         "negotiator": {
           "version": "0.3.0",
@@ -1813,11 +1595,7 @@
         },
         "qs": {
           "version": "0.6.6",
-<<<<<<< HEAD
           "from": "qs@0.6.6",
-=======
-          "from": "qs@>=0.6.0 <0.7.0",
->>>>>>> ce5a2c95
           "resolved": "https://registry.npmjs.org/qs/-/qs-0.6.6.tgz"
         },
         "semver": {
@@ -1832,12 +1610,8 @@
         },
         "tunnel-agent": {
           "version": "0.4.0",
-<<<<<<< HEAD
-          "from": "tunnel-agent@0.4.0"
-=======
-          "from": "tunnel-agent@>=0.4.0 <0.5.0",
+          "from": "tunnel-agent@0.4.0",
           "resolved": "https://registry.npmjs.org/tunnel-agent/-/tunnel-agent-0.4.0.tgz"
->>>>>>> ce5a2c95
         },
         "verror": {
           "version": "1.3.7",
@@ -1853,398 +1627,67 @@
         },
         "dtrace-provider": {
           "version": "0.2.8",
-<<<<<<< HEAD
-          "from": "dtrace-provider@0.2.8"
-        }
-      }
-    },
-    "grunt-nsp-shrinkwrap": {
-      "version": "0.0.3",
-      "from": "grunt-nsp-shrinkwrap@0.0.3",
-      "dependencies": {
-        "cli-color": {
-          "version": "0.2.3",
-          "from": "cli-color@^0.2.3",
-          "dependencies": {
-            "es5-ext": {
-              "version": "0.9.2",
-              "from": "es5-ext@~0.9.2"
-            },
-            "memoizee": {
-              "version": "0.2.6",
-              "from": "memoizee@~0.2.5",
-              "dependencies": {
-                "event-emitter": {
-                  "version": "0.2.2",
-                  "from": "event-emitter@~0.2.2"
-                },
-                "next-tick": {
-                  "version": "0.1.0",
-                  "from": "next-tick@0.1.x"
-                }
-              }
-            }
-          }
-        },
-        "colors": {
-          "version": "0.6.2",
-          "from": "colors@^0.6.2"
-        },
-        "text-table": {
-          "version": "0.2.0",
-          "from": "text-table@^0.2.0"
-        }
-      }
-    },
-    "grunt": {
-      "version": "0.4.5",
-      "from": "grunt@0.4.5",
-      "dependencies": {
-        "async": {
-          "version": "0.1.22",
-          "from": "async@~0.1.22"
-        },
-        "coffee-script": {
-          "version": "1.3.3",
-          "from": "coffee-script@~1.3.3"
-        },
-        "colors": {
-          "version": "0.6.2",
-          "from": "colors@~0.6.2"
-        },
-        "dateformat": {
-          "version": "1.0.2-1.2.3",
-          "from": "dateformat@1.0.2-1.2.3"
-        },
-        "eventemitter2": {
-          "version": "0.4.14",
-          "from": "eventemitter2@~0.4.13"
-        },
-        "findup-sync": {
-          "version": "0.1.3",
-          "from": "findup-sync@~0.1.2",
-          "dependencies": {
-            "glob": {
-              "version": "3.2.11",
-              "from": "glob@~3.2.9",
-              "dependencies": {
-                "inherits": {
-                  "version": "2.0.1",
-                  "from": "inherits@2"
-                },
-                "minimatch": {
-                  "version": "0.3.0",
-                  "from": "minimatch@0.3",
-                  "dependencies": {
-                    "lru-cache": {
-                      "version": "2.5.0",
-                      "from": "lru-cache@2"
-                    },
-                    "sigmund": {
-                      "version": "1.0.0",
-                      "from": "sigmund@~1.0.0"
-                    }
-                  }
-                }
-              }
-            },
-            "lodash": {
-              "version": "2.4.1",
-              "from": "lodash@~2.4.1"
-            }
-          }
-        },
-        "glob": {
-          "version": "3.1.21",
-          "from": "glob@~3.1.21",
-          "dependencies": {
-            "graceful-fs": {
-              "version": "1.2.3",
-              "from": "graceful-fs@~1.2.0"
-            },
-            "inherits": {
-              "version": "1.0.0",
-              "from": "inherits@1"
-            }
-          }
-        },
-        "hooker": {
-          "version": "0.2.3",
-          "from": "hooker@~0.2.3"
-        },
-        "iconv-lite": {
-          "version": "0.2.11",
-          "from": "iconv-lite@~0.2.11"
-        },
-        "minimatch": {
-          "version": "0.2.14",
-          "from": "minimatch@~0.2.12",
-          "dependencies": {
-            "lru-cache": {
-              "version": "2.5.0",
-              "from": "lru-cache@2"
-            },
-            "sigmund": {
-              "version": "1.0.0",
-              "from": "sigmund@~1.0.0"
-            }
-          }
-        },
-        "nopt": {
-          "version": "1.0.10",
-          "from": "nopt@~1.0.10",
-          "dependencies": {
-            "abbrev": {
-              "version": "1.0.5",
-              "from": "abbrev@1"
-            }
-          }
-        },
-        "rimraf": {
-          "version": "2.2.8",
-          "from": "rimraf@~2.2.8"
-        },
-        "lodash": {
-          "version": "0.9.2",
-          "from": "lodash@~0.9.2"
-        },
-        "underscore.string": {
-          "version": "2.2.1",
-          "from": "underscore.string@~2.2.1"
-        },
-        "which": {
-          "version": "1.0.8",
-          "from": "which@~1.0.5"
-        },
-        "js-yaml": {
-          "version": "2.0.5",
-          "from": "js-yaml@~2.0.5",
-          "dependencies": {
-            "argparse": {
-              "version": "0.1.16",
-              "from": "argparse@~ 0.1.11",
-              "dependencies": {
-                "underscore": {
-                  "version": "1.7.0",
-                  "from": "underscore@~1.7.0"
-                },
-                "underscore.string": {
-                  "version": "2.4.0",
-                  "from": "underscore.string@~2.4.0"
-                }
-              }
-            },
-            "esprima": {
-              "version": "1.0.4",
-              "from": "esprima@~ 1.0.2"
-            }
-          }
-        },
-        "exit": {
-          "version": "0.1.2",
-          "from": "exit@~0.1.1"
-        },
-        "getobject": {
-          "version": "0.1.0",
-          "from": "getobject@~0.1.0"
-        },
-        "grunt-legacy-util": {
-          "version": "0.2.0",
-          "from": "grunt-legacy-util@~0.2.0"
-        },
-        "grunt-legacy-log": {
-          "version": "0.1.1",
-          "from": "grunt-legacy-log@~0.1.0",
-          "dependencies": {
-            "lodash": {
-              "version": "2.4.1",
-              "from": "lodash@~2.4.1"
-            },
-            "underscore.string": {
-              "version": "2.3.3",
-              "from": "underscore.string@~2.3.3"
-            }
-          }
-        }
-      }
-    },
-    "load-grunt-tasks": {
-      "version": "0.6.0",
-      "from": "load-grunt-tasks@0.6.0",
-      "dependencies": {
-        "findup-sync": {
-          "version": "0.1.3",
-          "from": "findup-sync@^0.1.2",
-          "dependencies": {
-            "glob": {
-              "version": "3.2.11",
-              "from": "glob@~3.2.9",
-              "dependencies": {
-                "inherits": {
-                  "version": "2.0.1",
-                  "from": "inherits@2"
-                },
-                "minimatch": {
-                  "version": "0.3.0",
-                  "from": "minimatch@0.3",
-                  "dependencies": {
-                    "lru-cache": {
-                      "version": "2.5.0",
-                      "from": "lru-cache@2"
-                    },
-                    "sigmund": {
-                      "version": "1.0.0",
-                      "from": "sigmund@~1.0.0"
-                    }
-                  }
-                }
-              }
-            },
-            "lodash": {
-              "version": "2.4.1",
-              "from": "lodash@~2.4.1"
-            }
-          }
-        },
-        "multimatch": {
-          "version": "0.3.0",
-          "from": "multimatch@^0.3.0",
-          "dependencies": {
-            "array-differ": {
-              "version": "0.1.0",
-              "from": "array-differ@^0.1.0"
-            },
-            "array-union": {
-              "version": "0.1.0",
-              "from": "array-union@^0.1.0",
-              "dependencies": {
-                "array-uniq": {
-                  "version": "0.1.1",
-                  "from": "array-uniq@^0.1.0"
-                }
-              }
-            },
-            "minimatch": {
-              "version": "0.3.0",
-              "from": "minimatch@^0.3.0",
-              "dependencies": {
-                "lru-cache": {
-                  "version": "2.5.0",
-                  "from": "lru-cache@2"
-                },
-                "sigmund": {
-                  "version": "1.0.0",
-                  "from": "sigmund@~1.0.0"
-                }
-              }
-            }
-          }
-=======
           "from": "dtrace-provider@0.2.8",
           "resolved": "https://registry.npmjs.org/dtrace-provider/-/dtrace-provider-0.2.8.tgz"
->>>>>>> ce5a2c95
         }
       }
     },
     "tap": {
       "version": "0.4.13",
       "from": "tap@0.4.13",
-<<<<<<< HEAD
-      "dependencies": {
-        "buffer-equal": {
-          "version": "0.0.1",
-          "from": "buffer-equal@~0.0.0"
-        },
-        "deep-equal": {
-          "version": "0.0.0",
-          "from": "deep-equal@~0.0.0"
-        },
-        "difflet": {
-          "version": "0.2.6",
-          "from": "difflet@~0.2.0",
-          "dependencies": {
-            "traverse": {
-              "version": "0.6.6",
-              "from": "traverse@0.6.x"
-            },
-            "charm": {
-              "version": "0.1.2",
-              "from": "charm@0.1.x"
-            },
-            "deep-is": {
-              "version": "0.1.3",
-              "from": "deep-is@0.1.x"
-=======
       "resolved": "https://registry.npmjs.org/tap/-/tap-0.4.13.tgz",
       "dependencies": {
         "buffer-equal": {
           "version": "0.0.1",
-          "from": "buffer-equal@>=0.0.0 <0.1.0",
+          "from": "buffer-equal@~0.0.0",
           "resolved": "https://registry.npmjs.org/buffer-equal/-/buffer-equal-0.0.1.tgz"
         },
         "deep-equal": {
           "version": "0.0.0",
-          "from": "deep-equal@>=0.0.0 <0.1.0",
+          "from": "deep-equal@0.0.0",
           "resolved": "https://registry.npmjs.org/deep-equal/-/deep-equal-0.0.0.tgz"
         },
         "difflet": {
           "version": "0.2.6",
-          "from": "difflet@>=0.2.0 <0.3.0",
+          "from": "difflet@~0.2.0",
           "resolved": "https://registry.npmjs.org/difflet/-/difflet-0.2.6.tgz",
           "dependencies": {
             "traverse": {
               "version": "0.6.6",
-              "from": "traverse@>=0.6.0 <0.7.0",
+              "from": "traverse@0.6.x",
               "resolved": "https://registry.npmjs.org/traverse/-/traverse-0.6.6.tgz"
             },
             "charm": {
               "version": "0.1.2",
-              "from": "charm@>=0.1.0 <0.2.0",
+              "from": "charm@0.1.x",
               "resolved": "https://registry.npmjs.org/charm/-/charm-0.1.2.tgz"
             },
             "deep-is": {
               "version": "0.1.3",
-              "from": "deep-is@>=0.1.0 <0.2.0",
+              "from": "deep-is@0.1.x",
               "resolved": "https://registry.npmjs.org/deep-is/-/deep-is-0.1.3.tgz"
->>>>>>> ce5a2c95
             }
           }
         },
         "glob": {
           "version": "3.2.11",
-<<<<<<< HEAD
           "from": "glob@~3.2.9",
+          "resolved": "https://registry.npmjs.org/glob/-/glob-3.2.11.tgz",
           "dependencies": {
             "minimatch": {
               "version": "0.3.0",
               "from": "minimatch@0.3",
+              "resolved": "https://registry.npmjs.org/minimatch/-/minimatch-0.3.0.tgz",
               "dependencies": {
                 "lru-cache": {
                   "version": "2.5.0",
-                  "from": "lru-cache@2"
+                  "from": "lru-cache@2",
+                  "resolved": "https://registry.npmjs.org/lru-cache/-/lru-cache-2.5.0.tgz"
                 },
                 "sigmund": {
                   "version": "1.0.0",
-                  "from": "sigmund@~1.0.0"
-=======
-          "from": "glob@>=3.2.9 <3.3.0",
-          "resolved": "https://registry.npmjs.org/glob/-/glob-3.2.11.tgz",
-          "dependencies": {
-            "minimatch": {
-              "version": "0.3.0",
-              "from": "minimatch@>=0.3.0 <0.4.0",
-              "resolved": "https://registry.npmjs.org/minimatch/-/minimatch-0.3.0.tgz",
-              "dependencies": {
-                "lru-cache": {
-                  "version": "2.5.0",
-                  "from": "lru-cache@>=2.0.0 <3.0.0",
-                  "resolved": "https://registry.npmjs.org/lru-cache/-/lru-cache-2.5.0.tgz"
-                },
-                "sigmund": {
-                  "version": "1.0.0",
-                  "from": "sigmund@>=1.0.0 <1.1.0",
+                  "from": "sigmund@~1.0.0",
                   "resolved": "https://registry.npmjs.org/sigmund/-/sigmund-1.0.0.tgz"
->>>>>>> ce5a2c95
                 }
               }
             }
@@ -2252,97 +1695,57 @@
         },
         "inherits": {
           "version": "2.0.1",
-<<<<<<< HEAD
-          "from": "inherits@2"
+          "from": "inherits@2",
+          "resolved": "https://registry.npmjs.org/inherits/-/inherits-2.0.1.tgz"
         },
         "mkdirp": {
           "version": "0.5.0",
           "from": "mkdirp@~0.3 || 0.4 || 0.5",
-          "dependencies": {
-            "minimist": {
-              "version": "0.0.8",
-              "from": "minimist@0.0.8"
-=======
-          "from": "inherits@*",
-          "resolved": "https://registry.npmjs.org/inherits/-/inherits-2.0.1.tgz"
-        },
-        "mkdirp": {
-          "version": "0.5.0",
-          "from": "mkdirp@>=0.3.0 <0.4.0||>=0.4.0 <0.5.0||>=0.5.0 <0.6.0",
           "resolved": "https://registry.npmjs.org/mkdirp/-/mkdirp-0.5.0.tgz",
           "dependencies": {
             "minimist": {
               "version": "0.0.8",
               "from": "minimist@0.0.8",
               "resolved": "https://registry.npmjs.org/minimist/-/minimist-0.0.8.tgz"
->>>>>>> ce5a2c95
             }
           }
         },
         "nopt": {
           "version": "2.2.1",
-<<<<<<< HEAD
           "from": "nopt@~2",
+          "resolved": "https://registry.npmjs.org/nopt/-/nopt-2.2.1.tgz",
           "dependencies": {
             "abbrev": {
               "version": "1.0.5",
-              "from": "abbrev@1"
-=======
-          "from": "nopt@>=2.0.0 <3.0.0",
-          "resolved": "https://registry.npmjs.org/nopt/-/nopt-2.2.1.tgz",
-          "dependencies": {
-            "abbrev": {
-              "version": "1.0.5",
-              "from": "abbrev@>=1.0.0 <2.0.0",
+              "from": "abbrev@1",
               "resolved": "https://registry.npmjs.org/abbrev/-/abbrev-1.0.5.tgz"
->>>>>>> ce5a2c95
             }
           }
         },
         "runforcover": {
           "version": "0.0.2",
-<<<<<<< HEAD
           "from": "runforcover@~0.0.2",
+          "resolved": "https://registry.npmjs.org/runforcover/-/runforcover-0.0.2.tgz",
           "dependencies": {
             "bunker": {
               "version": "0.1.2",
               "from": "bunker@0.1.X",
+              "resolved": "https://registry.npmjs.org/bunker/-/bunker-0.1.2.tgz",
               "dependencies": {
                 "burrito": {
                   "version": "0.2.12",
                   "from": "burrito@>=0.2.5 <0.3",
-                  "dependencies": {
-                    "traverse": {
-                      "version": "0.5.2",
-                      "from": "traverse@~0.5.1"
-                    },
-                    "uglify-js": {
-                      "version": "1.1.1",
-                      "from": "uglify-js@~1.1.1"
-=======
-          "from": "runforcover@>=0.0.2 <0.1.0",
-          "resolved": "https://registry.npmjs.org/runforcover/-/runforcover-0.0.2.tgz",
-          "dependencies": {
-            "bunker": {
-              "version": "0.1.2",
-              "from": "bunker@>=0.1.0 <0.2.0",
-              "resolved": "https://registry.npmjs.org/bunker/-/bunker-0.1.2.tgz",
-              "dependencies": {
-                "burrito": {
-                  "version": "0.2.12",
-                  "from": "burrito@>=0.2.5 <0.3.0",
                   "resolved": "https://registry.npmjs.org/burrito/-/burrito-0.2.12.tgz",
                   "dependencies": {
                     "traverse": {
                       "version": "0.5.2",
-                      "from": "traverse@>=0.5.1 <0.6.0",
+                      "from": "traverse@~0.5.1",
                       "resolved": "https://registry.npmjs.org/traverse/-/traverse-0.5.2.tgz"
                     },
                     "uglify-js": {
                       "version": "1.1.1",
-                      "from": "uglify-js@>=1.1.1 <1.2.0",
+                      "from": "uglify-js@~1.1.1",
                       "resolved": "https://registry.npmjs.org/uglify-js/-/uglify-js-1.1.1.tgz"
->>>>>>> ce5a2c95
                     }
                   }
                 }
@@ -2352,299 +1755,6 @@
         },
         "slide": {
           "version": "1.1.6",
-<<<<<<< HEAD
-          "from": "slide@*"
-        },
-        "yamlish": {
-          "version": "0.0.6",
-          "from": "yamlish@*"
-        }
-      }
-    },
-    "ass": {
-      "version": "1.0.0",
-      "from": "ass@git://github.com/jrgm/ass.git#5be99ee",
-      "resolved": "git://github.com/jrgm/ass.git#5be99ee7abc9fcf63f9ebcc37b151b9c822146d1",
-      "dependencies": {
-        "async": {
-          "version": "0.9.0",
-          "from": "https://registry.npmjs.org/async/-/async-0.9.0.tgz",
-          "resolved": "https://registry.npmjs.org/async/-/async-0.9.0.tgz"
-        },
-        "blanket": {
-          "version": "1.1.6",
-          "from": "blanket@1.1.6",
-          "resolved": "https://registry.npmjs.org/blanket/-/blanket-1.1.6.tgz",
-          "dependencies": {
-            "esprima": {
-              "version": "1.0.4",
-              "from": "esprima@~1.0.2",
-              "resolved": "https://registry.npmjs.org/esprima/-/esprima-1.0.4.tgz"
-            },
-            "falafel": {
-              "version": "0.1.6",
-              "from": "falafel@~0.1.6",
-              "resolved": "https://registry.npmjs.org/falafel/-/falafel-0.1.6.tgz"
-            },
-            "xtend": {
-              "version": "2.1.2",
-              "from": "xtend@~2.1.1",
-              "resolved": "https://registry.npmjs.org/xtend/-/xtend-2.1.2.tgz",
-              "dependencies": {
-                "object-keys": {
-                  "version": "0.4.0",
-                  "from": "object-keys@~0.4.0",
-                  "resolved": "https://registry.npmjs.org/object-keys/-/object-keys-0.4.0.tgz"
-                }
-              }
-            }
-          }
-        },
-        "cheerio": {
-          "version": "0.14.0",
-          "from": "https://registry.npmjs.org/cheerio/-/cheerio-0.14.0.tgz",
-          "resolved": "https://registry.npmjs.org/cheerio/-/cheerio-0.14.0.tgz",
-          "dependencies": {
-            "htmlparser2": {
-              "version": "3.7.3",
-              "from": "htmlparser2@~3.7.0",
-              "dependencies": {
-                "domhandler": {
-                  "version": "2.2.1",
-                  "from": "domhandler@2.2"
-                },
-                "domutils": {
-                  "version": "1.5.1",
-                  "from": "domutils@1.5",
-                  "dependencies": {
-                    "dom-serializer": {
-                      "version": "0.0.1",
-                      "from": "dom-serializer@0",
-                      "dependencies": {
-                        "entities": {
-                          "version": "1.1.1",
-                          "from": "entities@~1.1.1"
-                        }
-                      }
-                    }
-                  }
-                },
-                "domelementtype": {
-                  "version": "1.1.3",
-                  "from": "domelementtype@1"
-                },
-                "readable-stream": {
-                  "version": "1.1.13",
-                  "from": "readable-stream@1.1",
-                  "dependencies": {
-                    "core-util-is": {
-                      "version": "1.0.1",
-                      "from": "core-util-is@~1.0.0"
-                    },
-                    "isarray": {
-                      "version": "0.0.1",
-                      "from": "isarray@0.0.1"
-                    },
-                    "string_decoder": {
-                      "version": "0.10.31",
-                      "from": "string_decoder@~0.10.x"
-                    },
-                    "inherits": {
-                      "version": "2.0.1",
-                      "from": "inherits@~2.0.1",
-                      "resolved": "https://registry.npmjs.org/inherits/-/inherits-2.0.1.tgz"
-                    }
-                  }
-                }
-              }
-            },
-            "entities": {
-              "version": "1.0.0",
-              "from": "entities@~1.0.0",
-              "resolved": "https://registry.npmjs.org/entities/-/entities-1.0.0.tgz"
-            },
-            "CSSselect": {
-              "version": "0.4.1",
-              "from": "CSSselect@~0.4.0",
-              "dependencies": {
-                "CSSwhat": {
-                  "version": "0.4.7",
-                  "from": "CSSwhat@0.4"
-                },
-                "domutils": {
-                  "version": "1.4.3",
-                  "from": "domutils@1.4",
-                  "dependencies": {
-                    "domelementtype": {
-                      "version": "1.1.3",
-                      "from": "domelementtype@1"
-                    }
-                  }
-                }
-              }
-            },
-            "lodash": {
-              "version": "2.4.1",
-              "from": "lodash@~2.4.1"
-            }
-          }
-        },
-        "temp": {
-          "version": "0.8.1",
-          "from": "https://registry.npmjs.org/temp/-/temp-0.8.1.tgz",
-          "resolved": "https://registry.npmjs.org/temp/-/temp-0.8.1.tgz",
-          "dependencies": {
-            "rimraf": {
-              "version": "2.2.8",
-              "from": "rimraf@~2.2.6",
-              "resolved": "https://registry.npmjs.org/rimraf/-/rimraf-2.2.8.tgz"
-            }
-          }
-        }
-      }
-    },
-    "grunt-contrib-jshint": {
-      "version": "0.10.0",
-      "from": "grunt-contrib-jshint@0.10.0",
-      "dependencies": {
-        "jshint": {
-          "version": "2.5.11",
-          "from": "jshint@~2.5.0",
-          "dependencies": {
-            "cli": {
-              "version": "0.6.5",
-              "from": "cli@0.6.x",
-              "dependencies": {
-                "glob": {
-                  "version": "3.2.11",
-                  "from": "glob@~ 3.2.1",
-                  "dependencies": {
-                    "inherits": {
-                      "version": "2.0.1",
-                      "from": "inherits@2"
-                    },
-                    "minimatch": {
-                      "version": "0.3.0",
-                      "from": "minimatch@0.3",
-                      "dependencies": {
-                        "lru-cache": {
-                          "version": "2.5.0",
-                          "from": "lru-cache@2"
-                        },
-                        "sigmund": {
-                          "version": "1.0.0",
-                          "from": "sigmund@~1.0.0"
-                        }
-                      }
-                    }
-                  }
-                }
-              }
-            },
-            "console-browserify": {
-              "version": "1.1.0",
-              "from": "console-browserify@1.1.x",
-              "dependencies": {
-                "date-now": {
-                  "version": "0.1.4",
-                  "from": "date-now@^0.1.4"
-                }
-              }
-            },
-            "exit": {
-              "version": "0.1.2",
-              "from": "exit@0.1.x"
-            },
-            "htmlparser2": {
-              "version": "3.8.2",
-              "from": "htmlparser2@3.8.x",
-              "dependencies": {
-                "domhandler": {
-                  "version": "2.3.0",
-                  "from": "domhandler@2.3"
-                },
-                "domutils": {
-                  "version": "1.5.1",
-                  "from": "domutils@1.5",
-                  "dependencies": {
-                    "dom-serializer": {
-                      "version": "0.0.1",
-                      "from": "dom-serializer@0",
-                      "dependencies": {
-                        "entities": {
-                          "version": "1.1.1",
-                          "from": "entities@~1.1.1"
-                        }
-                      }
-                    }
-                  }
-                },
-                "domelementtype": {
-                  "version": "1.1.3",
-                  "from": "domelementtype@1"
-                },
-                "readable-stream": {
-                  "version": "1.1.13",
-                  "from": "readable-stream@1.1",
-                  "dependencies": {
-                    "core-util-is": {
-                      "version": "1.0.1",
-                      "from": "core-util-is@~1.0.0"
-                    },
-                    "isarray": {
-                      "version": "0.0.1",
-                      "from": "isarray@0.0.1"
-                    },
-                    "string_decoder": {
-                      "version": "0.10.31",
-                      "from": "string_decoder@~0.10.x"
-                    },
-                    "inherits": {
-                      "version": "2.0.1",
-                      "from": "inherits@~2.0.1"
-                    }
-                  }
-                },
-                "entities": {
-                  "version": "1.0.0",
-                  "from": "entities@1.0"
-                }
-              }
-            },
-            "minimatch": {
-              "version": "1.0.0",
-              "from": "minimatch@1.0.x",
-              "dependencies": {
-                "lru-cache": {
-                  "version": "2.5.0",
-                  "from": "lru-cache@2"
-                },
-                "sigmund": {
-                  "version": "1.0.0",
-                  "from": "sigmund@~1.0.0"
-                }
-              }
-            },
-            "shelljs": {
-              "version": "0.3.0",
-              "from": "shelljs@0.3.x"
-            },
-            "strip-json-comments": {
-              "version": "1.0.2",
-              "from": "strip-json-comments@1.0.x"
-            },
-            "underscore": {
-              "version": "1.6.0",
-              "from": "underscore@1.6.x"
-            }
-          }
-        },
-        "hooker": {
-          "version": "0.2.3",
-          "from": "hooker@~0.2.3"
-        }
-      }
-=======
           "from": "slide@*",
           "resolved": "https://registry.npmjs.org/slide/-/slide-1.1.6.tgz"
         },
@@ -2659,7 +1769,6 @@
       "version": "1.4.1",
       "from": "uuid@1.4.1",
       "resolved": "https://registry.npmjs.org/uuid/-/uuid-1.4.1.tgz"
->>>>>>> ce5a2c95
     }
   }
 }