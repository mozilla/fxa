--- conflicted
+++ resolved
@@ -680,11 +680,12 @@
           total: 6
           requires:
             - Build (PR)
+          post-steps:
+            - fail-fast
       - integration-test-part:
           name: Integration Test 3 (PR)
           index: 2
           total: 6
-<<<<<<< HEAD
           requires:
             - Build (PR)
           post-steps:
@@ -709,34 +710,10 @@
           name: Integration Test 6 (PR)
           index: 5
           total: 6
-=======
->>>>>>> 60af4a88
           requires:
             - Build (PR)
           post-steps:
             - fail-fast
-      - integration-test-part:
-          name: Integration Test 4 (PR)
-          index: 3
-          total: 6
-          requires:
-            - Build (PR)
-          post-steps:
-            - fail-fast
-      - integration-test-part:
-          name: Integration Test 5 (PR)
-          index: 4
-          total: 6
-          requires:
-            - Build (PR)
-          post-steps:
-            - fail-fast
-      - integration-test-part:
-          name: Integration Test 6 (PR)
-          index: 5
-          total: 6
-          requires:
-            - Build (PR)
       - test-content-server-part:
           name: Functional Test - Content 1 (PR)
           index: 0
