<<<<<<< HEAD
## 1.146.2

No changes.

## 1.146.1

No changes.

## 1.146.0

### New features

- oauth: support the session token scope for user agent clients (be155ba22)
- support form: include product name in support ticket (d0304551c)

### Bug fixes

- email: link to support form in subscription emails (d56948d1c)
- auth-server: Switch subhub API URL path prefix to /v1/sub (c1c5e2ec1)
- profile-server: ensure profileChangedAt is included in assertion JWT for cache invalidation (b99dfae9c)
- oauth: Make refresh_token grants default to using original scopes. (ec664ee60)

### Refactorings

- codes: Update signup codes to use otp based code (033507d45)
- config: derive subscription URLs from base content URI (330a4926d)
- auth-server: prefer async/await in lib/senders/translator.js (476286847)
- api: prefer async/await in lib/metrics/events.js (0e5666003)
- api: prefer async/await in lib/amplitude.js (a43e4bc6c)
- api: prefer async/await in recovery-key routes (e3640ac24)
- api: prefer async/await in recovery-codes routes (83883dfdf)
- api: prefer async/await in session routes (6a076b94a)

### Other changes

- typo: fix typo in token code logging (c62670fa4)
- fxa-auth-server: make README links relative (430be60c9)
- oauth: remove old oauth clients from dev (b704f9243)
- deps: fxa-auth-server npm audit changes (b245003dc)
- async: converted scrypt.js in auth-server (a2fb35d84)
- async: converted random.js in auth-server (2650d1f02)

=======
## 1.145.5

No changes.

>>>>>>> 34e37bad
## 1.145.4

No changes.

## 1.145.3

### Bug fixes

- experiment: Fix signup code experiment so it reports to amplitude (8bbc9c0b9)

## 1.145.2

No changes.

## 1.145.1

No changes.

## 1.145.0

### New features

- support form: add subscription plan dropdown (bf89c002d)
- codes: Add the ux for signup codes (37929e13a)
- fortress: add "fortress" relying party (2ffe1334d)

### Bug fixes

- build: fixed fxa-shared build on `npm install` (be709e07d)
- tests: fix broken proxyquire path in redis test (86621f217)

### Refactorings

- api: prefer async/await in token codes routes (9a265905f)
- api: prefer async/await in signin-codes route (26b4871e6)
- api: prefer async/await in sms routes (9c291ecbc)
- api: simplify POST /account/login/send_unblock_code handler (12859adaa)
- api: prefer async/await in device/session routes (36aee9e51)
- db: rename productName to productId (5d709f96d)

### Other changes

- async: Convert totp routes to async/await (3268114b4)
- async: Convert routes/util.js to async/await (8997205d9)
- async: Convert sign route to async/await (2b13d5ad1)
- async: Convert unblock-code routes to async/await (d0c784051)
- ts: convert fxa-shared/l10n/localizeTimestamp to typescript (99f3fce63)
- oauth-server: add introspect endpoint in API.md (a448452fc)
- deps: remove newrelic step one (675c08924)

## 1.144.4

No changes.

## 1.144.3

No changes.

## 1.144.2

No changes.

## 1.144.1

No changes.

## 1.144.0

### New features

- codes: Add routes and emails to verify account by otp code (f2e617f70)
- event-broker: add delete event propagation (f7d6222ee)
- devices: add VR and TV devices types (b9ad28cf3)

### Bug fixes

- devices: fix null dereference in POST /account/device (9c0556c77)
- email: fix broken copy in download subscription email (fc715f395)
- tests: fix this.timeout call in selectEmailServices test (9ef0dfc59)
- tests: add missing coverage for the verification reminder script (b4ec94685)
- auth: remove extra `/lib` from require path (c468a1ccc)
- deps: stop passing the `complete` option to jsonwebtoken.verify (0ec1e3fc2)
- deps: use ../ paths to fxa-shared and fxa-geodb in auth server (d56725405)
- emails: include utm_campaign in unblock code email links (acbcef2c1)
- emails: stop rendering html character entities in plaintext emails (f297d192f)

### Refactorings

- email: remove bounce checks from auth server (635c98d93)
- tests: rename assertFailure to assert.failsAsync (9852a0c9b)
- email: pull selectEmailServices out to its own module (2f17f539f)
- tests: re-use common setup function in email tests (ffbeda522)
- signin: Pull account verify into a helper function for reuse (6aa0b28de)
- tests: eliminate url string boilerplate from email tests (5f820d81c)
- tests: eliminate repetitive boilerplate from local email tests (b04aa6266)

### Other changes

- email: disable translations in download subscription email (41e5694cf)
- subhub: cache the plans list in Redis (98e8e69e8)

## 1.143.4

### Bug fixes

- scripts: add missing mailer arg to verification reminder script (a2bd9a790)

## 1.143.3

### Bug fixes

- auth: remove extra `/lib` from require path (03708e47c)

## 1.143.2

No changes.

## 1.143.1

No changes.

## 1.143.0

### New features

- email: include count in low recovery codes email (1c2c3df85)
- oidc: Basic support for OIDC prompt=none (15d0cbf30)
- email: add a subscription download email (7c84c1525)
- config: Add script for extracting/inserting secret keys from SOPS config. (c579223eb)
- support form: Add subscription support form (c7ec3143d)
- oauth: Support the `resource` parameter when fetching JWT access tokens, ID tokens. (d532c4b06)

### Bug fixes

- email: remove codes from email subjects (d72c491f8)
- emails: sentence-case and simplify the email subjects (abd5d5030)
- security: update HSTS to 31536000 (8c49ee21d)
- subscriptions: properly handle subhub listSubscriptions response (9d67ddbc4)
- config: Make OIDC key file paths relative to project root. (43b6b6c76)
- payments: respond with empty list for no subscriptions in auth-server /v1/account (28861f878)
- api: don't return empty locales from GET /account/profile (c6878a97e)
- subscriptions: rename 'orig_system' to 'origin_system' in subscription creation params (e67aa1eb8)
- subscriptions: respond with empty subscription list fo r 403 error from subhub (725626e36)
- subscriptions: throw correct error for unknown subhub customer (ec14fc412)
- event-broker: handle a missing clientId (6c221b79a)
- typo: fixed typo in scrypt.js (ffdfe9383)

### Refactorings

- tests: have a single assertion for email subjects (19d67bbaf)
- tests: prefer assert.include to custom includes predicate (851111b17)
- tests: use sets instead of arrays to categorise email types (aa318771c)

### Other changes

- deps: bump fxa-shared to 1.0.28 (df90697b5)
- email: bump template versions for subject changes (c212e03fb)
- ci: Remove CI config from within packages subdir. (66990a8f4)
- docs: add note warning that api docs are wrong (393e59445)

## 1.142.1

### Bug fixes

- fxa-shared: Use fxa-shared@1.0.27 in the content/auth servers. (a4cf89ae5)

## 1.142.0

### New features

- jwks: Add scripts and docs for rotating the signing key. (7c320e9db)
- api: add a GET /account endpoint (c5d76cffb)
- routes: securityEvents GET and DELETE added with uid (90750377b)

### Bug fixes

- ppid: Fix the failing ppid test. (b4f7cfc15)
- payments: update origin_system for subhub to (675f4fc44)
- fxa-shared: Use fxa-shared@1.0.27 in the content/auth servers. (f5834c253)
- tests: fix security events test to check for later date (0c3b9a2aa)
- default ppid enabled to false (544e6f022)
- tests: fix stubbed behaviour of subhub.listSubscriptions (57fc8af06)
- openid: fix the openid at_hash calculation (173927f4f)

### Other changes

- tests: Fix flaky OAuth test by enforcing a consistent ordering (48a8894b8)
- deps: Restore `keypair` dependency (3adae5c73)

## 1.141.8

### Bug fixes

- fxa-shared: Use fxa-shared@1.0.27 in the content/auth servers. (a4cf89ae5)

## 1.141.7

### Bug fixes

- test: Fix the test. (3e4b2dace)

## 1.141.6

### New features

- oauth: Add pairwise pseudonymous identifiers in access/id tokens (528fde259)

## 1.141.5

### Bug fixes

- oauth: Ignore unknown refresh_token_id when destroying attached client. (bac54b375)

## 1.141.4

No changes.

## 1.141.3

### Bug fixes

- api: prevent /account/destroy failing due to subhub errors (bfede8ef5)

## 1.141.2

### Other changes

- package: manually bump version strings to 1.141.1 (737265b25)

## 1.141.1

No changes.

## 1.141.0

### New features

- subs: delete customer from subhub when destroying account (14314844e)
- oauth: JWT access tokens. (589b21ae4)
- subscriptions: implement reactivation of cancelled subscriptions (e0391a658)
- auth-server: add support form backend (273d6ea08)

### Bug fixes

- subs: Add display_name field to subhub create subscription API (88bfb1a13)
- emails: update trailhead email styles (c2501bc2e)
- jwks: Set explicit cache-control header on jwks_uri (ef25c88af)
- tests: add missing assertion for subhub.reactivateSubscription (5b1e149ca)
- payments: change ended_at to end_at (ad829a533)
- payments: fix test regression from merge conflict (986402788)
- update subhub validation call to match API (97181f35d)
- payments: validate timestamps as .number() (9d3231c36)
- payments: subhub integration tweaks for auth-server and payments-server (01e005e92)
- db: delete account subscriptions inside db transaction (38827829d)
- lint: Fix several eslint errors in fxa-auth-server. (fd7f7ba45)
- format: fixed up COTRIBUTING.md files (a0422c6ae)

### Refactorings

- api: prefer async/await in POST /account/destroy route (5c686023b)

### Other changes

- subs: remove `|| []` from call to db.fetchAccountSubscriptions (4f816d103)
- format: Format incoming changes from point-release. (b6e05a3d9)
- style: added prettier precommit hook (2820ac733)
- style: added prettier to fxa-auth-server (b22d8cdeb)

## 1.140.3

### Bug fixes

- api: prevent raw location object being returned in clients list (4719789ca)

## 1.140.2

No changes.

## 1.140.1

No changes.

## 1.140.0

### New features

- clients: Add a route for listing all attached clients. (13f0e20ad)
- clients: Add oauth-server endpoint for listing all authorized clients. (4c4b8a8e2)

## 1.139.2

### New features

- oauth: Reject new authorizations for disabled OAuth clients. (2f3a36b33)

## 1.139.1

### New features

- devices: Add feature-flags to help handle rollout of Fenix. (464b87565)
- oauth: Add a config option to disable particular OAuth clients. (985cd1c12)

## 1.139.0

### New features

- event-broker: add GCP pub/sub storing of subscription changes (90d4bf753)
- payment: Add error specific to customer payment update (b4d3c07e1)

### Bug fixes

- trailhead: added ToS link to emails (839eaf08c)
- repo: Fix /**version** to correctly locate git directory in the monorepo. (b92ab09b7)
- emails: translate the view action (af79abc4f)
- test: Fix the recovery codes tests (0fbf0748c)

### Refactorings

- oauth: Get OAuth tokens/grants with sessionToken (c4b1af14b)

### Other changes

- e0988ca84 Point error api url to monorepo (e0988ca84)

## 1.138.4

No changes.

## 1.138.3

No changes.

## 1.138.2

### Bug fixes

- subhub: fix config name to be subhubUpdatesQueueUrl (93ad4a2cf)

## 1.138.1

No changes.

## 1.138.0

### New features

- trailhead: use updated firefox logo on all emails (62208711e)
- trailhead: add the trailhead style hooks to js-client (0086b6f01)
- trailhead: add support for multiple newletters (a701e171a)
- notifications: include client id in outgoing service notifications (6e56ed7b5)
- payments: auth API changes for better subhub interop (ed5ea2665)
- subscriptions: add endpoint to return client capabilities (a3f25a3c0)
- subscriptions: emit subscription update notifications (52ff39f9d)
- trailhead: add trailhead email templates (633e563da)
- payments: Fix #713, update subscriptions from SubHub SQS events (993644c06)
- subscriptions: support deferred cancellation of subscriptions (4ee71842d)
- payments: add /oauth/subscriptions/customer auth server route (1d8246d60)

### Bug fixes

- db: use correct endpoint for cancelAccountSubscription (103e8d3d0)
- subscriptions: include capabilities in subscription update event (a0f5db9b5)
- clients: Include refresh tokens when determining active OAuth clients. (0a42937ba)
- accounts: Ensure scripts/delete-account.js initializes subhub (6fc4ab971)

### Refactorings

- tests: re-use client.doRequest in doRequestWithBearerToken (82f04dacd)
- subscriptions: rename client_id to clientId in response payload (6fee141e6)
- tests: extract remote subscription tests to a separate module (121323836)

### Other changes

- tests: add more remote tests for subscription endpoints (7201de69b)

## 1.137.4

No changes.

## 1.137.3

### Bug fixes

- services: send country code instead of country on login and verified events (873f8bada)

## 1.137.2

No changes.

## 1.137.1

No changes.

## 1.137.0

### New features

- metrics: add country and user agent to login and signup events (0ff422dfb)
- payments: initial rough payment pages (e2bea87a8)
- content-server settings: add button for payments/subscription management to /settings (baea0b5a7)
- subscriptions: Add a dev OAuth entry for the subscriptions page. (d2f141e73)
- subscriptions: Add a dev OAuth entry for the subscriptions page. (b3b90d32d)
- oauth: add back `profileChangedAt` migration for oauth tokens table (930631d4b)

### Bug fixes

- auth:authentication: authentication): Ensure invalid refresh tokens return a 4xx error. (4fecdfad3)
- url: base, homepage, bug url updated for all packages in package.json (cee3dc741)
- backendService: Update test to ensure we don't send a body in GET requests. (5275848f6)
- pooling: Change request payload default from {} to null (a4f0c8cbb)

### Refactorings

- auth-server: use returned value from .deviceDelete in devices-and-sessions (789762ea3)
- totp: can delete TOTP in verified sessions (4e5eb5fcc)

## 1.136.6

No changes.

## 1.136.5

No changes.

## 1.136.4

No changes.

## 1.136.3

No changes.

## 1.136.2

No changes.

## 1.136.1

### New features

- metrics: add new entrypoint params to auth server metrics context (c740bcd6e)

## 1.136.0

### New features

- subscriptions: add APIs to manage subscriptions and report capabilities (de1d4e434)

### Bug fixes

- emails: reverse engineer partials for verification reminders (18095467b)

### Other changes

- 6cef70d28 remove mozlog.config I467 (6cef70d28)

## 1.135.6

No changes.

## 1.135.5

### Bug fixes

- backendService: Update test to ensure we don't send a body in GET requests. (5f1c5dfab)
- pooling: Change request payload default from {} to null (82d352d06)

## 1.135.4

### New features

- email: include flowId and flowBeginTime in reminder metrics (4c944e0ab)

## 1.135.3

No changes.

## 1.135.2

No changes.

## 1.135.1

No changes.

## 1.135.0

### Bug fixes

- events: Include issuer in all service notification events. (0ab522501)
- reminders: output a timestamp with verification reminder logging (107f17086)
- log: force boolean keys property in auth server log.summary (1cdcee75e)
- oauth: mark devices that register with OAuth tokens as 'mobile' (0e1da54d0)
- tests: pick up latest auth db in auth server tests (f78826aa2)
- ci: run all auth server tests in ci (fd0108b2e)
- reminders: auth: verification reminders must not use sinon in production (77f2fe5f6)
- scripts: ignore bouncing accounts in verification reminders (a2527ee1d)
- oauth: bring back the jwk restriction (23651c912)

### Other changes

- packages: remove old release tagging scripts and docs (6f168c244)
- repo: remove husky and associated git hooks (00a5c99fe)

## 1.134.5

### Bug fixes

- scripts: stop forcing NODE_ENV to dev in reminders script (aa9398e11)

## 1.134.4

### Bug fixes

- ci: run all auth server tests in ci (ebc349ce8)
- scripts: log metrics from verification reminder script (a2b7d2556)

## 1.134.3

### Bug fixes

- reminders: output a timestamp with verification reminder logging (8902a33f5)
- reminders: auth: verification reminders must not use sinon in production (58fa7aba6)

## 1.134.2

### Bug fixes

- scripts: ignore bouncing accounts in verification reminders (b11fe4127)

<a name="1.134.0"></a>

# [1.134.0](https://github.com/mozilla/fxa-auth-server/compare/v1.133.1...v1.134.0) (2019-04-02)

### Bug Fixes

- **api:** remove redundant query params from /recovery_email/verify_code ([b8886b0](https://github.com/mozilla/fxa-auth-server/commit/b8886b0))
- **config:** make Fenix canGrant just like the Reference Browser ([5f23915](https://github.com/mozilla/fxa-auth-server/commit/5f23915))
- **config:** remove hash alg from config ([96154d3](https://github.com/mozilla/fxa-auth-server/commit/96154d3))
- **deps:** fix npm advisory 788 ([a87338a](https://github.com/mozilla/fxa-auth-server/commit/a87338a))
- **devices:** return isCurrentDevice for refreshToken device endpoint ([e89d24e](https://github.com/mozilla/fxa-auth-server/commit/e89d24e)), closes [#3003](https://github.com/mozilla/fxa-auth-server/issues/3003)
- **email:** use new copy for verification reminder emails ([0ab024a](https://github.com/mozilla/fxa-auth-server/commit/0ab024a))
- **scripts:** add missing createSenders arg to write-email script ([2d5ce76](https://github.com/mozilla/fxa-auth-server/commit/2d5ce76))
- **scripts:** exit cleanly from write-emails-to-disk script ([2cd624b](https://github.com/mozilla/fxa-auth-server/commit/2cd624b))

### chore

- **docs:** disable the auto-generated api docs script ([66302e1](https://github.com/mozilla/fxa-auth-server/commit/66302e1))
- **package:** update shrinkwrap ([b30037f](https://github.com/mozilla/fxa-auth-server/commit/b30037f))
- **scripts:** force NODE_ENV=dev in write-email script ([4eb4436](https://github.com/mozilla/fxa-auth-server/commit/4eb4436))
- **scripts:** remove legacy_log abstraction ([c081407](https://github.com/mozilla/fxa-auth-server/commit/c081407))

### Features

- **email:** add view actions to verification reminder emails ([a326c28](https://github.com/mozilla/fxa-auth-server/commit/a326c28))
- **email:** reinstate account verification reminder emails ([7bd920e](https://github.com/mozilla/fxa-auth-server/commit/7bd920e))
- **metrics:** amplitude events from the OAuth server for MAU ([9756fde](https://github.com/mozilla/fxa-auth-server/commit/9756fde)), closes [#2957](https://github.com/mozilla/fxa-auth-server/issues/2957)
- **oauth:** Add /oauth/authorization route, authenticated with a sessionToken. ([c3bb754](https://github.com/mozilla/fxa-auth-server/commit/c3bb754))
- **oauth:** Add /oauth/token route, optionally authed via sessionToken ([5efdbc4](https://github.com/mozilla/fxa-auth-server/commit/5efdbc4))
- **oauth:** notify push and email on code exchanges ([2e25c45](https://github.com/mozilla/fxa-auth-server/commit/2e25c45)), closes [#2880](https://github.com/mozilla/fxa-auth-server/issues/2880) [#2955](https://github.com/mozilla/fxa-auth-server/issues/2955)
- **oauth:** Use an assertion to directly grant tokens at /token. ([6db4efb](https://github.com/mozilla/fxa-auth-server/commit/6db4efb))
- **scripts:** add a script to process verification reminders ([b42276f](https://github.com/mozilla/fxa-auth-server/commit/b42276f))

### Refactor

- **config:** cache repetitive calls to conf.get ([ef54799](https://github.com/mozilla/fxa-auth-server/commit/ef54799))
- **fxa-auth-server:** Added no-var rule in .eslintrc ([fca50dc](https://github.com/mozilla/fxa-auth-server/commit/fca50dc))
- **fxa-auth-server:** Added prefer-arrow-callback rule in .eslintrc ([818115f](https://github.com/mozilla/fxa-auth-server/commit/818115f))
- **fxa-auth-server:** Added prefer-const rule in .eslintrc ([2ee331e](https://github.com/mozilla/fxa-auth-server/commit/2ee331e))
- **fxa-auth-server:** Added prefer-template rule in .eslintrc ([4761ad0](https://github.com/mozilla/fxa-auth-server/commit/4761ad0))
- **fxa-auth-server:** Added semicolons(semi rule) ([1b910f0](https://github.com/mozilla/fxa-auth-server/commit/1b910f0))

<a name="1.133.1"></a>

## [1.133.1](https://github.com/mozilla/fxa-auth-server/compare/v1.133.0...v1.133.1) (2019-03-19)

### Features

- **devices:** devices API with refreshTokens ([3b33f41](https://github.com/mozilla/fxa-auth-server/commit/3b33f41)), closes [#2547](https://github.com/mozilla/fxa-auth-server/issues/2547)

<a name="1.133.0"></a>

# [1.133.0](https://github.com/mozilla/fxa-auth-server/compare/v1.132.1...v1.133.0) (2019-03-19)

### Bug Fixes

- **docs:** add note for ops on how to check raw redis email config ([063ef96](https://github.com/mozilla/fxa-auth-server/commit/063ef96))
- **node 8 and scrypt-hash:** removed support for node 8 and scrypt-hash ([5172ed8](https://github.com/mozilla/fxa-auth-server/commit/5172ed8))
- **profile_server_messaging:** fix db constructor signature ([dd7c0e3](https://github.com/mozilla/fxa-auth-server/commit/dd7c0e3)), closes [#2916](https://github.com/mozilla/fxa-auth-server/issues/2916)
- **server:** make sure to log errors on server start crash ([6c6a779](https://github.com/mozilla/fxa-auth-server/commit/6c6a779))

### chore

- **api:** make redis.watch.conflict a 409 instead of 500 error ([5ad4d15](https://github.com/mozilla/fxa-auth-server/commit/5ad4d15))
- **package:** update shrinkwrap ([13dc222](https://github.com/mozilla/fxa-auth-server/commit/13dc222))
- **refactor:** Refactor the /token endpoint to improve clarity. ([b1aafd0](https://github.com/mozilla/fxa-auth-server/commit/b1aafd0))

### Features

- **basket:** Updates to `login` and `verified` events for Basket ([0b02308](https://github.com/mozilla/fxa-auth-server/commit/0b02308)), closes [#2915](https://github.com/mozilla/fxa-auth-server/issues/2915)

### Refactor

- **logging:** Update to Mozlog format. ([0b3e970](https://github.com/mozilla/fxa-auth-server/commit/0b3e970)), closes [#2940](https://github.com/mozilla/fxa-auth-server/issues/2940)
- **oauthdb:** Split OAuthDB implementation across multiple files. ([04986a7](https://github.com/mozilla/fxa-auth-server/commit/04986a7))
- **redis:** use the extracted redis implementation from fxa-shared ([87f1bb0](https://github.com/mozilla/fxa-auth-server/commit/87f1bb0))

<a name="1.132.1"></a>

## [1.132.1](https://github.com/mozilla/fxa-auth-server/compare/v1.132.0...v1.132.1) (2019-03-05)

<a name="1.132.0"></a>

# [1.132.0](https://github.com/mozilla/fxa-auth-server/compare/v1.131.2...v1.132.0) (2019-03-05)

### Bug Fixes

- **db:** Stop using deprecated 'sessionWithDevice' db route. ([8d36529](https://github.com/mozilla/fxa-auth-server/commit/8d36529))
- **errors:** add extra data to internal validation errors ([8bb7856](https://github.com/mozilla/fxa-auth-server/commit/8bb7856))
- **errors:** include request data on unexpected errors ([b0a6d00](https://github.com/mozilla/fxa-auth-server/commit/b0a6d00))
- **errors:** strip pii and sensitive fields from logged payloads ([811e584](https://github.com/mozilla/fxa-auth-server/commit/811e584))

### chore

- **deploy:** upgrade to node 10 ([b7f9273](https://github.com/mozilla/fxa-auth-server/commit/b7f9273))

<a name="1.131.2"></a>

## [1.131.2](https://github.com/mozilla/fxa-auth-server/compare/v1.131.1...v1.131.2) (2019-03-04)

### Bug Fixes

- **pkce:** Check code expiry and ownership in the PKCE flow. ([ff36b14](https://github.com/mozilla/fxa-auth-server/commit/ff36b14))

<a name="1.131.1"></a>

## [1.131.1](https://github.com/mozilla/fxa-auth-server/compare/v1.131.0...v1.131.1) (2019-02-21)

### Bug Fixes

- **api:** add validation for utm params and entrypoint ([9732cf2](https://github.com/mozilla/fxa-auth-server/commit/9732cf2))
- **metrics:** reinstate entrypoint to the metrics context schema ([551467e](https://github.com/mozilla/fxa-auth-server/commit/551467e))

<a name="1.131.0"></a>

# [1.131.0](https://github.com/mozilla/fxa-auth-server/compare/v1.130.1...v1.131.0) (2019-02-20)

### Bug Fixes

- **devices:** return full device response on spurious updates ([24add4d](https://github.com/mozilla/fxa-auth-server/commit/24add4d))

### chore

- **clients:** Add a dev client_id for Fenix ([f6b303a](https://github.com/mozilla/fxa-auth-server/commit/f6b303a))
- **deps:** Update handlebars dependency. ([793bcb8](https://github.com/mozilla/fxa-auth-server/commit/793bcb8))
- **deps:** update shrinkwrap ([f1914d9](https://github.com/mozilla/fxa-auth-server/commit/f1914d9))

### Features

- **email:** Update verification email for OAuth reliers. ([74b48af](https://github.com/mozilla/fxa-auth-server/commit/74b48af)), closes [#2859](https://github.com/mozilla/fxa-auth-server/issues/2859)

<a name="1.130.1"></a>

## [1.130.1](https://github.com/mozilla/fxa-auth-server/compare/v1.130.0...v1.130.1) (2019-02-11)

### Bug Fixes

- **key-data:** fix key-data endpoint for fresh accounts ([ab6ce00](https://github.com/mozilla/fxa-auth-server/commit/ab6ce00)), closes [#2908](https://github.com/mozilla/fxa-auth-server/issues/2908)

<a name="1.130.0"></a>

# [1.130.0](https://github.com/mozilla/fxa-auth-server/compare/v1.129.5...v1.130.0) (2019-02-05)

### Bug Fixes

- **scripts:** sanely handle refreshTokens in the docs script ([59ab662](https://github.com/mozilla/fxa-auth-server/commit/59ab662))
- **sms:** catch errors thrown from phoneNumberUtil.parse ([3900303](https://github.com/mozilla/fxa-auth-server/commit/3900303))

### chore

- **ci:** run tests on node 10 ([5bb853f](https://github.com/mozilla/fxa-auth-server/commit/5bb853f))

### Features

- **l10n:** Enable Catalan (ca) ([5b687de](https://github.com/mozilla/fxa-auth-server/commit/5b687de)), closes [mozilla/fxa-content-server-l10n#322](https://github.com/mozilla/fxa-content-server-l10n/issues/322)
- **metrics:** Emit additional data for the DataFlow fraud detection pipeline. ([0a62639](https://github.com/mozilla/fxa-auth-server/commit/0a62639)), closes [#2858](https://github.com/mozilla/fxa-auth-server/issues/2858)

### Refactor

- **crypto:** fall back to node's scrypt implementation ([6d945c8](https://github.com/mozilla/fxa-auth-server/commit/6d945c8))

<a name="1.129.5"></a>

## [1.129.5](https://github.com/mozilla/fxa-auth-server/compare/v1.129.4...v1.129.5) (2019-01-31)

### Bug Fixes

- **metrics:** Fix entrypoint being overwritten for every event. ([5036912](https://github.com/mozilla/fxa-auth-server/commit/5036912)), closes [mozilla/fxa-shared#46](https://github.com/mozilla/fxa-shared/issues/46)

### chore

- **deps:** update deps ([6294593](https://github.com/mozilla/fxa-auth-server/commit/6294593))

<a name="1.129.4"></a>

## [1.129.4](https://github.com/mozilla/fxa-auth-server/compare/v1.129.3...v1.129.4) (2019-01-28)

### Bug Fixes

- **error:** remove `A` from totpTokenNotFound and totpTokenAlreadyExists errors ([d82232c](https://github.com/mozilla/fxa-auth-server/commit/d82232c))
- **npm:** rewrap ([cdc817d](https://github.com/mozilla/fxa-auth-server/commit/cdc817d))
- **validation:** fix missing validation for client name ([72b2a52](https://github.com/mozilla/fxa-auth-server/commit/72b2a52))

### style

- **lib/senders:** removed right arrows ([d04300c](https://github.com/mozilla/fxa-auth-server/commit/d04300c))

<a name="1.128.5"></a>

## [1.128.5](https://github.com/mozilla/fxa-auth-server/compare/v1.128.4-private...v1.128.5) (2019-01-18)

### Bug Fixes

- **oauth:** Allow keys_jwk through GET /authorization ([d2f82dd](https://github.com/mozilla/fxa-auth-server/commit/d2f82dd)), closes [mozilla/notes#1440](https://github.com/mozilla/notes/issues/1440)

<a name="1.129.3"></a>

## [1.129.3](https://github.com/mozilla/fxa-auth-server/compare/v1.129.2...v1.129.3) (2019-01-25)

### Bug Fixes

- **logs:** rename `code` to `status` on request.summary log lines ([42c4c37](https://github.com/mozilla/fxa-auth-server/commit/42c4c37))

<a name="1.129.2"></a>

## [1.129.2](https://github.com/mozilla/fxa-auth-server/compare/v1.129.1...v1.129.2) (2019-01-24)

### Bug Fixes

- **email:** add missing query params to link in new device email ([f13de2f](https://github.com/mozilla/fxa-auth-server/commit/f13de2f))
- **tests:** ensure assertions cause test failures in local email tests ([3b2e946](https://github.com/mozilla/fxa-auth-server/commit/3b2e946))

<a name="1.129.1"></a>

## [1.129.1](https://github.com/mozilla/fxa-auth-server/compare/v1.129.0...v1.129.1) (2019-01-24)

### Bug Fixes

- **metrics:** stop emitting route flow events for status endpoints ([39c6d31](https://github.com/mozilla/fxa-auth-server/commit/39c6d31))

### chore

- **package:** update shrinkwrap ([4db4081](https://github.com/mozilla/fxa-auth-server/commit/4db4081))

<a name="1.129.0"></a>

# [1.129.0](https://github.com/mozilla/fxa-auth-server/compare/v1.128.3...v1.129.0) (2019-01-24)

### Bug Fixes

- **circle:** version.json "source" should be code repository ([3966cbb](https://github.com/mozilla/fxa-auth-server/commit/3966cbb))
- **config:** remove deprecated urls ([871fdda](https://github.com/mozilla/fxa-auth-server/commit/871fdda)), closes [#2646](https://github.com/mozilla/fxa-auth-server/issues/2646)
- **config:** use local redirect for the reference browser ([33cac8e](https://github.com/mozilla/fxa-auth-server/commit/33cac8e))
- **oauth:** Redirect GET /authorization directly to content server ([69f8f3a](https://github.com/mozilla/fxa-auth-server/commit/69f8f3a)), closes [mozilla/fxa-auth-server#2862](https://github.com/mozilla/fxa-auth-server/issues/2862)

### chore

- **deps:** Update to fxa-shared@1.0.15 ([b8f5b22](https://github.com/mozilla/fxa-auth-server/commit/b8f5b22))
- **package:** disable security advisory 766 for sandbox dependency ([0a5e7f6](https://github.com/mozilla/fxa-auth-server/commit/0a5e7f6))
- **package:** disable security advisory 766 for sandbox dependency ([737be65](https://github.com/mozilla/fxa-auth-server/commit/737be65))

<a name="1.128.5"></a>

## [1.128.5](https://github.com/mozilla/fxa-auth-server/compare/v1.128.3...v1.128.5) (2019-01-18)

### Bug Fixes

- **oauth:** Allow keys_jwk through GET /authorization ([d2f82dd](https://github.com/mozilla/fxa-auth-server/commit/d2f82dd)), closes [mozilla/notes#1440](https://github.com/mozilla/notes/issues/1440)

### chore

- **package:** disable security advisory 766 for sandbox dependency ([0a5e7f6](https://github.com/mozilla/fxa-auth-server/commit/0a5e7f6))

<a name="1.128.4"></a>

## [1.128.4](https://github.com/mozilla/fxa-auth-server/compare/v1.128.3...v1.128.4) (2019-01-17)

### Bug Fixes

- **oauth:** Redirect GET /authorization directly to content server ([69f8f3a](https://github.com/mozilla/fxa-auth-server/commit/69f8f3a)), closes [mozilla/fxa-auth-server#2862](https://github.com/mozilla/fxa-auth-server/issues/2862)

<a name="1.128.3"></a>

## [1.128.3](https://github.com/mozilla/fxa-auth-server/compare/v1.128.2...v1.128.3) (2019-01-17)

### Bug Fixes

- **oauth:** Use correct max length for oauth client name validation. ([9b0fac9](https://github.com/mozilla/fxa-auth-server/commit/9b0fac9))

<a name="1.128.2"></a>

## [1.128.2](https://github.com/mozilla/fxa-auth-server/compare/v1.128.1...v1.128.2) (2019-01-16)

### Bug Fixes

- **log:** use fatal instead of criticial in log ([c09242a](https://github.com/mozilla/fxa-auth-server/commit/c09242a))

<a name="1.128.1"></a>

## [1.128.1](https://github.com/mozilla/fxa-auth-server/compare/v1.128.0...v1.128.1) (2019-01-14)

### Bug Fixes

- **circle:** can never have enough version.json ([adb59b9](https://github.com/mozilla/fxa-auth-server/commit/adb59b9))

<a name="1.128.0"></a>

# [1.128.0](https://github.com/mozilla/fxa-auth-server/compare/v1.126.3...v1.128.0) (2019-01-08)

### Bug Fixes

- **docker:** gen_keys in the OAuth docker container ([1fa4a29](https://github.com/mozilla/fxa-auth-server/commit/1fa4a29)), closes [#412](https://github.com/mozilla/fxa-auth-server/issues/412)
- **docker:** run gen_keys.js after the COPY has been done ([28b0e73](https://github.com/mozilla/fxa-auth-server/commit/28b0e73))
- **docs:** Get write-api-docs script back up and running. ([fdf0b1d](https://github.com/mozilla/fxa-auth-server/commit/fdf0b1d))
- **email:** check for null header values in the email service file ([7e8c9dd](https://github.com/mozilla/fxa-auth-server/commit/7e8c9dd)), closes [#2771](https://github.com/mozilla/fxa-auth-server/issues/2771)
- **purge:** adjust path to package.json ([c64dd9e](https://github.com/mozilla/fxa-auth-server/commit/c64dd9e))

### chore

- **docs:** Fix typo "depricated" -> "deprecated" ([5230d59](https://github.com/mozilla/fxa-auth-server/commit/5230d59))
- **grunt:** remove grunt bump for oauth-server ([8bf2ae4](https://github.com/mozilla/fxa-auth-server/commit/8bf2ae4))

### Features

- **metrics:** add country and region to activity and flow events ([c0c9739](https://github.com/mozilla/fxa-auth-server/commit/c0c9739))
- **npm:** update to latest npmshrink ([ec5236e](https://github.com/mozilla/fxa-auth-server/commit/ec5236e))
- **oauth:** Expose /account/scoped-key-data endpoint, by making backend calls to oauth-serve ([7f13766](https://github.com/mozilla/fxa-auth-server/commit/7f13766))
- **validation:** Have `validators.scope` automatically parse the value to a `ScopeSet`. ([00975dd](https://github.com/mozilla/fxa-auth-server/commit/00975dd))

### Refactor

- **oauth:** combine oauth deps and package.json with auth ([db8ed63](https://github.com/mozilla/fxa-auth-server/commit/db8ed63)), closes [#2748](https://github.com/mozilla/fxa-auth-server/issues/2748)
- **oauth:** remove service clients ([63acef3](https://github.com/mozilla/fxa-auth-server/commit/63acef3)), closes [#2761](https://github.com/mozilla/fxa-auth-server/issues/2761)
- **oauth:** remove unused grunt tasks from oauth-server ([32ead29](https://github.com/mozilla/fxa-auth-server/commit/32ead29))

<a name="1.127.0"></a>

# [1.127.0](https://github.com/mozilla/fxa-auth-server/compare/v1.126.2...v1.127.0) (2018-12-11)

### Bug Fixes

- **email:** add manage devices button in new device login email template ([7d4649b](https://github.com/mozilla/fxa-auth-server/commit/7d4649b))
- **emails:** fix arabic emails, add translator tests ([cde4ce2](https://github.com/mozilla/fxa-auth-server/commit/cde4ce2)), closes [#2714](https://github.com/mozilla/fxa-auth-server/issues/2714)
- **oauth:** remove prod requirement flag ([0f130b3](https://github.com/mozilla/fxa-auth-server/commit/0f130b3))

<a name="1.127.1"></a>

## [1.127.1](https://github.com/mozilla/fxa-auth-server/compare/v1.126.3...v1.127.1) (2018-12-14)

Merge v1.126.3 into train-127

<a name="1.127.0"></a>

# [1.127.0](https://github.com/mozilla/fxa-auth-server/compare/v1.126.2...v1.127.0) (2018-12-11)

- **email:** add manage devices button in new device login email template ([7d4649b](https://github.com/mozilla/fxa-auth-server/commit/7d4649b))
- **emails:** fix arabic emails, add translator tests ([cde4ce2](https://github.com/mozilla/fxa-auth-server/commit/cde4ce2)), closes [#2714](https://github.com/mozilla/fxa-auth-server/issues/2714)
- **oauth:** remove prod requirement flag ([0f130b3](https://github.com/mozilla/fxa-auth-server/commit/0f130b3))

<a name="1.126.3"></a>

## [1.126.3](https://github.com/mozilla/fxa-auth-server/compare/v1.126.2...v1.126.3) (2018-12-14)

### Bug Fixes

- **totp:** fix account reset and totp ([3f73c68](https://github.com/mozilla/fxa-auth-server/commit/3f73c68))

<a name="1.126.2"></a>

## [1.126.2](https://github.com/mozilla/fxa-auth-server/compare/v1.126.1...v1.126.2) (2018-11-29)

### Bug Fixes

- **metrics:** ensure email sent amplitude events include device id ([03a2f2e](https://github.com/mozilla/fxa-auth-server/commit/03a2f2e))

<a name="1.126.1"></a>

## [1.126.1](https://github.com/mozilla/fxa-auth-server/compare/v1.126.0...v1.126.1) (2018-11-28)

### Bug Fixes

- **metrics:** emit login complete amplitude event after reset complete ([becd410](https://github.com/mozilla/fxa-auth-server/commit/becd410))

### chore

- **package:** npm shrinkwrap ([1085780](https://github.com/mozilla/fxa-auth-server/commit/1085780))

<a name="1.126.0"></a>

# [1.126.0](https://github.com/mozilla/fxa-auth-server/compare/v1.125.0...v1.126.0) (2018-11-27)

### Bug Fixes

- **db:** Improve query performance when deleting tokens for public clients. ([d6a673c](https://github.com/mozilla/fxa-auth-server/commit/d6a673c))
- **deps:** drop nodemon ([aa1919f](https://github.com/mozilla/fxa-auth-server/commit/aa1919f))
- **tests:** add Santa Clara to known locations ([689f020](https://github.com/mozilla/fxa-auth-server/commit/689f020))
- **tests:** fix sinon compatbility in backendService ([aca8277](https://github.com/mozilla/fxa-auth-server/commit/aca8277))
- **totp:** don't send totp emails with invalid code ([2ea84c1](https://github.com/mozilla/fxa-auth-server/commit/2ea84c1))

### Features

- **config:** Error out if secret key config items are not overwritten in production. ([df34343](https://github.com/mozilla/fxa-auth-server/commit/df34343))
- **deps:** update dev deps to match with auth-server ([567b0cb](https://github.com/mozilla/fxa-auth-server/commit/567b0cb))
- **deps:** update mozlog, newrelic and raven ([7f0834d](https://github.com/mozilla/fxa-auth-server/commit/7f0834d))
- **deps:** update sinon to latest ([516ffd5](https://github.com/mozilla/fxa-auth-server/commit/516ffd5))
- **oauth:** remove internal server ([0f9793f](https://github.com/mozilla/fxa-auth-server/commit/0f9793f))
- **service:** Create a nice abstraction for calling backend service APIs ([193dc71](https://github.com/mozilla/fxa-auth-server/commit/193dc71))

### Refactor

- **headers:** remove HPKP headers ([d98b10c](https://github.com/mozilla/fxa-auth-server/commit/d98b10c)), closes [#2744](https://github.com/mozilla/fxa-auth-server/issues/2744)

<a name="1.125.0"></a>

# [1.125.0](https://github.com/mozilla/fxa-auth-server/compare/v1.124.4...v1.125.0) (2018-11-14)

### Bug Fixes

- **oauth:** clean up client get route. ([7031e73](https://github.com/mozilla/fxa-auth-server/commit/7031e73))

### chore

- **tests:** make geolocation assertions more robust ([198c628](https://github.com/mozilla/fxa-auth-server/commit/198c628))

<a name="1.124.4"></a>

## [1.124.4](https://github.com/mozilla/fxa-auth-server/compare/v1.124.3...v1.124.4) (2018-11-09)

### Bug Fixes

- **oauth:** clean up client get route. ([8301676](https://github.com/mozilla/fxa-auth-server/commit/8301676))

### chore

- **tests** make geolocation assertions more robust. ([3a21e8b](https://github.com/mozilla/fxa-auth-server/commit/3a21e8b))

<a name="1.124.3"></a>

## [1.124.3](https://github.com/mozilla/fxa-auth-server/compare/v1.124.2...v1.124.3) (2018-11-05)

### Bug Fixes

- **oauth-sentry:** arg to server.events.on is "channels" (plural) ([51833e2](https://github.com/mozilla/fxa-auth-server/commit/51833e2))

<a name="1.124.2"></a>

## [1.124.2](https://github.com/mozilla/fxa-auth-server/compare/v1.124.1...v1.124.2) (2018-11-02)

### Bug Fixes

- **errors:** reinstate bounce error failures/messaging ([42d165e](https://github.com/mozilla/fxa-auth-server/commit/42d165e))

### chore

- **package:** update deps ([aa6c3be](https://github.com/mozilla/fxa-auth-server/commit/aa6c3be))

<a name="1.124.1"></a>

## [1.124.1](https://github.com/mozilla/fxa-auth-server/compare/v1.123.3...v1.124.1) (2018-11-01)

<a name="1.124.0"></a>

# [1.124.0](https://github.com/mozilla/fxa-auth-server/compare/v1.123.2...v1.124.0) (2018-10-30)

### Bug Fixes

- **2fa:** Allow an explicit `null` value for `acr_values` param. ([47f4c61](https://github.com/mozilla/fxa-auth-server/commit/47f4c61))
- **api:** accept and ignore client_secret param in /destroy ([c797ed2](https://github.com/mozilla/fxa-auth-server/commit/c797ed2))
- **api:** allow application/x-form-urlencoded ([6cc91e2](https://github.com/mozilla/fxa-auth-server/commit/6cc91e2))
- **api:** Change InvalidAssertions error code to 401 ([2781b3a](https://github.com/mozilla/fxa-auth-server/commit/2781b3a))
- **api:** clean up response of client-tokens delete endpoint (#3) (#449); r=rfk ([9c63273](https://github.com/mozilla/fxa-auth-server/commit/9c63273)), closes [#3](https://github.com/mozilla/fxa-auth-server/issues/3) [#449](https://github.com/mozilla/fxa-auth-server/issues/449)
- **api:** Correct the error codes changed in 2781b3a ([d0dba7c](https://github.com/mozilla/fxa-auth-server/commit/d0dba7c))
- **api:** ensure /destroy endpoint returns an empty object in response body. ([6efd47d](https://github.com/mozilla/fxa-auth-server/commit/6efd47d))
- **api:** fail on invalid action parameters ([0c73ae7](https://github.com/mozilla/fxa-auth-server/commit/0c73ae7))
- **api:** reject requests with bad content-types ([2667228](https://github.com/mozilla/fxa-auth-server/commit/2667228)), closes [#199](https://github.com/mozilla/fxa-auth-server/issues/199)
- **api:** reject requests with invalid parameters ([3b4fa24](https://github.com/mozilla/fxa-auth-server/commit/3b4fa24)), closes [#210](https://github.com/mozilla/fxa-auth-server/issues/210)
- **api:** remove stray payload restriction from authorization route ([e0d5368](https://github.com/mozilla/fxa-auth-server/commit/e0d5368))
- **api:** set update to return an empty object ([6f334c6](https://github.com/mozilla/fxa-auth-server/commit/6f334c6))
- **api:** tolerate an empty client_secret in /destroy ([25a4d30](https://github.com/mozilla/fxa-auth-server/commit/25a4d30))
- **api:** use invalidRequestParameter instead of invalidRedirect for invalid redirect acti ([55eff2d](https://github.com/mozilla/fxa-auth-server/commit/55eff2d))
- **authorization:** allow empty scope with implicit grant ([1d6ac8e](https://github.com/mozilla/fxa-auth-server/commit/1d6ac8e)), closes [#315](https://github.com/mozilla/fxa-auth-server/issues/315)
- **authorization:** Correctly handle non-existing URL scopes during authorization. (#594) r=@vladiko ([21654a3](https://github.com/mozilla/fxa-auth-server/commit/21654a3)), closes [#594](https://github.com/mozilla/fxa-auth-server/issues/594) [#593](https://github.com/mozilla/fxa-auth-server/issues/593)
- **authorization:** handle action parameter in GET/authorization ([cfa6d97](https://github.com/mozilla/fxa-auth-server/commit/cfa6d97))
- **buffer:** #527 Migrate deprecated buffer calls (#528) r=@vladikoff ([fd85207](https://github.com/mozilla/fxa-auth-server/commit/fd85207)), closes [#527](https://github.com/mozilla/fxa-auth-server/issues/527) [#528](https://github.com/mozilla/fxa-auth-server/issues/528) [#527](https://github.com/mozilla/fxa-auth-server/issues/527)
- **changelog:** Fixes #524 automated changelog is borked (#542) r=@vladikoff ([d743721](https://github.com/mozilla/fxa-auth-server/commit/d743721)), closes [#524](https://github.com/mozilla/fxa-auth-server/issues/524) [#542](https://github.com/mozilla/fxa-auth-server/issues/542)
- **changelog:** update to latest changelog version (#556) ([bc9256e](https://github.com/mozilla/fxa-auth-server/commit/bc9256e)), closes [#556](https://github.com/mozilla/fxa-auth-server/issues/556)
- **ci:** remove geodb workaround ([521f4fe](https://github.com/mozilla/fxa-auth-server/commit/521f4fe))
- **ci:** remove nsp (#602) ([64ade86](https://github.com/mozilla/fxa-auth-server/commit/64ade86)), closes [#602](https://github.com/mozilla/fxa-auth-server/issues/602) [#596](https://github.com/mozilla/fxa-auth-server/issues/596) [#597](https://github.com/mozilla/fxa-auth-server/issues/597)
- **ci:** Run MySQL tests in Circle (#586) r=@vbudhram ([4b1c4e4](https://github.com/mozilla/fxa-auth-server/commit/4b1c4e4)), closes [#586](https://github.com/mozilla/fxa-auth-server/issues/586) [#581](https://github.com/mozilla/fxa-auth-server/issues/581)
- **ci:** turn on memcached in travis and circle ([eb86a37](https://github.com/mozilla/fxa-auth-server/commit/eb86a37)), closes [#2681](https://github.com/mozilla/fxa-auth-server/issues/2681)
- **clients:** fix server error when omitting optional fields in client registration ([80768c5](https://github.com/mozilla/fxa-auth-server/commit/80768c5)), closes [#203](https://github.com/mozilla/fxa-auth-server/issues/203)
- **clients:** fixes client endpoint for clients with no redirect_uri ([6d47110](https://github.com/mozilla/fxa-auth-server/commit/6d47110)), closes [#228](https://github.com/mozilla/fxa-auth-server/issues/228)
- **clients:** fixes client registration to use payload.whitelisted ([83e145b](https://github.com/mozilla/fxa-auth-server/commit/83e145b))
- **clients:** match the notes client with fxa-dev and other envs (#585); r=rfk ([e24a582](https://github.com/mozilla/fxa-auth-server/commit/e24a582)), closes [#585](https://github.com/mozilla/fxa-auth-server/issues/585)
- **clients:** support client/client_id route via the internal server ([ce04da7](https://github.com/mozilla/fxa-auth-server/commit/ce04da7))
- **clients:** update email validation ([92d4bfc](https://github.com/mozilla/fxa-auth-server/commit/92d4bfc))
- **codes:** Remove authorization codes after use. ([e0f8961](https://github.com/mozilla/fxa-auth-server/commit/e0f8961))
- **config:** Add environment config options ([14a9b4a](https://github.com/mozilla/fxa-auth-server/commit/14a9b4a))
- **config:** expose clients config as OAUTH_CLIENTS ([04ebf6f](https://github.com/mozilla/fxa-auth-server/commit/04ebf6f))
- **config:** expose more environment variables for config ([7a1dd19](https://github.com/mozilla/fxa-auth-server/commit/7a1dd19))
- **config:** For dev, the openid issuer is http://127.0.0.1:3030 (#583) r=@vladikoff ([38e1d73](https://github.com/mozilla/fxa-auth-server/commit/38e1d73)), closes [#583](https://github.com/mozilla/fxa-auth-server/issues/583) [mozilla/fxa-content-server#6362](https://github.com/mozilla/fxa-content-server/issues/6362)
- **config:** mark config sentryDsn and mysql password sensitive (#511) r=@vladikoff ([d98fbcd](https://github.com/mozilla/fxa-auth-server/commit/d98fbcd)), closes [#511](https://github.com/mozilla/fxa-auth-server/issues/511)
- **config:** option autoUpdateClients, will be disable in prod/stage ([802a0b2](https://github.com/mozilla/fxa-auth-server/commit/802a0b2))
- **config:** remove 00000... from hashedSecrets ([8dcfd56](https://github.com/mozilla/fxa-auth-server/commit/8dcfd56)), closes [#339](https://github.com/mozilla/fxa-auth-server/issues/339)
- **config:** reverting 'mark config sentryDsn and mysql password sensitive (#511) r=@vladikof ([41bd7c0](https://github.com/mozilla/fxa-auth-server/commit/41bd7c0)), closes [#511](https://github.com/mozilla/fxa-auth-server/issues/511)
- **config:** set expiration.accessToken default to 2 weeks ([7a4742d](https://github.com/mozilla/fxa-auth-server/commit/7a4742d))
- **config:** update config to use getProperties ([c2ed6eb](https://github.com/mozilla/fxa-auth-server/commit/c2ed6eb)), closes [#349](https://github.com/mozilla/fxa-auth-server/issues/349)
- **config:** Update contentUrl ([e1622b2](https://github.com/mozilla/fxa-auth-server/commit/e1622b2))
- **config:** Update name and redirectUri ([2a16cdd](https://github.com/mozilla/fxa-auth-server/commit/2a16cdd))
- **config:** update redirect_uri values to not be blank ([5267c62](https://github.com/mozilla/fxa-auth-server/commit/5267c62))
- **db:** don't change client database at startup; footgun ([8877f81](https://github.com/mozilla/fxa-auth-server/commit/8877f81))
- **db:** Drop foreign key constraints. ([7ee117c](https://github.com/mozilla/fxa-auth-server/commit/7ee117c))
- **db:** ensure strict mode (#448) r=rfk,seanmonstar ([8d309c5](https://github.com/mozilla/fxa-auth-server/commit/8d309c5)), closes [#448](https://github.com/mozilla/fxa-auth-server/issues/448) [#446](https://github.com/mozilla/fxa-auth-server/issues/446)
- **db:** Fix an old db patch to apply cleanly in local dev. ([c7fa633](https://github.com/mozilla/fxa-auth-server/commit/c7fa633))
- **db:** Fix case-consistency of SQL query from #612 ([9e55714](https://github.com/mozilla/fxa-auth-server/commit/9e55714)), closes [#612](https://github.com/mozilla/fxa-auth-server/issues/612)
- **db:** make schema.sql accuratley reflect latest patch state ([b17b000](https://github.com/mozilla/fxa-auth-server/commit/b17b000))
- **db:** make the clients key mandatory in the config file ([ac7a39e](https://github.com/mozilla/fxa-auth-server/commit/ac7a39e))
- **db:** remove db name from clients ([c724439](https://github.com/mozilla/fxa-auth-server/commit/c724439))
- **db:** Restore foreign key constraints on core tables. ([2bd0845](https://github.com/mozilla/fxa-auth-server/commit/2bd0845))
- **db:** we need to enforce only a minimum patch level (not {n,n+1}) ([e12f54d](https://github.com/mozilla/fxa-auth-server/commit/e12f54d))
- **dependencies:** move fxa-jwtool from dev-dependencies to dependencies ([79b0427](https://github.com/mozilla/fxa-auth-server/commit/79b0427)), closes [#345](https://github.com/mozilla/fxa-auth-server/issues/345)
- **dependencies:** switch back to main generate-rsa-keypair now that my fix to it was merged ([1c1268b](https://github.com/mozilla/fxa-auth-server/commit/1c1268b))
- **deps:** add filtered npm audit ([71048b3](https://github.com/mozilla/fxa-auth-server/commit/71048b3)), closes [mozilla/fxa#303](https://github.com/mozilla/fxa/issues/303)
- **deps:** ignore npm advisories 39, 48, 658 ([238b0a1](https://github.com/mozilla/fxa-auth-server/commit/238b0a1)), closes [/github.com/mozilla/fxa-auth-server/pull/2643/files#r220807985](https://github.com//github.com/mozilla/fxa-auth-server/pull/2643/files/issues/r220807985)
- **deps:** switch from URIjs to urijs ([ecdf31e](https://github.com/mozilla/fxa-auth-server/commit/ecdf31e)), closes [#347](https://github.com/mozilla/fxa-auth-server/issues/347)
- **deps:** update mocha and other dev deps ([b99e82d](https://github.com/mozilla/fxa-auth-server/commit/b99e82d))
- **deps:** update newrelic and request r=@shane-tomlinson ([b6d6c93](https://github.com/mozilla/fxa-auth-server/commit/b6d6c93))
- **deps:** update some dependencies ([09aa7b0](https://github.com/mozilla/fxa-auth-server/commit/09aa7b0))
- **deps:** update to hapi 14 and joi 9 ([9bc87c0](https://github.com/mozilla/fxa-auth-server/commit/9bc87c0)), closes [#424](https://github.com/mozilla/fxa-auth-server/issues/424)
- **deps:** update to hapi 16, add srinkwrap scripts, update other prod deps ([c102046](https://github.com/mozilla/fxa-auth-server/commit/c102046))
- **deps:** update to mozlog 2.0.2 ([29342a9](https://github.com/mozilla/fxa-auth-server/commit/29342a9)), closes [#337](https://github.com/mozilla/fxa-auth-server/issues/337)
- **doc:** Putting a little emphasis on email first (#584) r=@shane-tomlinson ([8ad17c1](https://github.com/mozilla/fxa-auth-server/commit/8ad17c1)), closes [#584](https://github.com/mozilla/fxa-auth-server/issues/584)
- **docker:** base image node:8-alpine and upgrade to npm6 (#567) r=@jbuck,@vladikoff ([d4060be](https://github.com/mozilla/fxa-auth-server/commit/d4060be)), closes [#567](https://github.com/mozilla/fxa-auth-server/issues/567)
- **docs:** add git guidelines link ([a00167c](https://github.com/mozilla/fxa-auth-server/commit/a00167c))
- **docs:** Change Status Code for Invalid Assertion based ([780aaee](https://github.com/mozilla/fxa-auth-server/commit/780aaee))
- **docs:** document keys and verification_redirect options ([ef8c47a](https://github.com/mozilla/fxa-auth-server/commit/ef8c47a))
- **docs:** minor spelling fixes ([33ad1ec](https://github.com/mozilla/fxa-auth-server/commit/33ad1ec))
- **docs:** note that codes are single use ([6fe39f7](https://github.com/mozilla/fxa-auth-server/commit/6fe39f7)), closes [#214](https://github.com/mozilla/fxa-auth-server/issues/214)
- **docs:** Update description of the `action` param to match latest reality. ([b475fcb](https://github.com/mozilla/fxa-auth-server/commit/b475fcb))
- **email:** ensure mock senders take precedence over the email service ([29f379d](https://github.com/mozilla/fxa-auth-server/commit/29f379d))
- **error:** AppError uses Error.captureStackTrace ([2337f80](https://github.com/mozilla/fxa-auth-server/commit/2337f80)), closes [#164](https://github.com/mozilla/fxa-auth-server/issues/164)
- **events:** require events to be configured in production ([1bef9e0](https://github.com/mozilla/fxa-auth-server/commit/1bef9e0))
- **fatal-error:** Exit with non-zero exit code for fatal errors ([7c90ff0](https://github.com/mozilla/fxa-auth-server/commit/7c90ff0)), closes [#244](https://github.com/mozilla/fxa-auth-server/issues/244)
- **headers:** add cache-control headers to api endpoints; extend tests ([5a81ef9](https://github.com/mozilla/fxa-auth-server/commit/5a81ef9))
- **headers:** make "cache-control" value configurable ([5ba82ea](https://github.com/mozilla/fxa-auth-server/commit/5ba82ea))
- **key-data:** Correctly handle non-existent scopes when finding key data. ([34d9493](https://github.com/mozilla/fxa-auth-server/commit/34d9493))
- **key-data:** Fail cleanly when the client has no allowedScopes. ([fafcef5](https://github.com/mozilla/fxa-auth-server/commit/fafcef5))
- **keys:** Generate unique 'kid' field when regenerating JWK keys ([5b9acae](https://github.com/mozilla/fxa-auth-server/commit/5b9acae))
- **keys:** replace scope key TLD (#505) r=@rfk ([a5e6d8f](https://github.com/mozilla/fxa-auth-server/commit/a5e6d8f)), closes [#505](https://github.com/mozilla/fxa-auth-server/issues/505)
- **log:** add remoteAddressChain to summary (#417) ([568cfa6](https://github.com/mozilla/fxa-auth-server/commit/568cfa6)), closes [#417](https://github.com/mozilla/fxa-auth-server/issues/417) [#415](https://github.com/mozilla/fxa-auth-server/issues/415)
- **log:** avoid crashing on bad payload (#411) r=rfk,jrgm ([19ebed5](https://github.com/mozilla/fxa-auth-server/commit/19ebed5)), closes [#411](https://github.com/mozilla/fxa-auth-server/issues/411) [#410](https://github.com/mozilla/fxa-auth-server/issues/410)
- **logging:** log the reason for account deletions ([3092ac1](https://github.com/mozilla/fxa-auth-server/commit/3092ac1))
- **logging:** use route.path in debug message, not route.url ([7d9efc2](https://github.com/mozilla/fxa-auth-server/commit/7d9efc2))
- **logging:** use space-free tokens for mozlog ([11f73f9](https://github.com/mozilla/fxa-auth-server/commit/11f73f9))
- **logs:** add scope and client_id logs to verify route (#447) r=seanmonstar ([33eb39e](https://github.com/mozilla/fxa-auth-server/commit/33eb39e)), closes [#447](https://github.com/mozilla/fxa-auth-server/issues/447) [#444](https://github.com/mozilla/fxa-auth-server/issues/444)
- **mailer:** Fix the bulk-mailer, add lots of tests. ([806129d](https://github.com/mozilla/fxa-auth-server/commit/806129d))
- **memorydb:** token createdAt used instead of client createdAt (#436) r=vladikoff,seanmonstar ([02dec66](https://github.com/mozilla/fxa-auth-server/commit/02dec66)), closes [#436](https://github.com/mozilla/fxa-auth-server/issues/436) [#421](https://github.com/mozilla/fxa-auth-server/issues/421)
- **metrics:** use correct format for email service notifications ([ec3ff7b](https://github.com/mozilla/fxa-auth-server/commit/ec3ff7b))
- **monorepo:** Update CI config for oauth-server import. ([6a5675c](https://github.com/mozilla/fxa-auth-server/commit/6a5675c))
- **mysql:** Correctly aggregate tokens by clientid. (#576) r=@vladikoff ([2c2cd22](https://github.com/mozilla/fxa-auth-server/commit/2c2cd22)), closes [#576](https://github.com/mozilla/fxa-auth-server/issues/576)
- **newrelic:** update to v2.1.0 ([87a3aee](https://github.com/mozilla/fxa-auth-server/commit/87a3aee))
- **node:** use node 6.12.0 (#501) r=@vladikoff ([167c973](https://github.com/mozilla/fxa-auth-server/commit/167c973)), closes [#501](https://github.com/mozilla/fxa-auth-server/issues/501)
- **node:** use node 6.12.3 (#510) r=@vladikoff ([adc1fc0](https://github.com/mozilla/fxa-auth-server/commit/adc1fc0)), closes [#510](https://github.com/mozilla/fxa-auth-server/issues/510)
- **node:** Use Node.js v6.14.0 (#537) ([f32a3d7](https://github.com/mozilla/fxa-auth-server/commit/f32a3d7)), closes [#537](https://github.com/mozilla/fxa-auth-server/issues/537)
- **nodejs:** update to 6.11.1 for security fixes ([a0520c0](https://github.com/mozilla/fxa-auth-server/commit/a0520c0))
- **oauth:** another notes dev client (#546) ([9d5ec8e](https://github.com/mozilla/fxa-auth-server/commit/9d5ec8e)), closes [#546](https://github.com/mozilla/fxa-auth-server/issues/546)
- **openid:** Generate openid keys on npm postinstall to file ([5f15afa](https://github.com/mozilla/fxa-auth-server/commit/5f15afa))
- **patcher:** Fix patcher with no pre-loaded clients ([dcc47b9](https://github.com/mozilla/fxa-auth-server/commit/dcc47b9))
- **pkce:** Don't require PKCE in the direct grant flow. (#566) r=@vladikoff ([d70fe6d](https://github.com/mozilla/fxa-auth-server/commit/d70fe6d)), closes [#566](https://github.com/mozilla/fxa-auth-server/issues/566) [#559](https://github.com/mozilla/fxa-auth-server/issues/559)
- **pkce:** match pkce implementation to specifications (#498) r=rfk ([cf1c836](https://github.com/mozilla/fxa-auth-server/commit/cf1c836)), closes [#498](https://github.com/mozilla/fxa-auth-server/issues/498) [#495](https://github.com/mozilla/fxa-auth-server/issues/495)
- **profile:** remove the `profileChangedAt` column on tokens table ([5e87bce](https://github.com/mozilla/fxa-auth-server/commit/5e87bce))
- **purge:** add purgeExpiredTokensById to select, then delete by primary key (#580); r=rfk ([adfff65](https://github.com/mozilla/fxa-auth-server/commit/adfff65)), closes [#580](https://github.com/mozilla/fxa-auth-server/issues/580)
- **purge-expired:** accept a list of pocket-id's ([1c843a9](https://github.com/mozilla/fxa-auth-server/commit/1c843a9))
- **purge-expired:** log uncaughtException; minimum log level of info ([264271e](https://github.com/mozilla/fxa-auth-server/commit/264271e))
- **purge-expired:** moar logging ([80c360e](https://github.com/mozilla/fxa-auth-server/commit/80c360e))
- **purge-expired:** Promise.delay takes milliseconds; allow subsecond delay ([10c6103](https://github.com/mozilla/fxa-auth-server/commit/10c6103))
- **purge-expired:** set db.autoUpdateClients config to false ([bc66fc3](https://github.com/mozilla/fxa-auth-server/commit/bc66fc3))
- **purge-expired:** use db.getClient() to check for unknown clientId ([c33f1d9](https://github.com/mozilla/fxa-auth-server/commit/c33f1d9))
- **route:** make email false by default (#533) r=@rfk ([aa68fb9](https://github.com/mozilla/fxa-auth-server/commit/aa68fb9)), closes [#533](https://github.com/mozilla/fxa-auth-server/issues/533)
- **scopes:** Document scope-handling rules, use shared code to enforce them. (#551); r=vbudhr ([237886d](https://github.com/mozilla/fxa-auth-server/commit/237886d)), closes [#551](https://github.com/mozilla/fxa-auth-server/issues/551)
- **scopes:** Dont treat `foo:write` as a sub-scope of `foo`. ([b4b30c2](https://github.com/mozilla/fxa-auth-server/commit/b4b30c2))
- **scripts:** Fix varname typo in test runner script. (#535) ([02804a8](https://github.com/mozilla/fxa-auth-server/commit/02804a8)), closes [#535](https://github.com/mozilla/fxa-auth-server/issues/535)
- **scripts:** Use pure JS module to generate RSA keypairs (#439) r=vladikoff ([3380e1c](https://github.com/mozilla/fxa-auth-server/commit/3380e1c)), closes [#439](https://github.com/mozilla/fxa-auth-server/issues/439)
- **security:** enable x-content-type-options nosniff ([5ea5001](https://github.com/mozilla/fxa-auth-server/commit/5ea5001))
- **security:** enable X-XSS-Protection 1; mode=block ([52ca1e5](https://github.com/mozilla/fxa-auth-server/commit/52ca1e5))
- **security:** set x-frame-options deny ([21ea05d](https://github.com/mozilla/fxa-auth-server/commit/21ea05d))
- **server:** exit if db patch level is wrong ([78d6382](https://github.com/mozilla/fxa-auth-server/commit/78d6382))
- **shrinkwrap:** restore deleted npm-shrinkwrap.json ([6383481](https://github.com/mozilla/fxa-auth-server/commit/6383481))
- **spelling:** minor spelling fix in tests (#403) r=vladikoff ([d4ff105](https://github.com/mozilla/fxa-auth-server/commit/d4ff105)), closes [#403](https://github.com/mozilla/fxa-auth-server/issues/403)
- **sql:** fix the schema issue with the trailing comma ([069caeb](https://github.com/mozilla/fxa-auth-server/commit/069caeb)), closes [#299](https://github.com/mozilla/fxa-auth-server/issues/299)
- **sql:** remove references to the `whitelisted` column; this is now the `trusted` column ([6b4d1ec](https://github.com/mozilla/fxa-auth-server/commit/6b4d1ec))
- **sql:** undo 155d2ce; for mysql-patcher fix up that database ([eb9f40d](https://github.com/mozilla/fxa-auth-server/commit/eb9f40d)), closes [#301](https://github.com/mozilla/fxa-auth-server/issues/301)
- **test:** encrypt refresh_token on db query (#414) r=seanmonstar,vladikoff ([7f52d46](https://github.com/mozilla/fxa-auth-server/commit/7f52d46)), closes [#414](https://github.com/mozilla/fxa-auth-server/issues/414) [#413](https://github.com/mozilla/fxa-auth-server/issues/413)
- **test:** fix unhandled rejection error with memory db impl (#454) r=vladikoff ([c870eba](https://github.com/mozilla/fxa-auth-server/commit/c870eba)), closes [#454](https://github.com/mozilla/fxa-auth-server/issues/454)
- **tests:** check insert of utf8mb4 ([4e6a77a](https://github.com/mozilla/fxa-auth-server/commit/4e6a77a))
- **tests:** double before hook timeout for tests on slow machines ([2333416](https://github.com/mozilla/fxa-auth-server/commit/2333416))
- **tests:** mock outstanding error logs in test suite r=@vladikoff ([6a5d3ce](https://github.com/mozilla/fxa-auth-server/commit/6a5d3ce)), closes [#334](https://github.com/mozilla/fxa-auth-server/issues/334)
- **tests:** More reliable generation of RSA keys for tests ([981d0b7](https://github.com/mozilla/fxa-auth-server/commit/981d0b7))
- **tests:** Refactor use of process.exit() to be outside of code under test. ([47f4f17](https://github.com/mozilla/fxa-auth-server/commit/47f4f17))
- **tests:** remove assertions of profileChangedAt property ([60af54f](https://github.com/mozilla/fxa-auth-server/commit/60af54f))
- **tests:** sleep additional half second to adjust for mysql round of timestamp ([a02f516](https://github.com/mozilla/fxa-auth-server/commit/a02f516))
- **tests:** speed up and upgrade the test runner (#467) r=seanmonstar ([2e76c9e](https://github.com/mozilla/fxa-auth-server/commit/2e76c9e)), closes [#467](https://github.com/mozilla/fxa-auth-server/issues/467)
- **token:** disable expiration error ([c9547a8](https://github.com/mozilla/fxa-auth-server/commit/c9547a8))
- **tokens:** Added scripts that purge expired access tokens. ([10bbb24](https://github.com/mozilla/fxa-auth-server/commit/10bbb24))
- **tokens:** Avoid quadratic behaviour when listing active clients. (#9); r=vladikoff ([15c3065](https://github.com/mozilla/fxa-auth-server/commit/15c3065)), closes [#9](https://github.com/mozilla/fxa-auth-server/issues/9)
- **tokens:** Begin expiring access tokens beyond a configurable epoch. ([b346326](https://github.com/mozilla/fxa-auth-server/commit/b346326))
- **tokens:** invalidate refresh tokens on client-token DELETE action (#508) ([df0ca82](https://github.com/mozilla/fxa-auth-server/commit/df0ca82)), closes [#508](https://github.com/mozilla/fxa-auth-server/issues/508) [#507](https://github.com/mozilla/fxa-auth-server/issues/507)
- **tokens:** ttl parameter must be positive (#429) r=vladikoff ([1764d73](https://github.com/mozilla/fxa-auth-server/commit/1764d73)), closes [#429](https://github.com/mozilla/fxa-auth-server/issues/429)
- **travis:** build on node 0.10, 0.12, 4, no allowed failures ([6684e8c](https://github.com/mozilla/fxa-auth-server/commit/6684e8c))
- **travis:** install libgmp3-dev so optionaldep bigint will be built for browserid-crypto ([a64cb18](https://github.com/mozilla/fxa-auth-server/commit/a64cb18))
- **travis:** remove broken validate shrinkwrap ([1729764](https://github.com/mozilla/fxa-auth-server/commit/1729764))
- **travis:** run tests with 6 and 8 (#497) r=vladikoff ([a49b272](https://github.com/mozilla/fxa-auth-server/commit/a49b272)), closes [#497](https://github.com/mozilla/fxa-auth-server/issues/497)
- **travis:** test on node4/node6 with default npm & g++-4.8 ([b4e1dd8](https://github.com/mozilla/fxa-auth-server/commit/b4e1dd8))
- **validation:** Allow redirect uris with existing query params. (#548); r=philbooth ([b93e6a1](https://github.com/mozilla/fxa-auth-server/commit/b93e6a1)), closes [#548](https://github.com/mozilla/fxa-auth-server/issues/548)
- **validation:** Restrict characters allowed in 'scope' parameter. ([7dd2a39](https://github.com/mozilla/fxa-auth-server/commit/7dd2a39))
- **version:** use cwd and env var to get version (#452) r=vladikoff ([a3b1aa2](https://github.com/mozilla/fxa-auth-server/commit/a3b1aa2)), closes [#452](https://github.com/mozilla/fxa-auth-server/issues/452)
- **version:** use explicit path with git-config ([e0af8bc](https://github.com/mozilla/fxa-auth-server/commit/e0af8bc))

### chore

- **api:** remove metrics context data from deprecated endpoints ([d884148](https://github.com/mozilla/fxa-auth-server/commit/d884148)), closes [#2496](https://github.com/mozilla/fxa-auth-server/issues/2496)
- **awsbox:** remove unused awsbox ([f053c9f](https://github.com/mozilla/fxa-auth-server/commit/f053c9f))
- **build:** Bump eslint-config-fxa to latest version ([fe45e0b](https://github.com/mozilla/fxa-auth-server/commit/fe45e0b))
- **build:** create changelogs each release ([16f1f5b](https://github.com/mozilla/fxa-auth-server/commit/16f1f5b)), closes [#158](https://github.com/mozilla/fxa-auth-server/issues/158)
- **build:** switch to grunt-nsp ([ac31672](https://github.com/mozilla/fxa-auth-server/commit/ac31672))
- **ci:** drop node 4 as a supported env (#478) ([176c828](https://github.com/mozilla/fxa-auth-server/commit/176c828)), closes [#478](https://github.com/mozilla/fxa-auth-server/issues/478)
- **clients:** add credentials for FF/FFOS/Fennec/FxA clients in dev ([b501abe](https://github.com/mozilla/fxa-auth-server/commit/b501abe))
- **clients:** remove deprecated 'whitelisted' column from clients table. ([cf16f8a](https://github.com/mozilla/fxa-auth-server/commit/cf16f8a))
- **clients:** rename "whitelisted" property to "trusted". ([b8927a8](https://github.com/mozilla/fxa-auth-server/commit/b8927a8))
- **config:** add local loop dev credentials ([70cc480](https://github.com/mozilla/fxa-auth-server/commit/70cc480))
- **config:** add Notes trailing slash to redirect in dev.json (#536) ([e8bf2e5](https://github.com/mozilla/fxa-auth-server/commit/e8bf2e5)), closes [#536](https://github.com/mozilla/fxa-auth-server/issues/536)
- **config:** add oauth console into dev config ([14d7bab](https://github.com/mozilla/fxa-auth-server/commit/14d7bab))
- **config:** remove duplicate 'canGrant' field in config file ([259da3d](https://github.com/mozilla/fxa-auth-server/commit/259da3d))
- **config:** Update convict and switch on strict validation. ([1f49ad4](https://github.com/mozilla/fxa-auth-server/commit/1f49ad4))
- **db:** Add db migration to revert change that couldn't go to production. ([9382239](https://github.com/mozilla/fxa-auth-server/commit/9382239))
- **dep:** replaced bidcrypto dep with fxa-jwtool ([7d71239](https://github.com/mozilla/fxa-auth-server/commit/7d71239))
- **dependencies:** bump hapi version ([13c2d57](https://github.com/mozilla/fxa-auth-server/commit/13c2d57))
- **dependencies:** dependency upgrades ([4430228](https://github.com/mozilla/fxa-auth-server/commit/4430228))
- **dependencies:** update 'jwcrypto' dependency to 'browserid-crypto' ([b9bf102](https://github.com/mozilla/fxa-auth-server/commit/b9bf102)), closes [#151](https://github.com/mozilla/fxa-auth-server/issues/151)
- **dependencies:** update convict ([8dfa52f](https://github.com/mozilla/fxa-auth-server/commit/8dfa52f))
- **dependencies:** update most dependencies ([ad61ecb](https://github.com/mozilla/fxa-auth-server/commit/ad61ecb))
- **dependencies:** updating deps ([e412925](https://github.com/mozilla/fxa-auth-server/commit/e412925))
- **dependencies:** upgrade mozlog to 2.0.3 ([262bbc9](https://github.com/mozilla/fxa-auth-server/commit/262bbc9))
- **deps:** Generate shrinkwrap for latest dependency updates ([84e69b5](https://github.com/mozilla/fxa-auth-server/commit/84e69b5))
- **deps:** update deps, fix nsp (#517) r=@philbooth ([9f12267](https://github.com/mozilla/fxa-auth-server/commit/9f12267)), closes [#517](https://github.com/mozilla/fxa-auth-server/issues/517)
- **deps:** Update hapi dependency. (#457), r=@vbudhram ([24a570f](https://github.com/mozilla/fxa-auth-server/commit/24a570f)), closes [#457](https://github.com/mozilla/fxa-auth-server/issues/457)
- **deps:** Update hapi to latest version (#482) r=vladikoff ([6b2810e](https://github.com/mozilla/fxa-auth-server/commit/6b2810e)), closes [#482](https://github.com/mozilla/fxa-auth-server/issues/482)
- **deps:** Update hapi to v16.6.3 (#526) ([78c88ad](https://github.com/mozilla/fxa-auth-server/commit/78c88ad)), closes [#526](https://github.com/mozilla/fxa-auth-server/issues/526)
- **deps:** Update request package to latest version (#407) r=vladikoff ([b8ef1d7](https://github.com/mozilla/fxa-auth-server/commit/b8ef1d7)), closes [#407](https://github.com/mozilla/fxa-auth-server/issues/407)
- **dev:** add 321Done untrusted client ([a291205](https://github.com/mozilla/fxa-auth-server/commit/a291205))
- **dev:** add Firefox Notes Web Extension client to development config ([3960e5f](https://github.com/mozilla/fxa-auth-server/commit/3960e5f))
- **dev:** add Notes supprot scope in dev (#492) ([85af2a2](https://github.com/mozilla/fxa-auth-server/commit/85af2a2)), closes [#492](https://github.com/mozilla/fxa-auth-server/issues/492)
- **docker:** remove old docker self-host files ([9f5247f](https://github.com/mozilla/fxa-auth-server/commit/9f5247f))
- **docker:** Update to node 6.11.5 (#494) ([6eb07cf](https://github.com/mozilla/fxa-auth-server/commit/6eb07cf)), closes [#494](https://github.com/mozilla/fxa-auth-server/issues/494)
- **docker:** Use official node image & update to Node.js v4.8.2 (#462) r=vladikoff ([b1924b0](https://github.com/mozilla/fxa-auth-server/commit/b1924b0)), closes [#462](https://github.com/mozilla/fxa-auth-server/issues/462)
- **docs:** Add a comment about privKey/pubKey confusion in gen_keys ([d2edd4b](https://github.com/mozilla/fxa-auth-server/commit/d2edd4b))
- **docs:** add a note about dev envs ([0663c19](https://github.com/mozilla/fxa-auth-server/commit/0663c19)), closes [#148](https://github.com/mozilla/fxa-auth-server/issues/148)
- **docs:** add CircleCI badge to readme ([acff566](https://github.com/mozilla/fxa-auth-server/commit/acff566))
- **docs:** move self-host docker file ([2180f92](https://github.com/mozilla/fxa-auth-server/commit/2180f92))
- **docs:** remove older Docker files (#426) ([370c898](https://github.com/mozilla/fxa-auth-server/commit/370c898)), closes [#426](https://github.com/mozilla/fxa-auth-server/issues/426)
- **grunt:** make 'grunt release' generate changelog also ([87d5861](https://github.com/mozilla/fxa-auth-server/commit/87d5861))
- **license:** Update license to be SPDX compliant ([ff83ec2](https://github.com/mozilla/fxa-auth-server/commit/ff83ec2))
- **lint:** add ESLint ([1531061](https://github.com/mozilla/fxa-auth-server/commit/1531061)), closes [#274](https://github.com/mozilla/fxa-auth-server/issues/274)
- **logging:** Log additional details for debugging expired tokens ([22cf3ab](https://github.com/mozilla/fxa-auth-server/commit/22cf3ab))
- **npm:** update to npm5 (#522) r=@vbudhram ([3783605](https://github.com/mozilla/fxa-auth-server/commit/3783605)), closes [#522](https://github.com/mozilla/fxa-auth-server/issues/522)
- **package:** npm shrinkwrap ([8ba20b0](https://github.com/mozilla/fxa-auth-server/commit/8ba20b0))
- **package:** pin blanket to 1.1.6 ([072385b](https://github.com/mozilla/fxa-auth-server/commit/072385b))
- **package:** remove main from package.json ([ebc60a5](https://github.com/mozilla/fxa-auth-server/commit/ebc60a5)), closes [#206](https://github.com/mozilla/fxa-auth-server/issues/206)
- **release:** add tasks "grunt version" and "grunt version:patch" to create release tags ([1be1380](https://github.com/mozilla/fxa-auth-server/commit/1be1380))
- **release:** use CHANGELOG.md instead of CHANGELOG during bump ([520b39c](https://github.com/mozilla/fxa-auth-server/commit/520b39c))
- **tests:** remove weird mocking magic ([47389fa](https://github.com/mozilla/fxa-auth-server/commit/47389fa))
- **tests:** Uniformly use promises rather than done() callback. ([2a4731f](https://github.com/mozilla/fxa-auth-server/commit/2a4731f))
- **tokens:** add a comment about why we're inserting an empty string for email ([eed414b](https://github.com/mozilla/fxa-auth-server/commit/eed414b))
- **travis:** drop node 0.12 support ([b4eba46](https://github.com/mozilla/fxa-auth-server/commit/b4eba46))
- **travis:** Only install libgmp3-dev on Travis ([cfafb19](https://github.com/mozilla/fxa-auth-server/commit/cfafb19))
- **travis:** Tell Travis to use #fxa-bots ([17134db](https://github.com/mozilla/fxa-auth-server/commit/17134db))
- **travis:** use npm@2 for more stable installs ([3c3e127](https://github.com/mozilla/fxa-auth-server/commit/3c3e127))
- **version:** add /**version** route with source repo ([37a08f2](https://github.com/mozilla/fxa-auth-server/commit/37a08f2))
- **version:** generate legacy-format output for ./config/version.json ([51b5f3b](https://github.com/mozilla/fxa-auth-server/commit/51b5f3b))

### docs

- **api:** Update `email` behavior for GET /v1/authorization. ([755ec9a](https://github.com/mozilla/fxa-auth-server/commit/755ec9a))
- **authorization:** Document email param in GET /authorization ([fbf1eb7](https://github.com/mozilla/fxa-auth-server/commit/fbf1eb7))
- **service-clients:** Document Service Clients, JKUs, and JWTs ([d2f1ef3](https://github.com/mozilla/fxa-auth-server/commit/d2f1ef3)), closes [#329](https://github.com/mozilla/fxa-auth-server/issues/329)
- **service-clients:** Document Service Clients, JKUs, and JWTs ([799f0e2](https://github.com/mozilla/fxa-auth-server/commit/799f0e2)), closes [#329](https://github.com/mozilla/fxa-auth-server/issues/329)
- **verify:** fix misnamed 'scopes' response property ([b5728cf](https://github.com/mozilla/fxa-auth-server/commit/b5728cf)), closes [#261](https://github.com/mozilla/fxa-auth-server/issues/261)
- **workflow:** fixes workflow typo ([318d9e1](https://github.com/mozilla/fxa-auth-server/commit/318d9e1))

### Features

- **2fa:** check acr values during authorization flow ([c20682a](https://github.com/mozilla/fxa-auth-server/commit/c20682a))
- **amr:** Report `amr` and `acr` claims in the id_token. (#530); r=vbudhram ([8181f7f](https://github.com/mozilla/fxa-auth-server/commit/8181f7f)), closes [#530](https://github.com/mozilla/fxa-auth-server/issues/530)
- **api:** Add `action=force_auth` to GET /v1/authorization. ([33603bd](https://github.com/mozilla/fxa-auth-server/commit/33603bd)), closes [#190](https://github.com/mozilla/fxa-auth-server/issues/190)
- **api:** add `auth_at` to token response schema. ([bc8454d](https://github.com/mozilla/fxa-auth-server/commit/bc8454d)), closes [#181](https://github.com/mozilla/fxa-auth-server/issues/181)
- **api:** add ttl parameter to POST /authorization ([36087fe](https://github.com/mozilla/fxa-auth-server/commit/36087fe))
- **api:** allow destroying token without client_secret ([7b4d01f](https://github.com/mozilla/fxa-auth-server/commit/7b4d01f))
- **auth:** Accept client credentials in the Authorization header. (#514); r=philbooth ([1c50807](https://github.com/mozilla/fxa-auth-server/commit/1c50807)), closes [#514](https://github.com/mozilla/fxa-auth-server/issues/514)
- **auth:** redirect to content-server oauth root by default ([34ad867](https://github.com/mozilla/fxa-auth-server/commit/34ad867)), closes [#245](https://github.com/mozilla/fxa-auth-server/issues/245)
- **authorization:** add uri validation on the authorization endpoint (#428) r=jrgm,seanmonstar ([fcc0b52](https://github.com/mozilla/fxa-auth-server/commit/fcc0b52)), closes [#428](https://github.com/mozilla/fxa-auth-server/issues/428) [#387](https://github.com/mozilla/fxa-auth-server/issues/387) [#388](https://github.com/mozilla/fxa-auth-server/issues/388)
- **authorization:** Directly return `code` in authorization response. (#541); r=philbooth ([7ad1e56](https://github.com/mozilla/fxa-auth-server/commit/7ad1e56)), closes [#541](https://github.com/mozilla/fxa-auth-server/issues/541)
- **authorization:** exit early if assertion invalid returns first ([5a27ee6](https://github.com/mozilla/fxa-auth-server/commit/5a27ee6))
- **authorization:** Require tokenVerified=true for key-bearing scopes. (#561) r=@vladikoff ([f9ad63e](https://github.com/mozilla/fxa-auth-server/commit/f9ad63e)), closes [#561](https://github.com/mozilla/fxa-auth-server/issues/561) [/github.com/mozilla-services/tokenserver/blob/master/tokenserver/views.py#L140](https://github.com//github.com/mozilla-services/tokenserver/blob/master/tokenserver/views.py/issues/L140)
- **ci:** move to CircleCI 2 (#554) r=@jbuck ([97e4f62](https://github.com/mozilla/fxa-auth-server/commit/97e4f62)), closes [#554](https://github.com/mozilla/fxa-auth-server/issues/554)
- **clients:** add `terms_uri` and `privacy_uri` properties to clients. ([51ae904](https://github.com/mozilla/fxa-auth-server/commit/51ae904))
- **clients:** add notion of Service Clients in config ([8cfdffe](https://github.com/mozilla/fxa-auth-server/commit/8cfdffe)), closes [#327](https://github.com/mozilla/fxa-auth-server/issues/327)
- **clients:** Added initial support for using previous client secret ([4f9df20](https://github.com/mozilla/fxa-auth-server/commit/4f9df20))
- **clients:** client registration apis ([1a80294](https://github.com/mozilla/fxa-auth-server/commit/1a80294)), closes [#60](https://github.com/mozilla/fxa-auth-server/issues/60)
- **clients:** move client management api to a separate port ([07a61af](https://github.com/mozilla/fxa-auth-server/commit/07a61af))
- **clients:** remove obsolete generate-client.js script ([62ab0ad](https://github.com/mozilla/fxa-auth-server/commit/62ab0ad)), closes [#231](https://github.com/mozilla/fxa-auth-server/issues/231)
- **clients:** report `trusted` property in GET /client/:id ([c58d237](https://github.com/mozilla/fxa-auth-server/commit/c58d237))
- **codes:** Delete authorization codes when revoking client access. (#578); r=philbooth ([b905b7c](https://github.com/mozilla/fxa-auth-server/commit/b905b7c)), closes [#578](https://github.com/mozilla/fxa-auth-server/issues/578)
- **config:** add browserid pool maxSockets option ([0bb40ba](https://github.com/mozilla/fxa-auth-server/commit/0bb40ba))
- **config:** add mysql pool conectionLimit option ([ca220ae](https://github.com/mozilla/fxa-auth-server/commit/ca220ae))
- **db:** add basic migration infrastructure to mysql backend ([012e605](https://github.com/mozilla/fxa-auth-server/commit/012e605)), closes [#183](https://github.com/mozilla/fxa-auth-server/issues/183)
- **db:** remove clients.secret column ([0e39d1e](https://github.com/mozilla/fxa-auth-server/commit/0e39d1e)), closes [#323](https://github.com/mozilla/fxa-auth-server/issues/323)
- **deps:** update server dependencies ([80ac3cf](https://github.com/mozilla/fxa-auth-server/commit/80ac3cf))
- **deps:** update to bluebird 3 ([8f4c664](https://github.com/mozilla/fxa-auth-server/commit/8f4c664)), closes [#570](https://github.com/mozilla/fxa-auth-server/issues/570)
- **developers:** adds support for oauth developers ([abe0e52](https://github.com/mozilla/fxa-auth-server/commit/abe0e52))
- **docker:** Add CloudOps Dockerfile & CircleCI build instructions ([a80b4b4](https://github.com/mozilla/fxa-auth-server/commit/a80b4b4))
- **docker:** Additional Dockerfile for self-hosting ([83a8b6c](https://github.com/mozilla/fxa-auth-server/commit/83a8b6c))
- **docker:** Dockerfile and README update for basic docker development workflow ([342d87b](https://github.com/mozilla/fxa-auth-server/commit/342d87b))
- **docker:** Shrink Docker image size (#438) r=vladikoff ([13d13b9](https://github.com/mozilla/fxa-auth-server/commit/13d13b9)), closes [#438](https://github.com/mozilla/fxa-auth-server/issues/438)
- **docker:** support feature branches (#464) r=jrgm ([f94fd61](https://github.com/mozilla/fxa-auth-server/commit/f94fd61)), closes [#464](https://github.com/mozilla/fxa-auth-server/issues/464)
- **email-first:** Add support for the email-first flow. (#540); r=philbooth,rfk ([cb11145](https://github.com/mozilla/fxa-auth-server/commit/cb11145)), closes [#540](https://github.com/mozilla/fxa-auth-server/issues/540) [#539](https://github.com/mozilla/fxa-auth-server/issues/539)
- **error:** add info property with link to docs ([681044c](https://github.com/mozilla/fxa-auth-server/commit/681044c))
- **hpkp:** Add the hpkp headers to all requests (#416) r=vladikoff ([6b8a8c8](https://github.com/mozilla/fxa-auth-server/commit/6b8a8c8)), closes [#416](https://github.com/mozilla/fxa-auth-server/issues/416)
- **keys:** Add created-at timestamp to our public keys. (#453); r=seanmonstar,vladikoff ([511d9a6](https://github.com/mozilla/fxa-auth-server/commit/511d9a6)), closes [#453](https://github.com/mozilla/fxa-auth-server/issues/453)
- **keys:** add key-data docs, move client_id into payload (#491); r=rfk ([a9152c3](https://github.com/mozilla/fxa-auth-server/commit/a9152c3)), closes [#491](https://github.com/mozilla/fxa-auth-server/issues/491)
- **keys:** add keys_jwe support (#486) r=rfk ([6a4efd1](https://github.com/mozilla/fxa-auth-server/commit/6a4efd1)), closes [#486](https://github.com/mozilla/fxa-auth-server/issues/486) [#484](https://github.com/mozilla/fxa-auth-server/issues/484)
- **keys:** Check lastAuthAt freshness when fetching key data. (#502) r=@vladikoff ([855adee](https://github.com/mozilla/fxa-auth-server/commit/855adee)), closes [#502](https://github.com/mozilla/fxa-auth-server/issues/502)
- **keys:** Check lastAuthAt freshness when fetching key data. (#506) r=@vladikoff ([e0de2f3](https://github.com/mozilla/fxa-auth-server/commit/e0de2f3)), closes [#506](https://github.com/mozilla/fxa-auth-server/issues/506)
- **lb:** Add `__lbheartbeat__` endpoint (#458), r=@jbuck ([c387907](https://github.com/mozilla/fxa-auth-server/commit/c387907)), closes [#458](https://github.com/mozilla/fxa-auth-server/issues/458)
- **logging:** add log of time taken in authorization endpoint ([02ec0d2](https://github.com/mozilla/fxa-auth-server/commit/02ec0d2))
- **logging:** add log when mysql pool enqueues ([461b5c1](https://github.com/mozilla/fxa-auth-server/commit/461b5c1))
- **logging:** add method, payload, and auth to summary ([df57e23](https://github.com/mozilla/fxa-auth-server/commit/df57e23)), closes [#174](https://github.com/mozilla/fxa-auth-server/issues/174)
- **logging:** log details when generating code ([81933f7](https://github.com/mozilla/fxa-auth-server/commit/81933f7))
- **logging:** switch logging to mozlog ([ec0f5db](https://github.com/mozilla/fxa-auth-server/commit/ec0f5db)), closes [#156](https://github.com/mozilla/fxa-auth-server/issues/156)
- **logs:** add sentry support (#499), r=@vbudhram ([ef34859](https://github.com/mozilla/fxa-auth-server/commit/ef34859)), closes [#499](https://github.com/mozilla/fxa-auth-server/issues/499)
- **metrics:** add code and config for email service notification queue ([ccd5556](https://github.com/mozilla/fxa-auth-server/commit/ccd5556)), closes [#2633](https://github.com/mozilla/fxa-auth-server/issues/2633)
- **monorepo:** Move everything into a subdirectory. ([8453f6e](https://github.com/mozilla/fxa-auth-server/commit/8453f6e))
- **node:** update to node 8 (#544) r=@jrgm ([e9b08ae](https://github.com/mozilla/fxa-auth-server/commit/e9b08ae)), closes [#544](https://github.com/mozilla/fxa-auth-server/issues/544)
- **node:** upgrade to node 6 ([57c61ab](https://github.com/mozilla/fxa-auth-server/commit/57c61ab))
- **oauth:** add methods to support oauth client management (#405) r=seanmonstar ([2748510](https://github.com/mozilla/fxa-auth-server/commit/2748510)), closes [#405](https://github.com/mozilla/fxa-auth-server/issues/405)
- **oauth:** make server compatible with AppAuth (#534) r=@rfk ([ff9e422](https://github.com/mozilla/fxa-auth-server/commit/ff9e422)), closes [#534](https://github.com/mozilla/fxa-auth-server/issues/534)
- **oauth:** Track last time refreshToken was used (#412) r=vladikoff,seanmonstar ([25c455a](https://github.com/mozilla/fxa-auth-server/commit/25c455a)), closes [#412](https://github.com/mozilla/fxa-auth-server/issues/412) [#275](https://github.com/mozilla/fxa-auth-server/issues/275)
- **openid:** add initial OpenID Connect support ([93f8758](https://github.com/mozilla/fxa-auth-server/commit/93f8758)), closes [#362](https://github.com/mozilla/fxa-auth-server/issues/362)
- **openid:** add profileChangedAt to claims (#607), r=@rfk ([f6e93eb](https://github.com/mozilla/fxa-auth-server/commit/f6e93eb)), closes [#607](https://github.com/mozilla/fxa-auth-server/issues/607)
- **openid:** Add support for OIDC `login_hint` query param. ([200ce43](https://github.com/mozilla/fxa-auth-server/commit/200ce43))
- **openid:** add the openid connect `at_hash` value (#598), r=@rfk ([d08310e](https://github.com/mozilla/fxa-auth-server/commit/d08310e)), closes [#598](https://github.com/mozilla/fxa-auth-server/issues/598)
- **openid:** Allow untrusted reliers to request `openid` scope. (#516), r=@vbudhram ([f764dc8](https://github.com/mozilla/fxa-auth-server/commit/f764dc8)), closes [#516](https://github.com/mozilla/fxa-auth-server/issues/516)
- **pkce:** add ability for PKCE clients to use refresh_tokens (#476) r=seanmonstar ([7b401eb](https://github.com/mozilla/fxa-auth-server/commit/7b401eb)), closes [#476](https://github.com/mozilla/fxa-auth-server/issues/476) [#472](https://github.com/mozilla/fxa-auth-server/issues/472)
- **pkce:** add PKCE support to the oauth server (#466) r=seanmonstar ([ed59c0e](https://github.com/mozilla/fxa-auth-server/commit/ed59c0e)), closes [#466](https://github.com/mozilla/fxa-auth-server/issues/466)
- **refresh_tokens:** add refresh_tokens to /token endpoint ([16e787f](https://github.com/mozilla/fxa-auth-server/commit/16e787f)), closes [#209](https://github.com/mozilla/fxa-auth-server/issues/209)
- **scopes:** add key-data and scope support (#487) r=rfk ([f3fcae5](https://github.com/mozilla/fxa-auth-server/commit/f3fcae5)), closes [#487](https://github.com/mozilla/fxa-auth-server/issues/487) [#483](https://github.com/mozilla/fxa-auth-server/issues/483)
- **scopes:** allow https:// scopes (#490); r=rfk ([f892bcb](https://github.com/mozilla/fxa-auth-server/commit/f892bcb)), closes [#490](https://github.com/mozilla/fxa-auth-server/issues/490) [#489](https://github.com/mozilla/fxa-auth-server/issues/489)
- **scripts:** Add script to generate an oauth client ([f21f657](https://github.com/mozilla/fxa-auth-server/commit/f21f657))
- **server:** set HSTS header for 180 days ([d43accb](https://github.com/mozilla/fxa-auth-server/commit/d43accb))
- **server:** update to Hapi 17 ([0ebfebe](https://github.com/mozilla/fxa-auth-server/commit/0ebfebe))
- **shared:** add new locales ([d6e88df](https://github.com/mozilla/fxa-auth-server/commit/d6e88df))
- **sync:** add local test client for sync (#549) ([61ed2e7](https://github.com/mozilla/fxa-auth-server/commit/61ed2e7)), closes [#549](https://github.com/mozilla/fxa-auth-server/issues/549)
- **sync:** add oldsync scope (#550) r=@rfk ([f2e7bb4](https://github.com/mozilla/fxa-auth-server/commit/f2e7bb4)), closes [#550](https://github.com/mozilla/fxa-auth-server/issues/550)
- **token:** reject expired tokens ([4f519ca](https://github.com/mozilla/fxa-auth-server/commit/4f519ca)), closes [#365](https://github.com/mozilla/fxa-auth-server/issues/365)
- **tokens:** add support for password change and reset event (#485) r=rfk ([f5873f9](https://github.com/mozilla/fxa-auth-server/commit/f5873f9)), closes [#485](https://github.com/mozilla/fxa-auth-server/issues/485) [#481](https://github.com/mozilla/fxa-auth-server/issues/481)
- **tokens:** allow using JWT grants from Service Clients ([55f88a9](https://github.com/mozilla/fxa-auth-server/commit/55f88a9)), closes [#328](https://github.com/mozilla/fxa-auth-server/issues/328)
- **tokens:** allow using JWT grants from Service Clients ([0a0e303](https://github.com/mozilla/fxa-auth-server/commit/0a0e303)), closes [#328](https://github.com/mozilla/fxa-auth-server/issues/328)
- **untrusted-clients:** restrict scopes that untrusted clients can request ([8fd228a](https://github.com/mozilla/fxa-auth-server/commit/8fd228a)), closes [#243](https://github.com/mozilla/fxa-auth-server/issues/243)
- **verify:** add opt out parameter to verify endpoint ([e4c54ff](https://github.com/mozilla/fxa-auth-server/commit/e4c54ff)), closes [#358](https://github.com/mozilla/fxa-auth-server/issues/358)
- **verify:** added 'client' to /verify response ([4c57551](https://github.com/mozilla/fxa-auth-server/commit/4c57551)), closes [#149](https://github.com/mozilla/fxa-auth-server/issues/149)

### JsonFormatter

- outputs JSON in same format as fxa-auth-server ([c89ca92](https://github.com/mozilla/fxa-auth-server/commit/c89ca92))

### Refactor

- **client:** scope added in memory and sql (#445) r=vladikoff ([4efc383](https://github.com/mozilla/fxa-auth-server/commit/4efc383)), closes [#445](https://github.com/mozilla/fxa-auth-server/issues/445) [#431](https://github.com/mozilla/fxa-auth-server/issues/431)
- **clients:** remove terms and privacy uris ([5c1e0be](https://github.com/mozilla/fxa-auth-server/commit/5c1e0be)), closes [#406](https://github.com/mozilla/fxa-auth-server/issues/406)
- **config:** Use human-readable duration values in config ([20aa8fa](https://github.com/mozilla/fxa-auth-server/commit/20aa8fa))
- **db:** add hashedSecret column to clients ([9ceaf1f](https://github.com/mozilla/fxa-auth-server/commit/9ceaf1f)), closes [#155](https://github.com/mozilla/fxa-auth-server/issues/155)
- **db:** clients.secret to clients.hashedSecret, remove clients.whitelisted ([155d2ce](https://github.com/mozilla/fxa-auth-server/commit/155d2ce)), closes [#155](https://github.com/mozilla/fxa-auth-server/issues/155) [#267](https://github.com/mozilla/fxa-auth-server/issues/267)
- **email:** Fixes #352 Remove ability to fetch email address (#543) r=@shane-tomlinson ([068bd4b](https://github.com/mozilla/fxa-auth-server/commit/068bd4b)), closes [#352](https://github.com/mozilla/fxa-auth-server/issues/352) [#543](https://github.com/mozilla/fxa-auth-server/issues/543)
- **keys:** rename keyMaterial, timestamp to keyRotationSecret, k… (#500) r=@rfk ([48ec2a3](https://github.com/mozilla/fxa-auth-server/commit/48ec2a3)), closes [#500](https://github.com/mozilla/fxa-auth-server/issues/500)
- **lint:** remove jscs, update eslint rules (#477), r=@vbudhram ([8bc148a](https://github.com/mozilla/fxa-auth-server/commit/8bc148a)), closes [#477](https://github.com/mozilla/fxa-auth-server/issues/477)

### Reverts

- **keys:** Check lastAuthAt freshness when fetching key data ([5d772f6](https://github.com/mozilla/fxa-auth-server/commit/5d772f6))
- **service-tokens): Revert "docs(service-clients:** Document Service Clients, JKUs, and JWTs" ([6be9ac2](https://github.com/mozilla/fxa-auth-server/commit/6be9ac2))
- **service-tokens): Revert "feat(tokens:** allow using JWT grants from Service Clients" ([d3cc78a](https://github.com/mozilla/fxa-auth-server/commit/d3cc78a))
- **tokens:** dont reject expired tokens, again ([e8b563e](https://github.com/mozilla/fxa-auth-server/commit/e8b563e))

### test

- **api:** rename assertRequestParam to assertInvalidRequestParam ([3f00eb3](https://github.com/mozilla/fxa-auth-server/commit/3f00eb3)), closes [#280](https://github.com/mozilla/fxa-auth-server/issues/280)
- **db:** fixing db.removeUser tests for mysql ([94f96bf](https://github.com/mozilla/fxa-auth-server/commit/94f96bf))

### BREAKING CHANGES

- [object Object]
- [object Object]
- [object Object]

<a name="1.124.0"></a>

# [1.124.0](https://github.com/mozilla/fxa-auth-server/compare/v1.123.2...v1.124.0) (2018-10-30)

### Bug Fixes

- **2fa:** Allow an explicit `null` value for `acr_values` param. ([47f4c61](https://github.com/mozilla/fxa-auth-server/commit/47f4c61))
- **api:** accept and ignore client_secret param in /destroy ([c797ed2](https://github.com/mozilla/fxa-auth-server/commit/c797ed2))
- **api:** allow application/x-form-urlencoded ([6cc91e2](https://github.com/mozilla/fxa-auth-server/commit/6cc91e2))
- **api:** Change InvalidAssertions error code to 401 ([2781b3a](https://github.com/mozilla/fxa-auth-server/commit/2781b3a))
- **api:** clean up response of client-tokens delete endpoint (#3) (#449); r=rfk ([9c63273](https://github.com/mozilla/fxa-auth-server/commit/9c63273)), closes [#3](https://github.com/mozilla/fxa-auth-server/issues/3) [#449](https://github.com/mozilla/fxa-auth-server/issues/449)
- **api:** Correct the error codes changed in 2781b3a ([d0dba7c](https://github.com/mozilla/fxa-auth-server/commit/d0dba7c))
- **api:** ensure /destroy endpoint returns an empty object in response body. ([6efd47d](https://github.com/mozilla/fxa-auth-server/commit/6efd47d))
- **api:** fail on invalid action parameters ([0c73ae7](https://github.com/mozilla/fxa-auth-server/commit/0c73ae7))
- **api:** reject requests with bad content-types ([2667228](https://github.com/mozilla/fxa-auth-server/commit/2667228)), closes [#199](https://github.com/mozilla/fxa-auth-server/issues/199)
- **api:** reject requests with invalid parameters ([3b4fa24](https://github.com/mozilla/fxa-auth-server/commit/3b4fa24)), closes [#210](https://github.com/mozilla/fxa-auth-server/issues/210)
- **api:** remove stray payload restriction from authorization route ([e0d5368](https://github.com/mozilla/fxa-auth-server/commit/e0d5368))
- **api:** set update to return an empty object ([6f334c6](https://github.com/mozilla/fxa-auth-server/commit/6f334c6))
- **api:** tolerate an empty client_secret in /destroy ([25a4d30](https://github.com/mozilla/fxa-auth-server/commit/25a4d30))
- **api:** use invalidRequestParameter instead of invalidRedirect for invalid redirect acti ([55eff2d](https://github.com/mozilla/fxa-auth-server/commit/55eff2d))
- **authorization:** allow empty scope with implicit grant ([1d6ac8e](https://github.com/mozilla/fxa-auth-server/commit/1d6ac8e)), closes [#315](https://github.com/mozilla/fxa-auth-server/issues/315)
- **authorization:** Correctly handle non-existing URL scopes during authorization. (#594) r=@vladiko ([21654a3](https://github.com/mozilla/fxa-auth-server/commit/21654a3)), closes [#594](https://github.com/mozilla/fxa-auth-server/issues/594) [#593](https://github.com/mozilla/fxa-auth-server/issues/593)
- **authorization:** handle action parameter in GET/authorization ([cfa6d97](https://github.com/mozilla/fxa-auth-server/commit/cfa6d97))
- **buffer:** #527 Migrate deprecated buffer calls (#528) r=@vladikoff ([fd85207](https://github.com/mozilla/fxa-auth-server/commit/fd85207)), closes [#527](https://github.com/mozilla/fxa-auth-server/issues/527) [#528](https://github.com/mozilla/fxa-auth-server/issues/528) [#527](https://github.com/mozilla/fxa-auth-server/issues/527)
- **changelog:** Fixes #524 automated changelog is borked (#542) r=@vladikoff ([d743721](https://github.com/mozilla/fxa-auth-server/commit/d743721)), closes [#524](https://github.com/mozilla/fxa-auth-server/issues/524) [#542](https://github.com/mozilla/fxa-auth-server/issues/542)
- **changelog:** update to latest changelog version (#556) ([bc9256e](https://github.com/mozilla/fxa-auth-server/commit/bc9256e)), closes [#556](https://github.com/mozilla/fxa-auth-server/issues/556)
- **ci:** remove geodb workaround ([521f4fe](https://github.com/mozilla/fxa-auth-server/commit/521f4fe))
- **ci:** remove nsp (#602) ([64ade86](https://github.com/mozilla/fxa-auth-server/commit/64ade86)), closes [#602](https://github.com/mozilla/fxa-auth-server/issues/602) [#596](https://github.com/mozilla/fxa-auth-server/issues/596) [#597](https://github.com/mozilla/fxa-auth-server/issues/597)
- **ci:** Run MySQL tests in Circle (#586) r=@vbudhram ([4b1c4e4](https://github.com/mozilla/fxa-auth-server/commit/4b1c4e4)), closes [#586](https://github.com/mozilla/fxa-auth-server/issues/586) [#581](https://github.com/mozilla/fxa-auth-server/issues/581)
- **ci:** turn on memcached in travis and circle ([eb86a37](https://github.com/mozilla/fxa-auth-server/commit/eb86a37)), closes [#2681](https://github.com/mozilla/fxa-auth-server/issues/2681)
- **clients:** fix server error when omitting optional fields in client registration ([80768c5](https://github.com/mozilla/fxa-auth-server/commit/80768c5)), closes [#203](https://github.com/mozilla/fxa-auth-server/issues/203)
- **clients:** fixes client endpoint for clients with no redirect_uri ([6d47110](https://github.com/mozilla/fxa-auth-server/commit/6d47110)), closes [#228](https://github.com/mozilla/fxa-auth-server/issues/228)
- **clients:** fixes client registration to use payload.whitelisted ([83e145b](https://github.com/mozilla/fxa-auth-server/commit/83e145b))
- **clients:** match the notes client with fxa-dev and other envs (#585); r=rfk ([e24a582](https://github.com/mozilla/fxa-auth-server/commit/e24a582)), closes [#585](https://github.com/mozilla/fxa-auth-server/issues/585)
- **clients:** support client/client_id route via the internal server ([ce04da7](https://github.com/mozilla/fxa-auth-server/commit/ce04da7))
- **clients:** update email validation ([92d4bfc](https://github.com/mozilla/fxa-auth-server/commit/92d4bfc))
- **codes:** Remove authorization codes after use. ([e0f8961](https://github.com/mozilla/fxa-auth-server/commit/e0f8961))
- **config:** Add environment config options ([14a9b4a](https://github.com/mozilla/fxa-auth-server/commit/14a9b4a))
- **config:** expose clients config as OAUTH_CLIENTS ([04ebf6f](https://github.com/mozilla/fxa-auth-server/commit/04ebf6f))
- **config:** expose more environment variables for config ([7a1dd19](https://github.com/mozilla/fxa-auth-server/commit/7a1dd19))
- **config:** For dev, the openid issuer is http://127.0.0.1:3030 (#583) r=@vladikoff ([38e1d73](https://github.com/mozilla/fxa-auth-server/commit/38e1d73)), closes [#583](https://github.com/mozilla/fxa-auth-server/issues/583) [mozilla/fxa-content-server#6362](https://github.com/mozilla/fxa-content-server/issues/6362)
- **config:** mark config sentryDsn and mysql password sensitive (#511) r=@vladikoff ([d98fbcd](https://github.com/mozilla/fxa-auth-server/commit/d98fbcd)), closes [#511](https://github.com/mozilla/fxa-auth-server/issues/511)
- **config:** option autoUpdateClients, will be disable in prod/stage ([802a0b2](https://github.com/mozilla/fxa-auth-server/commit/802a0b2))
- **config:** remove 00000... from hashedSecrets ([8dcfd56](https://github.com/mozilla/fxa-auth-server/commit/8dcfd56)), closes [#339](https://github.com/mozilla/fxa-auth-server/issues/339)
- **config:** reverting 'mark config sentryDsn and mysql password sensitive (#511) r=@vladikof ([41bd7c0](https://github.com/mozilla/fxa-auth-server/commit/41bd7c0)), closes [#511](https://github.com/mozilla/fxa-auth-server/issues/511)
- **config:** set expiration.accessToken default to 2 weeks ([7a4742d](https://github.com/mozilla/fxa-auth-server/commit/7a4742d))
- **config:** update config to use getProperties ([c2ed6eb](https://github.com/mozilla/fxa-auth-server/commit/c2ed6eb)), closes [#349](https://github.com/mozilla/fxa-auth-server/issues/349)
- **config:** Update contentUrl ([e1622b2](https://github.com/mozilla/fxa-auth-server/commit/e1622b2))
- **config:** Update name and redirectUri ([2a16cdd](https://github.com/mozilla/fxa-auth-server/commit/2a16cdd))
- **config:** update redirect_uri values to not be blank ([5267c62](https://github.com/mozilla/fxa-auth-server/commit/5267c62))
- **db:** don't change client database at startup; footgun ([8877f81](https://github.com/mozilla/fxa-auth-server/commit/8877f81))
- **db:** Drop foreign key constraints. ([7ee117c](https://github.com/mozilla/fxa-auth-server/commit/7ee117c))
- **db:** ensure strict mode (#448) r=rfk,seanmonstar ([8d309c5](https://github.com/mozilla/fxa-auth-server/commit/8d309c5)), closes [#448](https://github.com/mozilla/fxa-auth-server/issues/448) [#446](https://github.com/mozilla/fxa-auth-server/issues/446)
- **db:** Fix an old db patch to apply cleanly in local dev. ([c7fa633](https://github.com/mozilla/fxa-auth-server/commit/c7fa633))
- **db:** Fix case-consistency of SQL query from #612 ([9e55714](https://github.com/mozilla/fxa-auth-server/commit/9e55714)), closes [#612](https://github.com/mozilla/fxa-auth-server/issues/612)
- **db:** make schema.sql accuratley reflect latest patch state ([b17b000](https://github.com/mozilla/fxa-auth-server/commit/b17b000))
- **db:** make the clients key mandatory in the config file ([ac7a39e](https://github.com/mozilla/fxa-auth-server/commit/ac7a39e))
- **db:** remove db name from clients ([c724439](https://github.com/mozilla/fxa-auth-server/commit/c724439))
- **db:** Restore foreign key constraints on core tables. ([2bd0845](https://github.com/mozilla/fxa-auth-server/commit/2bd0845))
- **db:** we need to enforce only a minimum patch level (not {n,n+1}) ([e12f54d](https://github.com/mozilla/fxa-auth-server/commit/e12f54d))
- **dependencies:** move fxa-jwtool from dev-dependencies to dependencies ([79b0427](https://github.com/mozilla/fxa-auth-server/commit/79b0427)), closes [#345](https://github.com/mozilla/fxa-auth-server/issues/345)
- **dependencies:** switch back to main generate-rsa-keypair now that my fix to it was merged ([1c1268b](https://github.com/mozilla/fxa-auth-server/commit/1c1268b))
- **deps:** add filtered npm audit ([71048b3](https://github.com/mozilla/fxa-auth-server/commit/71048b3)), closes [mozilla/fxa#303](https://github.com/mozilla/fxa/issues/303)
- **deps:** ignore npm advisories 39, 48, 658 ([238b0a1](https://github.com/mozilla/fxa-auth-server/commit/238b0a1)), closes [/github.com/mozilla/fxa-auth-server/pull/2643/files#r220807985](https://github.com//github.com/mozilla/fxa-auth-server/pull/2643/files/issues/r220807985)
- **deps:** switch from URIjs to urijs ([ecdf31e](https://github.com/mozilla/fxa-auth-server/commit/ecdf31e)), closes [#347](https://github.com/mozilla/fxa-auth-server/issues/347)
- **deps:** update mocha and other dev deps ([b99e82d](https://github.com/mozilla/fxa-auth-server/commit/b99e82d))
- **deps:** update newrelic and request r=@shane-tomlinson ([b6d6c93](https://github.com/mozilla/fxa-auth-server/commit/b6d6c93))
- **deps:** update some dependencies ([09aa7b0](https://github.com/mozilla/fxa-auth-server/commit/09aa7b0))
- **deps:** update to hapi 14 and joi 9 ([9bc87c0](https://github.com/mozilla/fxa-auth-server/commit/9bc87c0)), closes [#424](https://github.com/mozilla/fxa-auth-server/issues/424)
- **deps:** update to hapi 16, add srinkwrap scripts, update other prod deps ([c102046](https://github.com/mozilla/fxa-auth-server/commit/c102046))
- **deps:** update to mozlog 2.0.2 ([29342a9](https://github.com/mozilla/fxa-auth-server/commit/29342a9)), closes [#337](https://github.com/mozilla/fxa-auth-server/issues/337)
- **doc:** Putting a little emphasis on email first (#584) r=@shane-tomlinson ([8ad17c1](https://github.com/mozilla/fxa-auth-server/commit/8ad17c1)), closes [#584](https://github.com/mozilla/fxa-auth-server/issues/584)
- **docker:** base image node:8-alpine and upgrade to npm6 (#567) r=@jbuck,@vladikoff ([d4060be](https://github.com/mozilla/fxa-auth-server/commit/d4060be)), closes [#567](https://github.com/mozilla/fxa-auth-server/issues/567)
- **docs:** add git guidelines link ([a00167c](https://github.com/mozilla/fxa-auth-server/commit/a00167c))
- **docs:** Change Status Code for Invalid Assertion based ([780aaee](https://github.com/mozilla/fxa-auth-server/commit/780aaee))
- **docs:** document keys and verification_redirect options ([ef8c47a](https://github.com/mozilla/fxa-auth-server/commit/ef8c47a))
- **docs:** minor spelling fixes ([33ad1ec](https://github.com/mozilla/fxa-auth-server/commit/33ad1ec))
- **docs:** note that codes are single use ([6fe39f7](https://github.com/mozilla/fxa-auth-server/commit/6fe39f7)), closes [#214](https://github.com/mozilla/fxa-auth-server/issues/214)
- **docs:** Update description of the `action` param to match latest reality. ([b475fcb](https://github.com/mozilla/fxa-auth-server/commit/b475fcb))
- **email:** ensure mock senders take precedence over the email service ([29f379d](https://github.com/mozilla/fxa-auth-server/commit/29f379d))
- **error:** AppError uses Error.captureStackTrace ([2337f80](https://github.com/mozilla/fxa-auth-server/commit/2337f80)), closes [#164](https://github.com/mozilla/fxa-auth-server/issues/164)
- **events:** require events to be configured in production ([1bef9e0](https://github.com/mozilla/fxa-auth-server/commit/1bef9e0))
- **fatal-error:** Exit with non-zero exit code for fatal errors ([7c90ff0](https://github.com/mozilla/fxa-auth-server/commit/7c90ff0)), closes [#244](https://github.com/mozilla/fxa-auth-server/issues/244)
- **headers:** add cache-control headers to api endpoints; extend tests ([5a81ef9](https://github.com/mozilla/fxa-auth-server/commit/5a81ef9))
- **headers:** make "cache-control" value configurable ([5ba82ea](https://github.com/mozilla/fxa-auth-server/commit/5ba82ea))
- **key-data:** Correctly handle non-existent scopes when finding key data. ([34d9493](https://github.com/mozilla/fxa-auth-server/commit/34d9493))
- **key-data:** Fail cleanly when the client has no allowedScopes. ([fafcef5](https://github.com/mozilla/fxa-auth-server/commit/fafcef5))
- **keys:** Generate unique 'kid' field when regenerating JWK keys ([5b9acae](https://github.com/mozilla/fxa-auth-server/commit/5b9acae))
- **keys:** replace scope key TLD (#505) r=@rfk ([a5e6d8f](https://github.com/mozilla/fxa-auth-server/commit/a5e6d8f)), closes [#505](https://github.com/mozilla/fxa-auth-server/issues/505)
- **log:** add remoteAddressChain to summary (#417) ([568cfa6](https://github.com/mozilla/fxa-auth-server/commit/568cfa6)), closes [#417](https://github.com/mozilla/fxa-auth-server/issues/417) [#415](https://github.com/mozilla/fxa-auth-server/issues/415)
- **log:** avoid crashing on bad payload (#411) r=rfk,jrgm ([19ebed5](https://github.com/mozilla/fxa-auth-server/commit/19ebed5)), closes [#411](https://github.com/mozilla/fxa-auth-server/issues/411) [#410](https://github.com/mozilla/fxa-auth-server/issues/410)
- **logging:** log the reason for account deletions ([3092ac1](https://github.com/mozilla/fxa-auth-server/commit/3092ac1))
- **logging:** use route.path in debug message, not route.url ([7d9efc2](https://github.com/mozilla/fxa-auth-server/commit/7d9efc2))
- **logging:** use space-free tokens for mozlog ([11f73f9](https://github.com/mozilla/fxa-auth-server/commit/11f73f9))
- **logs:** add scope and client_id logs to verify route (#447) r=seanmonstar ([33eb39e](https://github.com/mozilla/fxa-auth-server/commit/33eb39e)), closes [#447](https://github.com/mozilla/fxa-auth-server/issues/447) [#444](https://github.com/mozilla/fxa-auth-server/issues/444)
- **mailer:** Fix the bulk-mailer, add lots of tests. ([806129d](https://github.com/mozilla/fxa-auth-server/commit/806129d))
- **memorydb:** token createdAt used instead of client createdAt (#436) r=vladikoff,seanmonstar ([02dec66](https://github.com/mozilla/fxa-auth-server/commit/02dec66)), closes [#436](https://github.com/mozilla/fxa-auth-server/issues/436) [#421](https://github.com/mozilla/fxa-auth-server/issues/421)
- **metrics:** use correct format for email service notifications ([ec3ff7b](https://github.com/mozilla/fxa-auth-server/commit/ec3ff7b))
- **monorepo:** Update CI config for oauth-server import. ([6a5675c](https://github.com/mozilla/fxa-auth-server/commit/6a5675c))
- **mysql:** Correctly aggregate tokens by clientid. (#576) r=@vladikoff ([2c2cd22](https://github.com/mozilla/fxa-auth-server/commit/2c2cd22)), closes [#576](https://github.com/mozilla/fxa-auth-server/issues/576)
- **newrelic:** update to v2.1.0 ([87a3aee](https://github.com/mozilla/fxa-auth-server/commit/87a3aee))
- **node:** use node 6.12.0 (#501) r=@vladikoff ([167c973](https://github.com/mozilla/fxa-auth-server/commit/167c973)), closes [#501](https://github.com/mozilla/fxa-auth-server/issues/501)
- **node:** use node 6.12.3 (#510) r=@vladikoff ([adc1fc0](https://github.com/mozilla/fxa-auth-server/commit/adc1fc0)), closes [#510](https://github.com/mozilla/fxa-auth-server/issues/510)
- **node:** Use Node.js v6.14.0 (#537) ([f32a3d7](https://github.com/mozilla/fxa-auth-server/commit/f32a3d7)), closes [#537](https://github.com/mozilla/fxa-auth-server/issues/537)
- **nodejs:** update to 6.11.1 for security fixes ([a0520c0](https://github.com/mozilla/fxa-auth-server/commit/a0520c0))
- **oauth:** another notes dev client (#546) ([9d5ec8e](https://github.com/mozilla/fxa-auth-server/commit/9d5ec8e)), closes [#546](https://github.com/mozilla/fxa-auth-server/issues/546)
- **openid:** Generate openid keys on npm postinstall to file ([5f15afa](https://github.com/mozilla/fxa-auth-server/commit/5f15afa))
- **patcher:** Fix patcher with no pre-loaded clients ([dcc47b9](https://github.com/mozilla/fxa-auth-server/commit/dcc47b9))
- **pkce:** Don't require PKCE in the direct grant flow. (#566) r=@vladikoff ([d70fe6d](https://github.com/mozilla/fxa-auth-server/commit/d70fe6d)), closes [#566](https://github.com/mozilla/fxa-auth-server/issues/566) [#559](https://github.com/mozilla/fxa-auth-server/issues/559)
- **pkce:** match pkce implementation to specifications (#498) r=rfk ([cf1c836](https://github.com/mozilla/fxa-auth-server/commit/cf1c836)), closes [#498](https://github.com/mozilla/fxa-auth-server/issues/498) [#495](https://github.com/mozilla/fxa-auth-server/issues/495)
- **profile:** remove the `profileChangedAt` column on tokens table ([5e87bce](https://github.com/mozilla/fxa-auth-server/commit/5e87bce))
- **purge:** add purgeExpiredTokensById to select, then delete by primary key (#580); r=rfk ([adfff65](https://github.com/mozilla/fxa-auth-server/commit/adfff65)), closes [#580](https://github.com/mozilla/fxa-auth-server/issues/580)
- **purge-expired:** accept a list of pocket-id's ([1c843a9](https://github.com/mozilla/fxa-auth-server/commit/1c843a9))
- **purge-expired:** log uncaughtException; minimum log level of info ([264271e](https://github.com/mozilla/fxa-auth-server/commit/264271e))
- **purge-expired:** moar logging ([80c360e](https://github.com/mozilla/fxa-auth-server/commit/80c360e))
- **purge-expired:** Promise.delay takes milliseconds; allow subsecond delay ([10c6103](https://github.com/mozilla/fxa-auth-server/commit/10c6103))
- **purge-expired:** set db.autoUpdateClients config to false ([bc66fc3](https://github.com/mozilla/fxa-auth-server/commit/bc66fc3))
- **purge-expired:** use db.getClient() to check for unknown clientId ([c33f1d9](https://github.com/mozilla/fxa-auth-server/commit/c33f1d9))
- **route:** make email false by default (#533) r=@rfk ([aa68fb9](https://github.com/mozilla/fxa-auth-server/commit/aa68fb9)), closes [#533](https://github.com/mozilla/fxa-auth-server/issues/533)
- **scopes:** Document scope-handling rules, use shared code to enforce them. (#551); r=vbudhr ([237886d](https://github.com/mozilla/fxa-auth-server/commit/237886d)), closes [#551](https://github.com/mozilla/fxa-auth-server/issues/551)
- **scopes:** Dont treat `foo:write` as a sub-scope of `foo`. ([b4b30c2](https://github.com/mozilla/fxa-auth-server/commit/b4b30c2))
- **scripts:** Fix varname typo in test runner script. (#535) ([02804a8](https://github.com/mozilla/fxa-auth-server/commit/02804a8)), closes [#535](https://github.com/mozilla/fxa-auth-server/issues/535)
- **scripts:** Use pure JS module to generate RSA keypairs (#439) r=vladikoff ([3380e1c](https://github.com/mozilla/fxa-auth-server/commit/3380e1c)), closes [#439](https://github.com/mozilla/fxa-auth-server/issues/439)
- **security:** enable x-content-type-options nosniff ([5ea5001](https://github.com/mozilla/fxa-auth-server/commit/5ea5001))
- **security:** enable X-XSS-Protection 1; mode=block ([52ca1e5](https://github.com/mozilla/fxa-auth-server/commit/52ca1e5))
- **security:** set x-frame-options deny ([21ea05d](https://github.com/mozilla/fxa-auth-server/commit/21ea05d))
- **server:** exit if db patch level is wrong ([78d6382](https://github.com/mozilla/fxa-auth-server/commit/78d6382))
- **shrinkwrap:** restore deleted npm-shrinkwrap.json ([6383481](https://github.com/mozilla/fxa-auth-server/commit/6383481))
- **spelling:** minor spelling fix in tests (#403) r=vladikoff ([d4ff105](https://github.com/mozilla/fxa-auth-server/commit/d4ff105)), closes [#403](https://github.com/mozilla/fxa-auth-server/issues/403)
- **sql:** fix the schema issue with the trailing comma ([069caeb](https://github.com/mozilla/fxa-auth-server/commit/069caeb)), closes [#299](https://github.com/mozilla/fxa-auth-server/issues/299)
- **sql:** remove references to the `whitelisted` column; this is now the `trusted` column ([6b4d1ec](https://github.com/mozilla/fxa-auth-server/commit/6b4d1ec))
- **sql:** undo 155d2ce; for mysql-patcher fix up that database ([eb9f40d](https://github.com/mozilla/fxa-auth-server/commit/eb9f40d)), closes [#301](https://github.com/mozilla/fxa-auth-server/issues/301)
- **test:** encrypt refresh_token on db query (#414) r=seanmonstar,vladikoff ([7f52d46](https://github.com/mozilla/fxa-auth-server/commit/7f52d46)), closes [#414](https://github.com/mozilla/fxa-auth-server/issues/414) [#413](https://github.com/mozilla/fxa-auth-server/issues/413)
- **test:** fix unhandled rejection error with memory db impl (#454) r=vladikoff ([c870eba](https://github.com/mozilla/fxa-auth-server/commit/c870eba)), closes [#454](https://github.com/mozilla/fxa-auth-server/issues/454)
- **tests:** check insert of utf8mb4 ([4e6a77a](https://github.com/mozilla/fxa-auth-server/commit/4e6a77a))
- **tests:** double before hook timeout for tests on slow machines ([2333416](https://github.com/mozilla/fxa-auth-server/commit/2333416))
- **tests:** mock outstanding error logs in test suite r=@vladikoff ([6a5d3ce](https://github.com/mozilla/fxa-auth-server/commit/6a5d3ce)), closes [#334](https://github.com/mozilla/fxa-auth-server/issues/334)
- **tests:** More reliable generation of RSA keys for tests ([981d0b7](https://github.com/mozilla/fxa-auth-server/commit/981d0b7))
- **tests:** Refactor use of process.exit() to be outside of code under test. ([47f4f17](https://github.com/mozilla/fxa-auth-server/commit/47f4f17))
- **tests:** remove assertions of profileChangedAt property ([60af54f](https://github.com/mozilla/fxa-auth-server/commit/60af54f))
- **tests:** sleep additional half second to adjust for mysql round of timestamp ([a02f516](https://github.com/mozilla/fxa-auth-server/commit/a02f516))
- **tests:** speed up and upgrade the test runner (#467) r=seanmonstar ([2e76c9e](https://github.com/mozilla/fxa-auth-server/commit/2e76c9e)), closes [#467](https://github.com/mozilla/fxa-auth-server/issues/467)
- **token:** disable expiration error ([c9547a8](https://github.com/mozilla/fxa-auth-server/commit/c9547a8))
- **tokens:** Added scripts that purge expired access tokens. ([10bbb24](https://github.com/mozilla/fxa-auth-server/commit/10bbb24))
- **tokens:** Avoid quadratic behaviour when listing active clients. (#9); r=vladikoff ([15c3065](https://github.com/mozilla/fxa-auth-server/commit/15c3065)), closes [#9](https://github.com/mozilla/fxa-auth-server/issues/9)
- **tokens:** Begin expiring access tokens beyond a configurable epoch. ([b346326](https://github.com/mozilla/fxa-auth-server/commit/b346326))
- **tokens:** invalidate refresh tokens on client-token DELETE action (#508) ([df0ca82](https://github.com/mozilla/fxa-auth-server/commit/df0ca82)), closes [#508](https://github.com/mozilla/fxa-auth-server/issues/508) [#507](https://github.com/mozilla/fxa-auth-server/issues/507)
- **tokens:** ttl parameter must be positive (#429) r=vladikoff ([1764d73](https://github.com/mozilla/fxa-auth-server/commit/1764d73)), closes [#429](https://github.com/mozilla/fxa-auth-server/issues/429)
- **travis:** build on node 0.10, 0.12, 4, no allowed failures ([6684e8c](https://github.com/mozilla/fxa-auth-server/commit/6684e8c))
- **travis:** install libgmp3-dev so optionaldep bigint will be built for browserid-crypto ([a64cb18](https://github.com/mozilla/fxa-auth-server/commit/a64cb18))
- **travis:** remove broken validate shrinkwrap ([1729764](https://github.com/mozilla/fxa-auth-server/commit/1729764))
- **travis:** run tests with 6 and 8 (#497) r=vladikoff ([a49b272](https://github.com/mozilla/fxa-auth-server/commit/a49b272)), closes [#497](https://github.com/mozilla/fxa-auth-server/issues/497)
- **travis:** test on node4/node6 with default npm & g++-4.8 ([b4e1dd8](https://github.com/mozilla/fxa-auth-server/commit/b4e1dd8))
- **validation:** Allow redirect uris with existing query params. (#548); r=philbooth ([b93e6a1](https://github.com/mozilla/fxa-auth-server/commit/b93e6a1)), closes [#548](https://github.com/mozilla/fxa-auth-server/issues/548)
- **validation:** Restrict characters allowed in 'scope' parameter. ([7dd2a39](https://github.com/mozilla/fxa-auth-server/commit/7dd2a39))
- **version:** use cwd and env var to get version (#452) r=vladikoff ([a3b1aa2](https://github.com/mozilla/fxa-auth-server/commit/a3b1aa2)), closes [#452](https://github.com/mozilla/fxa-auth-server/issues/452)
- **version:** use explicit path with git-config ([e0af8bc](https://github.com/mozilla/fxa-auth-server/commit/e0af8bc))

### chore

- **api:** remove metrics context data from deprecated endpoints ([d884148](https://github.com/mozilla/fxa-auth-server/commit/d884148)), closes [#2496](https://github.com/mozilla/fxa-auth-server/issues/2496)
- **awsbox:** remove unused awsbox ([f053c9f](https://github.com/mozilla/fxa-auth-server/commit/f053c9f))
- **build:** Bump eslint-config-fxa to latest version ([fe45e0b](https://github.com/mozilla/fxa-auth-server/commit/fe45e0b))
- **build:** create changelogs each release ([16f1f5b](https://github.com/mozilla/fxa-auth-server/commit/16f1f5b)), closes [#158](https://github.com/mozilla/fxa-auth-server/issues/158)
- **build:** switch to grunt-nsp ([ac31672](https://github.com/mozilla/fxa-auth-server/commit/ac31672))
- **ci:** drop node 4 as a supported env (#478) ([176c828](https://github.com/mozilla/fxa-auth-server/commit/176c828)), closes [#478](https://github.com/mozilla/fxa-auth-server/issues/478)
- **clients:** add credentials for FF/FFOS/Fennec/FxA clients in dev ([b501abe](https://github.com/mozilla/fxa-auth-server/commit/b501abe))
- **clients:** remove deprecated 'whitelisted' column from clients table. ([cf16f8a](https://github.com/mozilla/fxa-auth-server/commit/cf16f8a))
- **clients:** rename "whitelisted" property to "trusted". ([b8927a8](https://github.com/mozilla/fxa-auth-server/commit/b8927a8))
- **config:** add local loop dev credentials ([70cc480](https://github.com/mozilla/fxa-auth-server/commit/70cc480))
- **config:** add Notes trailing slash to redirect in dev.json (#536) ([e8bf2e5](https://github.com/mozilla/fxa-auth-server/commit/e8bf2e5)), closes [#536](https://github.com/mozilla/fxa-auth-server/issues/536)
- **config:** add oauth console into dev config ([14d7bab](https://github.com/mozilla/fxa-auth-server/commit/14d7bab))
- **config:** remove duplicate 'canGrant' field in config file ([259da3d](https://github.com/mozilla/fxa-auth-server/commit/259da3d))
- **config:** Update convict and switch on strict validation. ([1f49ad4](https://github.com/mozilla/fxa-auth-server/commit/1f49ad4))
- **db:** Add db migration to revert change that couldn't go to production. ([9382239](https://github.com/mozilla/fxa-auth-server/commit/9382239))
- **dep:** replaced bidcrypto dep with fxa-jwtool ([7d71239](https://github.com/mozilla/fxa-auth-server/commit/7d71239))
- **dependencies:** bump hapi version ([13c2d57](https://github.com/mozilla/fxa-auth-server/commit/13c2d57))
- **dependencies:** dependency upgrades ([4430228](https://github.com/mozilla/fxa-auth-server/commit/4430228))
- **dependencies:** update 'jwcrypto' dependency to 'browserid-crypto' ([b9bf102](https://github.com/mozilla/fxa-auth-server/commit/b9bf102)), closes [#151](https://github.com/mozilla/fxa-auth-server/issues/151)
- **dependencies:** update convict ([8dfa52f](https://github.com/mozilla/fxa-auth-server/commit/8dfa52f))
- **dependencies:** update most dependencies ([ad61ecb](https://github.com/mozilla/fxa-auth-server/commit/ad61ecb))
- **dependencies:** updating deps ([e412925](https://github.com/mozilla/fxa-auth-server/commit/e412925))
- **dependencies:** upgrade mozlog to 2.0.3 ([262bbc9](https://github.com/mozilla/fxa-auth-server/commit/262bbc9))
- **deps:** Generate shrinkwrap for latest dependency updates ([84e69b5](https://github.com/mozilla/fxa-auth-server/commit/84e69b5))
- **deps:** update deps, fix nsp (#517) r=@philbooth ([9f12267](https://github.com/mozilla/fxa-auth-server/commit/9f12267)), closes [#517](https://github.com/mozilla/fxa-auth-server/issues/517)
- **deps:** Update hapi dependency. (#457), r=@vbudhram ([24a570f](https://github.com/mozilla/fxa-auth-server/commit/24a570f)), closes [#457](https://github.com/mozilla/fxa-auth-server/issues/457)
- **deps:** Update hapi to latest version (#482) r=vladikoff ([6b2810e](https://github.com/mozilla/fxa-auth-server/commit/6b2810e)), closes [#482](https://github.com/mozilla/fxa-auth-server/issues/482)
- **deps:** Update hapi to v16.6.3 (#526) ([78c88ad](https://github.com/mozilla/fxa-auth-server/commit/78c88ad)), closes [#526](https://github.com/mozilla/fxa-auth-server/issues/526)
- **deps:** Update request package to latest version (#407) r=vladikoff ([b8ef1d7](https://github.com/mozilla/fxa-auth-server/commit/b8ef1d7)), closes [#407](https://github.com/mozilla/fxa-auth-server/issues/407)
- **dev:** add 321Done untrusted client ([a291205](https://github.com/mozilla/fxa-auth-server/commit/a291205))
- **dev:** add Firefox Notes Web Extension client to development config ([3960e5f](https://github.com/mozilla/fxa-auth-server/commit/3960e5f))
- **dev:** add Notes supprot scope in dev (#492) ([85af2a2](https://github.com/mozilla/fxa-auth-server/commit/85af2a2)), closes [#492](https://github.com/mozilla/fxa-auth-server/issues/492)
- **docker:** remove old docker self-host files ([9f5247f](https://github.com/mozilla/fxa-auth-server/commit/9f5247f))
- **docker:** Update to node 6.11.5 (#494) ([6eb07cf](https://github.com/mozilla/fxa-auth-server/commit/6eb07cf)), closes [#494](https://github.com/mozilla/fxa-auth-server/issues/494)
- **docker:** Use official node image & update to Node.js v4.8.2 (#462) r=vladikoff ([b1924b0](https://github.com/mozilla/fxa-auth-server/commit/b1924b0)), closes [#462](https://github.com/mozilla/fxa-auth-server/issues/462)
- **docs:** Add a comment about privKey/pubKey confusion in gen_keys ([d2edd4b](https://github.com/mozilla/fxa-auth-server/commit/d2edd4b))
- **docs:** add a note about dev envs ([0663c19](https://github.com/mozilla/fxa-auth-server/commit/0663c19)), closes [#148](https://github.com/mozilla/fxa-auth-server/issues/148)
- **docs:** add CircleCI badge to readme ([acff566](https://github.com/mozilla/fxa-auth-server/commit/acff566))
- **docs:** move self-host docker file ([2180f92](https://github.com/mozilla/fxa-auth-server/commit/2180f92))
- **docs:** remove older Docker files (#426) ([370c898](https://github.com/mozilla/fxa-auth-server/commit/370c898)), closes [#426](https://github.com/mozilla/fxa-auth-server/issues/426)
- **grunt:** make 'grunt release' generate changelog also ([87d5861](https://github.com/mozilla/fxa-auth-server/commit/87d5861))
- **license:** Update license to be SPDX compliant ([ff83ec2](https://github.com/mozilla/fxa-auth-server/commit/ff83ec2))
- **lint:** add ESLint ([1531061](https://github.com/mozilla/fxa-auth-server/commit/1531061)), closes [#274](https://github.com/mozilla/fxa-auth-server/issues/274)
- **logging:** Log additional details for debugging expired tokens ([22cf3ab](https://github.com/mozilla/fxa-auth-server/commit/22cf3ab))
- **npm:** update to npm5 (#522) r=@vbudhram ([3783605](https://github.com/mozilla/fxa-auth-server/commit/3783605)), closes [#522](https://github.com/mozilla/fxa-auth-server/issues/522)
- **package:** npm shrinkwrap ([8ba20b0](https://github.com/mozilla/fxa-auth-server/commit/8ba20b0))
- **package:** pin blanket to 1.1.6 ([072385b](https://github.com/mozilla/fxa-auth-server/commit/072385b))
- **package:** remove main from package.json ([ebc60a5](https://github.com/mozilla/fxa-auth-server/commit/ebc60a5)), closes [#206](https://github.com/mozilla/fxa-auth-server/issues/206)
- **release:** add tasks "grunt version" and "grunt version:patch" to create release tags ([1be1380](https://github.com/mozilla/fxa-auth-server/commit/1be1380))
- **release:** use CHANGELOG.md instead of CHANGELOG during bump ([520b39c](https://github.com/mozilla/fxa-auth-server/commit/520b39c))
- **tests:** remove weird mocking magic ([47389fa](https://github.com/mozilla/fxa-auth-server/commit/47389fa))
- **tests:** Uniformly use promises rather than done() callback. ([2a4731f](https://github.com/mozilla/fxa-auth-server/commit/2a4731f))
- **tokens:** add a comment about why we're inserting an empty string for email ([eed414b](https://github.com/mozilla/fxa-auth-server/commit/eed414b))
- **travis:** drop node 0.12 support ([b4eba46](https://github.com/mozilla/fxa-auth-server/commit/b4eba46))
- **travis:** Only install libgmp3-dev on Travis ([cfafb19](https://github.com/mozilla/fxa-auth-server/commit/cfafb19))
- **travis:** Tell Travis to use #fxa-bots ([17134db](https://github.com/mozilla/fxa-auth-server/commit/17134db))
- **travis:** use npm@2 for more stable installs ([3c3e127](https://github.com/mozilla/fxa-auth-server/commit/3c3e127))
- **version:** add /**version** route with source repo ([37a08f2](https://github.com/mozilla/fxa-auth-server/commit/37a08f2))
- **version:** generate legacy-format output for ./config/version.json ([51b5f3b](https://github.com/mozilla/fxa-auth-server/commit/51b5f3b))

### docs

- **api:** Update `email` behavior for GET /v1/authorization. ([755ec9a](https://github.com/mozilla/fxa-auth-server/commit/755ec9a))
- **authorization:** Document email param in GET /authorization ([fbf1eb7](https://github.com/mozilla/fxa-auth-server/commit/fbf1eb7))
- **service-clients:** Document Service Clients, JKUs, and JWTs ([d2f1ef3](https://github.com/mozilla/fxa-auth-server/commit/d2f1ef3)), closes [#329](https://github.com/mozilla/fxa-auth-server/issues/329)
- **service-clients:** Document Service Clients, JKUs, and JWTs ([799f0e2](https://github.com/mozilla/fxa-auth-server/commit/799f0e2)), closes [#329](https://github.com/mozilla/fxa-auth-server/issues/329)
- **verify:** fix misnamed 'scopes' response property ([b5728cf](https://github.com/mozilla/fxa-auth-server/commit/b5728cf)), closes [#261](https://github.com/mozilla/fxa-auth-server/issues/261)
- **workflow:** fixes workflow typo ([318d9e1](https://github.com/mozilla/fxa-auth-server/commit/318d9e1))

### Features

- **2fa:** check acr values during authorization flow ([c20682a](https://github.com/mozilla/fxa-auth-server/commit/c20682a))
- **amr:** Report `amr` and `acr` claims in the id_token. (#530); r=vbudhram ([8181f7f](https://github.com/mozilla/fxa-auth-server/commit/8181f7f)), closes [#530](https://github.com/mozilla/fxa-auth-server/issues/530)
- **api:** Add `action=force_auth` to GET /v1/authorization. ([33603bd](https://github.com/mozilla/fxa-auth-server/commit/33603bd)), closes [#190](https://github.com/mozilla/fxa-auth-server/issues/190)
- **api:** add `auth_at` to token response schema. ([bc8454d](https://github.com/mozilla/fxa-auth-server/commit/bc8454d)), closes [#181](https://github.com/mozilla/fxa-auth-server/issues/181)
- **api:** add ttl parameter to POST /authorization ([36087fe](https://github.com/mozilla/fxa-auth-server/commit/36087fe))
- **api:** allow destroying token without client_secret ([7b4d01f](https://github.com/mozilla/fxa-auth-server/commit/7b4d01f))
- **auth:** Accept client credentials in the Authorization header. (#514); r=philbooth ([1c50807](https://github.com/mozilla/fxa-auth-server/commit/1c50807)), closes [#514](https://github.com/mozilla/fxa-auth-server/issues/514)
- **auth:** redirect to content-server oauth root by default ([34ad867](https://github.com/mozilla/fxa-auth-server/commit/34ad867)), closes [#245](https://github.com/mozilla/fxa-auth-server/issues/245)
- **authorization:** add uri validation on the authorization endpoint (#428) r=jrgm,seanmonstar ([fcc0b52](https://github.com/mozilla/fxa-auth-server/commit/fcc0b52)), closes [#428](https://github.com/mozilla/fxa-auth-server/issues/428) [#387](https://github.com/mozilla/fxa-auth-server/issues/387) [#388](https://github.com/mozilla/fxa-auth-server/issues/388)
- **authorization:** Directly return `code` in authorization response. (#541); r=philbooth ([7ad1e56](https://github.com/mozilla/fxa-auth-server/commit/7ad1e56)), closes [#541](https://github.com/mozilla/fxa-auth-server/issues/541)
- **authorization:** exit early if assertion invalid returns first ([5a27ee6](https://github.com/mozilla/fxa-auth-server/commit/5a27ee6))
- **authorization:** Require tokenVerified=true for key-bearing scopes. (#561) r=@vladikoff ([f9ad63e](https://github.com/mozilla/fxa-auth-server/commit/f9ad63e)), closes [#561](https://github.com/mozilla/fxa-auth-server/issues/561) [/github.com/mozilla-services/tokenserver/blob/master/tokenserver/views.py#L140](https://github.com//github.com/mozilla-services/tokenserver/blob/master/tokenserver/views.py/issues/L140)
- **ci:** move to CircleCI 2 (#554) r=@jbuck ([97e4f62](https://github.com/mozilla/fxa-auth-server/commit/97e4f62)), closes [#554](https://github.com/mozilla/fxa-auth-server/issues/554)
- **clients:** add `terms_uri` and `privacy_uri` properties to clients. ([51ae904](https://github.com/mozilla/fxa-auth-server/commit/51ae904))
- **clients:** add notion of Service Clients in config ([8cfdffe](https://github.com/mozilla/fxa-auth-server/commit/8cfdffe)), closes [#327](https://github.com/mozilla/fxa-auth-server/issues/327)
- **clients:** Added initial support for using previous client secret ([4f9df20](https://github.com/mozilla/fxa-auth-server/commit/4f9df20))
- **clients:** client registration apis ([1a80294](https://github.com/mozilla/fxa-auth-server/commit/1a80294)), closes [#60](https://github.com/mozilla/fxa-auth-server/issues/60)
- **clients:** move client management api to a separate port ([07a61af](https://github.com/mozilla/fxa-auth-server/commit/07a61af))
- **clients:** remove obsolete generate-client.js script ([62ab0ad](https://github.com/mozilla/fxa-auth-server/commit/62ab0ad)), closes [#231](https://github.com/mozilla/fxa-auth-server/issues/231)
- **clients:** report `trusted` property in GET /client/:id ([c58d237](https://github.com/mozilla/fxa-auth-server/commit/c58d237))
- **codes:** Delete authorization codes when revoking client access. (#578); r=philbooth ([b905b7c](https://github.com/mozilla/fxa-auth-server/commit/b905b7c)), closes [#578](https://github.com/mozilla/fxa-auth-server/issues/578)
- **config:** add browserid pool maxSockets option ([0bb40ba](https://github.com/mozilla/fxa-auth-server/commit/0bb40ba))
- **config:** add mysql pool conectionLimit option ([ca220ae](https://github.com/mozilla/fxa-auth-server/commit/ca220ae))
- **db:** add basic migration infrastructure to mysql backend ([012e605](https://github.com/mozilla/fxa-auth-server/commit/012e605)), closes [#183](https://github.com/mozilla/fxa-auth-server/issues/183)
- **db:** remove clients.secret column ([0e39d1e](https://github.com/mozilla/fxa-auth-server/commit/0e39d1e)), closes [#323](https://github.com/mozilla/fxa-auth-server/issues/323)
- **deps:** update server dependencies ([80ac3cf](https://github.com/mozilla/fxa-auth-server/commit/80ac3cf))
- **deps:** update to bluebird 3 ([8f4c664](https://github.com/mozilla/fxa-auth-server/commit/8f4c664)), closes [#570](https://github.com/mozilla/fxa-auth-server/issues/570)
- **developers:** adds support for oauth developers ([abe0e52](https://github.com/mozilla/fxa-auth-server/commit/abe0e52))
- **docker:** Add CloudOps Dockerfile & CircleCI build instructions ([a80b4b4](https://github.com/mozilla/fxa-auth-server/commit/a80b4b4))
- **docker:** Additional Dockerfile for self-hosting ([83a8b6c](https://github.com/mozilla/fxa-auth-server/commit/83a8b6c))
- **docker:** Dockerfile and README update for basic docker development workflow ([342d87b](https://github.com/mozilla/fxa-auth-server/commit/342d87b))
- **docker:** Shrink Docker image size (#438) r=vladikoff ([13d13b9](https://github.com/mozilla/fxa-auth-server/commit/13d13b9)), closes [#438](https://github.com/mozilla/fxa-auth-server/issues/438)
- **docker:** support feature branches (#464) r=jrgm ([f94fd61](https://github.com/mozilla/fxa-auth-server/commit/f94fd61)), closes [#464](https://github.com/mozilla/fxa-auth-server/issues/464)
- **email-first:** Add support for the email-first flow. (#540); r=philbooth,rfk ([cb11145](https://github.com/mozilla/fxa-auth-server/commit/cb11145)), closes [#540](https://github.com/mozilla/fxa-auth-server/issues/540) [#539](https://github.com/mozilla/fxa-auth-server/issues/539)
- **error:** add info property with link to docs ([681044c](https://github.com/mozilla/fxa-auth-server/commit/681044c))
- **hpkp:** Add the hpkp headers to all requests (#416) r=vladikoff ([6b8a8c8](https://github.com/mozilla/fxa-auth-server/commit/6b8a8c8)), closes [#416](https://github.com/mozilla/fxa-auth-server/issues/416)
- **keys:** Add created-at timestamp to our public keys. (#453); r=seanmonstar,vladikoff ([511d9a6](https://github.com/mozilla/fxa-auth-server/commit/511d9a6)), closes [#453](https://github.com/mozilla/fxa-auth-server/issues/453)
- **keys:** add key-data docs, move client_id into payload (#491); r=rfk ([a9152c3](https://github.com/mozilla/fxa-auth-server/commit/a9152c3)), closes [#491](https://github.com/mozilla/fxa-auth-server/issues/491)
- **keys:** add keys_jwe support (#486) r=rfk ([6a4efd1](https://github.com/mozilla/fxa-auth-server/commit/6a4efd1)), closes [#486](https://github.com/mozilla/fxa-auth-server/issues/486) [#484](https://github.com/mozilla/fxa-auth-server/issues/484)
- **keys:** Check lastAuthAt freshness when fetching key data. (#502) r=@vladikoff ([855adee](https://github.com/mozilla/fxa-auth-server/commit/855adee)), closes [#502](https://github.com/mozilla/fxa-auth-server/issues/502)
- **keys:** Check lastAuthAt freshness when fetching key data. (#506) r=@vladikoff ([e0de2f3](https://github.com/mozilla/fxa-auth-server/commit/e0de2f3)), closes [#506](https://github.com/mozilla/fxa-auth-server/issues/506)
- **lb:** Add `__lbheartbeat__` endpoint (#458), r=@jbuck ([c387907](https://github.com/mozilla/fxa-auth-server/commit/c387907)), closes [#458](https://github.com/mozilla/fxa-auth-server/issues/458)
- **logging:** add log of time taken in authorization endpoint ([02ec0d2](https://github.com/mozilla/fxa-auth-server/commit/02ec0d2))
- **logging:** add log when mysql pool enqueues ([461b5c1](https://github.com/mozilla/fxa-auth-server/commit/461b5c1))
- **logging:** add method, payload, and auth to summary ([df57e23](https://github.com/mozilla/fxa-auth-server/commit/df57e23)), closes [#174](https://github.com/mozilla/fxa-auth-server/issues/174)
- **logging:** log details when generating code ([81933f7](https://github.com/mozilla/fxa-auth-server/commit/81933f7))
- **logging:** switch logging to mozlog ([ec0f5db](https://github.com/mozilla/fxa-auth-server/commit/ec0f5db)), closes [#156](https://github.com/mozilla/fxa-auth-server/issues/156)
- **logs:** add sentry support (#499), r=@vbudhram ([ef34859](https://github.com/mozilla/fxa-auth-server/commit/ef34859)), closes [#499](https://github.com/mozilla/fxa-auth-server/issues/499)
- **metrics:** add code and config for email service notification queue ([ccd5556](https://github.com/mozilla/fxa-auth-server/commit/ccd5556)), closes [#2633](https://github.com/mozilla/fxa-auth-server/issues/2633)
- **monorepo:** Move everything into a subdirectory. ([8453f6e](https://github.com/mozilla/fxa-auth-server/commit/8453f6e))
- **node:** update to node 8 (#544) r=@jrgm ([e9b08ae](https://github.com/mozilla/fxa-auth-server/commit/e9b08ae)), closes [#544](https://github.com/mozilla/fxa-auth-server/issues/544)
- **node:** upgrade to node 6 ([57c61ab](https://github.com/mozilla/fxa-auth-server/commit/57c61ab))
- **oauth:** add methods to support oauth client management (#405) r=seanmonstar ([2748510](https://github.com/mozilla/fxa-auth-server/commit/2748510)), closes [#405](https://github.com/mozilla/fxa-auth-server/issues/405)
- **oauth:** make server compatible with AppAuth (#534) r=@rfk ([ff9e422](https://github.com/mozilla/fxa-auth-server/commit/ff9e422)), closes [#534](https://github.com/mozilla/fxa-auth-server/issues/534)
- **oauth:** Track last time refreshToken was used (#412) r=vladikoff,seanmonstar ([25c455a](https://github.com/mozilla/fxa-auth-server/commit/25c455a)), closes [#412](https://github.com/mozilla/fxa-auth-server/issues/412) [#275](https://github.com/mozilla/fxa-auth-server/issues/275)
- **openid:** add initial OpenID Connect support ([93f8758](https://github.com/mozilla/fxa-auth-server/commit/93f8758)), closes [#362](https://github.com/mozilla/fxa-auth-server/issues/362)
- **openid:** add profileChangedAt to claims (#607), r=@rfk ([f6e93eb](https://github.com/mozilla/fxa-auth-server/commit/f6e93eb)), closes [#607](https://github.com/mozilla/fxa-auth-server/issues/607)
- **openid:** Add support for OIDC `login_hint` query param. ([200ce43](https://github.com/mozilla/fxa-auth-server/commit/200ce43))
- **openid:** add the openid connect `at_hash` value (#598), r=@rfk ([d08310e](https://github.com/mozilla/fxa-auth-server/commit/d08310e)), closes [#598](https://github.com/mozilla/fxa-auth-server/issues/598)
- **openid:** Allow untrusted reliers to request `openid` scope. (#516), r=@vbudhram ([f764dc8](https://github.com/mozilla/fxa-auth-server/commit/f764dc8)), closes [#516](https://github.com/mozilla/fxa-auth-server/issues/516)
- **pkce:** add ability for PKCE clients to use refresh_tokens (#476) r=seanmonstar ([7b401eb](https://github.com/mozilla/fxa-auth-server/commit/7b401eb)), closes [#476](https://github.com/mozilla/fxa-auth-server/issues/476) [#472](https://github.com/mozilla/fxa-auth-server/issues/472)
- **pkce:** add PKCE support to the oauth server (#466) r=seanmonstar ([ed59c0e](https://github.com/mozilla/fxa-auth-server/commit/ed59c0e)), closes [#466](https://github.com/mozilla/fxa-auth-server/issues/466)
- **refresh_tokens:** add refresh_tokens to /token endpoint ([16e787f](https://github.com/mozilla/fxa-auth-server/commit/16e787f)), closes [#209](https://github.com/mozilla/fxa-auth-server/issues/209)
- **scopes:** add key-data and scope support (#487) r=rfk ([f3fcae5](https://github.com/mozilla/fxa-auth-server/commit/f3fcae5)), closes [#487](https://github.com/mozilla/fxa-auth-server/issues/487) [#483](https://github.com/mozilla/fxa-auth-server/issues/483)
- **scopes:** allow https:// scopes (#490); r=rfk ([f892bcb](https://github.com/mozilla/fxa-auth-server/commit/f892bcb)), closes [#490](https://github.com/mozilla/fxa-auth-server/issues/490) [#489](https://github.com/mozilla/fxa-auth-server/issues/489)
- **scripts:** Add script to generate an oauth client ([f21f657](https://github.com/mozilla/fxa-auth-server/commit/f21f657))
- **server:** set HSTS header for 180 days ([d43accb](https://github.com/mozilla/fxa-auth-server/commit/d43accb))
- **server:** update to Hapi 17 ([0ebfebe](https://github.com/mozilla/fxa-auth-server/commit/0ebfebe))
- **shared:** add new locales ([d6e88df](https://github.com/mozilla/fxa-auth-server/commit/d6e88df))
- **sync:** add local test client for sync (#549) ([61ed2e7](https://github.com/mozilla/fxa-auth-server/commit/61ed2e7)), closes [#549](https://github.com/mozilla/fxa-auth-server/issues/549)
- **sync:** add oldsync scope (#550) r=@rfk ([f2e7bb4](https://github.com/mozilla/fxa-auth-server/commit/f2e7bb4)), closes [#550](https://github.com/mozilla/fxa-auth-server/issues/550)
- **token:** reject expired tokens ([4f519ca](https://github.com/mozilla/fxa-auth-server/commit/4f519ca)), closes [#365](https://github.com/mozilla/fxa-auth-server/issues/365)
- **tokens:** add support for password change and reset event (#485) r=rfk ([f5873f9](https://github.com/mozilla/fxa-auth-server/commit/f5873f9)), closes [#485](https://github.com/mozilla/fxa-auth-server/issues/485) [#481](https://github.com/mozilla/fxa-auth-server/issues/481)
- **tokens:** allow using JWT grants from Service Clients ([55f88a9](https://github.com/mozilla/fxa-auth-server/commit/55f88a9)), closes [#328](https://github.com/mozilla/fxa-auth-server/issues/328)
- **tokens:** allow using JWT grants from Service Clients ([0a0e303](https://github.com/mozilla/fxa-auth-server/commit/0a0e303)), closes [#328](https://github.com/mozilla/fxa-auth-server/issues/328)
- **untrusted-clients:** restrict scopes that untrusted clients can request ([8fd228a](https://github.com/mozilla/fxa-auth-server/commit/8fd228a)), closes [#243](https://github.com/mozilla/fxa-auth-server/issues/243)
- **verify:** add opt out parameter to verify endpoint ([e4c54ff](https://github.com/mozilla/fxa-auth-server/commit/e4c54ff)), closes [#358](https://github.com/mozilla/fxa-auth-server/issues/358)
- **verify:** added 'client' to /verify response ([4c57551](https://github.com/mozilla/fxa-auth-server/commit/4c57551)), closes [#149](https://github.com/mozilla/fxa-auth-server/issues/149)

### JsonFormatter

- outputs JSON in same format as fxa-auth-server ([c89ca92](https://github.com/mozilla/fxa-auth-server/commit/c89ca92))

### Refactor

- **client:** scope added in memory and sql (#445) r=vladikoff ([4efc383](https://github.com/mozilla/fxa-auth-server/commit/4efc383)), closes [#445](https://github.com/mozilla/fxa-auth-server/issues/445) [#431](https://github.com/mozilla/fxa-auth-server/issues/431)
- **clients:** remove terms and privacy uris ([5c1e0be](https://github.com/mozilla/fxa-auth-server/commit/5c1e0be)), closes [#406](https://github.com/mozilla/fxa-auth-server/issues/406)
- **config:** Use human-readable duration values in config ([20aa8fa](https://github.com/mozilla/fxa-auth-server/commit/20aa8fa))
- **db:** add hashedSecret column to clients ([9ceaf1f](https://github.com/mozilla/fxa-auth-server/commit/9ceaf1f)), closes [#155](https://github.com/mozilla/fxa-auth-server/issues/155)
- **db:** clients.secret to clients.hashedSecret, remove clients.whitelisted ([155d2ce](https://github.com/mozilla/fxa-auth-server/commit/155d2ce)), closes [#155](https://github.com/mozilla/fxa-auth-server/issues/155) [#267](https://github.com/mozilla/fxa-auth-server/issues/267)
- **email:** Fixes #352 Remove ability to fetch email address (#543) r=@shane-tomlinson ([068bd4b](https://github.com/mozilla/fxa-auth-server/commit/068bd4b)), closes [#352](https://github.com/mozilla/fxa-auth-server/issues/352) [#543](https://github.com/mozilla/fxa-auth-server/issues/543)
- **keys:** rename keyMaterial, timestamp to keyRotationSecret, k… (#500) r=@rfk ([48ec2a3](https://github.com/mozilla/fxa-auth-server/commit/48ec2a3)), closes [#500](https://github.com/mozilla/fxa-auth-server/issues/500)
- **lint:** remove jscs, update eslint rules (#477), r=@vbudhram ([8bc148a](https://github.com/mozilla/fxa-auth-server/commit/8bc148a)), closes [#477](https://github.com/mozilla/fxa-auth-server/issues/477)

### Reverts

- **keys:** Check lastAuthAt freshness when fetching key data ([5d772f6](https://github.com/mozilla/fxa-auth-server/commit/5d772f6))
- **service-tokens): Revert "docs(service-clients:** Document Service Clients, JKUs, and JWTs" ([6be9ac2](https://github.com/mozilla/fxa-auth-server/commit/6be9ac2))
- **service-tokens): Revert "feat(tokens:** allow using JWT grants from Service Clients" ([d3cc78a](https://github.com/mozilla/fxa-auth-server/commit/d3cc78a))
- **tokens:** dont reject expired tokens, again ([e8b563e](https://github.com/mozilla/fxa-auth-server/commit/e8b563e))

### test

- **api:** rename assertRequestParam to assertInvalidRequestParam ([3f00eb3](https://github.com/mozilla/fxa-auth-server/commit/3f00eb3)), closes [#280](https://github.com/mozilla/fxa-auth-server/issues/280)
- **db:** fixing db.removeUser tests for mysql ([94f96bf](https://github.com/mozilla/fxa-auth-server/commit/94f96bf))

### BREAKING CHANGES

- [object Object]
- [object Object]
- [object Object]

<a name="1.123.3"></a>

## [1.123.3](https://github.com/mozilla/fxa-auth-server/compare/v1.123.2...v1.123.3) (2018-11-01)

### Bug Fixes

- **tests:** fix the geodb location assertions again ([90449d4](https://github.com/mozilla/fxa-auth-server/commit/90449d4))
- **tests:** remove assertions of profileChangedAt property ([565d2c8](https://github.com/mozilla/fxa-auth-server/commit/565d2c8))

### chore

- **errors:** make email-sending errors a 422 for new addresses ([17e787b](https://github.com/mozilla/fxa-auth-server/commit/17e787b))

<a name="1.123.2"></a>

## [1.123.2](https://github.com/mozilla/fxa-auth-server/compare/v1.123.1...v1.123.2) (2018-10-24)

### Bug Fixes

- **metrics:** ensure metrics context is propagated from /account/reset ([48ed7be](https://github.com/mozilla/fxa-auth-server/commit/48ed7be))

<a name="1.123.1"></a>

## [1.123.1](https://github.com/mozilla/fxa-auth-server/compare/v1.123.0...v1.123.1) (2018-10-23)

### Bug Fixes

- **metrics:** ensure email events use stashed flow data where applicable ([2168ea7](https://github.com/mozilla/fxa-auth-server/commit/2168ea7))

<a name="1.123.0"></a>

# [1.123.0](https://github.com/mozilla/fxa-auth-server/compare/v1.122.2...v1.123.0) (2018-10-16)

### Bug Fixes

- **email:** handle the new error structure from fxa-email-service ([787031f](https://github.com/mozilla/fxa-auth-server/commit/787031f))
- **email:** include data from headers in email sent events ([28a4a53](https://github.com/mozilla/fxa-auth-server/commit/28a4a53))
- **email:** throw error for failed emails during account creation ([75815f2](https://github.com/mozilla/fxa-auth-server/commit/75815f2)), closes [#2565](https://github.com/mozilla/fxa-auth-server/issues/2565)
- **emails:** expose config to append domain to verification emails ([510bf08](https://github.com/mozilla/fxa-auth-server/commit/510bf08))

### chore

- **deps:** Update commander, jsxgettext-recursive to remove security warnings. ([7185ad8](https://github.com/mozilla/fxa-auth-server/commit/7185ad8))

<a name="1.122.2"></a>

## [1.122.2](https://github.com/mozilla/fxa-auth-server/compare/v1.122.1...v1.122.2) (2018-10-04)

### Bug Fixes

- **commands:** Assign default TTL to send-tab commands ([6afb0e3](https://github.com/mozilla/fxa-auth-server/commit/6afb0e3))

<a name="1.122.1"></a>

## [1.122.1](https://github.com/mozilla/fxa-auth-server/compare/v1.122.0...v1.122.1) (2018-10-03)

### chore

- **docs:** add missing private releases to change log ([47ea091](https://github.com/mozilla/fxa-auth-server/commit/47ea091))
- **package:** npm shrinkwrap ([081f7d8](https://github.com/mozilla/fxa-auth-server/commit/081f7d8))

<a name="1.122.0"></a>

# [1.122.0](https://github.com/mozilla/fxa-auth-server/compare/v1.121.0...v1.122.0) (2018-10-02)

### Bug Fixes

- **codes:** increase token code font size in email ([28ed315](https://github.com/mozilla/fxa-auth-server/commit/28ed315))
- **customs:** increase customs timeout to 3000ms ([973815e](https://github.com/mozilla/fxa-auth-server/commit/973815e))
- **deps:** Update i18n-abide to remove `npm audit` warnings ([055788c](https://github.com/mozilla/fxa-auth-server/commit/055788c))
- **metrics:** prohibit overwriting stashed metrics context ([fafccce](https://github.com/mozilla/fxa-auth-server/commit/fafccce))
- **metrics:** stash metrics context during the account reset flow ([804907a](https://github.com/mozilla/fxa-auth-server/commit/804907a))
- **npm:** use npm ci for npm install ([3e66f67](https://github.com/mozilla/fxa-auth-server/commit/3e66f67)), closes [#2614](https://github.com/mozilla/fxa-auth-server/issues/2614)
- **profile:** add profileChangedAt to cert sign ([cca665d](https://github.com/mozilla/fxa-auth-server/commit/cca665d))
- **scripts:** make tls-shrink script portable ([721c069](https://github.com/mozilla/fxa-auth-server/commit/721c069))
- **sms:** use a five minute period on polling ([57e82a5](https://github.com/mozilla/fxa-auth-server/commit/57e82a5))
- **tests:** fetch cities db from S3 ([9d370fb](https://github.com/mozilla/fxa-auth-server/commit/9d370fb))

### chore

- **memcached:** remove the cache.set method ([2a88926](https://github.com/mozilla/fxa-auth-server/commit/2a88926))
- **package:** bump fxa-shared to 1.0.14 + npm shrinkwrap ([04bd8f2](https://github.com/mozilla/fxa-auth-server/commit/04bd8f2))
- **sms:** log JSON-serialised result if we fail to parse max spend ([f0b5d08](https://github.com/mozilla/fxa-auth-server/commit/f0b5d08))

### Features

- **scripts:** force registry links in shrinkwrap to use tls ([eae04fc](https://github.com/mozilla/fxa-auth-server/commit/eae04fc))

<a name="1.121.1"></a>

## [1.121.1](https://github.com/mozilla/fxa-auth-server/compare/v1.121.0...v1.121.1) (2018-10-02)

### Bug Fixes

- **random:** Reduce bias when generating random base-10 codes. ([65dab2b](https://github.com/mozilla/fxa-auth-server/commit/65dab2b))

<a name="1.121.0"></a>

# [1.121.0](https://github.com/mozilla/fxa-auth-server/compare/v1.120.2...v1.121.0) (2018-09-18)

### Bug Fixes

- **keys:** return proper error when failing to create duplicate recovery key ([4954b69](https://github.com/mozilla/fxa-auth-server/commit/4954b69))
- **tests:** separate remote and local test runs ([499c9fa](https://github.com/mozilla/fxa-auth-server/commit/499c9fa))

### Features

- **totp:** allow reliers to request totp on login ([fa98878](https://github.com/mozilla/fxa-auth-server/commit/fa98878))

<a name="1.120.2"></a>

## [1.120.2](https://github.com/mozilla/fxa-auth-server/compare/v1.119.6...v1.120.2) (2018-09-10)

<a name="1.120.0"></a>

# [1.120.0](https://github.com/mozilla/fxa-auth-server/compare/v1.119.3...v1.120.0) (2018-09-06)

### Bug Fixes

- **config:** update correct recoveryCodes config (#2604), r=@philbooth ([67b7053](https://github.com/mozilla/fxa-auth-server/commit/67b7053)), closes [#2604](https://github.com/mozilla/fxa-auth-server/issues/2604)
- **errors:** Surface a backendServiceFailure when connection to db fails. (#2600) r=@philboot ([2e9b9e6](https://github.com/mozilla/fxa-auth-server/commit/2e9b9e6)), closes [#2600](https://github.com/mozilla/fxa-auth-server/issues/2600) [#2599](https://github.com/mozilla/fxa-auth-server/issues/2599)
- **logging:** log errors when reading/parsing live email config ([9fe542e](https://github.com/mozilla/fxa-auth-server/commit/9fe542e))
- **mail_helper:** remove '<' from to headers in email service requests (#2595) r=@vladikoff ([87f0d61](https://github.com/mozilla/fxa-auth-server/commit/87f0d61)), closes [#2595](https://github.com/mozilla/fxa-auth-server/issues/2595) [mozilla/fxa-content-server#6470](https://github.com/mozilla/fxa-content-server/issues/6470)
- **recovery:** update to support hashing recoveryKeyId ([e9bb25c](https://github.com/mozilla/fxa-auth-server/commit/e9bb25c))
- **test:** update to latest token requirements (#2601), r=@philbooth ([000b15d](https://github.com/mozilla/fxa-auth-server/commit/000b15d)), closes [#2601](https://github.com/mozilla/fxa-auth-server/issues/2601)
- **tests:** update to mocha 5 (#2590) r=@shane-tomlinson ([e504e39](https://github.com/mozilla/fxa-auth-server/commit/e504e39)), closes [#2590](https://github.com/mozilla/fxa-auth-server/issues/2590) [#2531](https://github.com/mozilla/fxa-auth-server/issues/2531)

### chore

- **docs:** add badges for LGTM analysis and alerts ([45975d6](https://github.com/mozilla/fxa-auth-server/commit/45975d6))
- **email:** force value to boolean in account deletion check ([a00dcac](https://github.com/mozilla/fxa-auth-server/commit/a00dcac))
- **tests:** switch from insist to chai for assertions (#2608) r=@vladikoff ([1b47186](https://github.com/mozilla/fxa-auth-server/commit/1b47186)), closes [#2608](https://github.com/mozilla/fxa-auth-server/issues/2608)

<a name="1.120.1"></a>

## [1.120.1](https://github.com/mozilla/fxa-auth-server/compare/v1.121.0...v1.120.1) (2018-09-06)

<a name="1.120.0"></a>

# [1.120.0](https://github.com/mozilla/fxa-auth-server/compare/v1.119.3...v1.120.0) (2018-09-06)

### Bug Fixes

- **config:** update correct recoveryCodes config (#2604), r=@philbooth ([67b7053](https://github.com/mozilla/fxa-auth-server/commit/67b7053)), closes [#2604](https://github.com/mozilla/fxa-auth-server/issues/2604)
- **errors:** Surface a backendServiceFailure when connection to db fails. (#2600) r=@philboot ([2e9b9e6](https://github.com/mozilla/fxa-auth-server/commit/2e9b9e6)), closes [#2600](https://github.com/mozilla/fxa-auth-server/issues/2600) [#2599](https://github.com/mozilla/fxa-auth-server/issues/2599)
- **logging:** log errors when reading/parsing live email config ([9fe542e](https://github.com/mozilla/fxa-auth-server/commit/9fe542e))
- **mail_helper:** remove '<' from to headers in email service requests (#2595) r=@vladikoff ([87f0d61](https://github.com/mozilla/fxa-auth-server/commit/87f0d61)), closes [#2595](https://github.com/mozilla/fxa-auth-server/issues/2595) [mozilla/fxa-content-server#6470](https://github.com/mozilla/fxa-content-server/issues/6470)
- **recovery:** update to support hashing recoveryKeyId ([e9bb25c](https://github.com/mozilla/fxa-auth-server/commit/e9bb25c))
- **test:** update to latest token requirements (#2601), r=@philbooth ([000b15d](https://github.com/mozilla/fxa-auth-server/commit/000b15d)), closes [#2601](https://github.com/mozilla/fxa-auth-server/issues/2601)
- **tests:** update to mocha 5 (#2590) r=@shane-tomlinson ([e504e39](https://github.com/mozilla/fxa-auth-server/commit/e504e39)), closes [#2590](https://github.com/mozilla/fxa-auth-server/issues/2590) [#2531](https://github.com/mozilla/fxa-auth-server/issues/2531)

### chore

- **docs:** add badges for LGTM analysis and alerts ([45975d6](https://github.com/mozilla/fxa-auth-server/commit/45975d6))
- **email:** force value to boolean in account deletion check ([a00dcac](https://github.com/mozilla/fxa-auth-server/commit/a00dcac))
- **tests:** switch from insist to chai for assertions (#2608) r=@vladikoff ([1b47186](https://github.com/mozilla/fxa-auth-server/commit/1b47186)), closes [#2608](https://github.com/mozilla/fxa-auth-server/issues/2608)

<a name="1.120.0"></a>

# [1.120.0](https://github.com/mozilla/fxa-auth-server/compare/v1.119.3...v1.120.0) (2018-09-06)

### Bug Fixes

- **config:** update correct recoveryCodes config (#2604), r=@philbooth ([67b7053](https://github.com/mozilla/fxa-auth-server/commit/67b7053)), closes [#2604](https://github.com/mozilla/fxa-auth-server/issues/2604)
- **errors:** Surface a backendServiceFailure when connection to db fails. (#2600) r=@philboot ([2e9b9e6](https://github.com/mozilla/fxa-auth-server/commit/2e9b9e6)), closes [#2600](https://github.com/mozilla/fxa-auth-server/issues/2600) [#2599](https://github.com/mozilla/fxa-auth-server/issues/2599)
- **logging:** log errors when reading/parsing live email config ([9fe542e](https://github.com/mozilla/fxa-auth-server/commit/9fe542e))
- **mail_helper:** remove '<' from to headers in email service requests (#2595) r=@vladikoff ([87f0d61](https://github.com/mozilla/fxa-auth-server/commit/87f0d61)), closes [#2595](https://github.com/mozilla/fxa-auth-server/issues/2595) [mozilla/fxa-content-server#6470](https://github.com/mozilla/fxa-content-server/issues/6470)
- **recovery:** update to support hashing recoveryKeyId ([e9bb25c](https://github.com/mozilla/fxa-auth-server/commit/e9bb25c))
- **test:** update to latest token requirements (#2601), r=@philbooth ([000b15d](https://github.com/mozilla/fxa-auth-server/commit/000b15d)), closes [#2601](https://github.com/mozilla/fxa-auth-server/issues/2601)
- **tests:** update to mocha 5 (#2590) r=@shane-tomlinson ([e504e39](https://github.com/mozilla/fxa-auth-server/commit/e504e39)), closes [#2590](https://github.com/mozilla/fxa-auth-server/issues/2590) [#2531](https://github.com/mozilla/fxa-auth-server/issues/2531)

### chore

- **docs:** add badges for LGTM analysis and alerts ([45975d6](https://github.com/mozilla/fxa-auth-server/commit/45975d6))
- **email:** force value to boolean in account deletion check ([a00dcac](https://github.com/mozilla/fxa-auth-server/commit/a00dcac))
- **tests:** switch from insist to chai for assertions (#2608) r=@vladikoff ([1b47186](https://github.com/mozilla/fxa-auth-server/commit/1b47186)), closes [#2608](https://github.com/mozilla/fxa-auth-server/issues/2608)

<a name="1.119.6"></a>

## [1.119.6](https://github.com/mozilla/fxa-auth-server/compare/v1.119.5...v1.119.6) (2018-09-07)

### Bug Fixes

- **tests:** comment out flaky tests ([c505991](https://github.com/mozilla/fxa-auth-server/commit/c505991))
- **tests:** comment out flaky tests ([c50acaf](https://github.com/mozilla/fxa-auth-server/commit/c50acaf))
- **validation:** allow https pushCallback URLs that contain :443 ([e41522f](https://github.com/mozilla/fxa-auth-server/commit/e41522f))

<a name="1.119.5"></a>

## [1.119.5](https://github.com/mozilla/fxa-auth-server/compare/v1.119.4...v1.119.5) (2018-09-07)

### Bug Fixes

- **deps:** Pin auth-db-mysql dependency for train-119 ([3c09697](https://github.com/mozilla/fxa-auth-server/commit/3c09697))

<a name="1.119.4"></a>

## [1.119.4](https://github.com/mozilla/fxa-auth-server/compare/v1.119.3...v1.119.4) (2018-09-06)

- **push:** support port numbers in push urls ([8a9859f](https://github.com/mozilla/fxa-auth-server/commit/8a9859f))
- **tests:** add port test ([f258387](https://github.com/mozilla/fxa-auth-server/commit/f258387))
- **tests:** adjust geodb city for now ([fd751b2](https://github.com/mozilla/fxa-auth-server/commit/fd751b2))

<a name="1.119.3"></a>

## [1.119.3](https://github.com/mozilla/fxa-auth-server/compare/v1.119.1...v1.119.3) (2018-08-23)

### Bug Fixes

- **mysql:** fix pushbox mysql (#2597) r=@philbooth ([cd5b5cd](https://github.com/mozilla/fxa-auth-server/commit/cd5b5cd)), closes [#2597](https://github.com/mozilla/fxa-auth-server/issues/2597)

<a name="1.119.2"></a>

## [1.119.2](https://github.com/mozilla/fxa-auth-server/compare/v1.119.1...v1.119.2) (2018-08-23)

### Bug Fixes

- **devices:** Add feature-flag for the "device commands" functionality. (#2591) r=@vladikoff ([85889ee](https://github.com/mozilla/fxa-auth-server/commit/85889ee)), closes [#2591](https://github.com/mozilla/fxa-auth-server/issues/2591)
- **npm:** new shrinkwrap

<a name="1.119.1"></a>

## [1.119.1](https://github.com/mozilla/fxa-auth-server/compare/v1.119.0...v1.119.1) (2018-08-21)

### Bug Fixes

- **devices:** disable cached devices in account destroy (#2588) r=@philbooth ([326881b](https://github.com/mozilla/fxa-auth-server/commit/326881b)), closes [#2588](https://github.com/mozilla/fxa-auth-server/issues/2588)

<a name="1.119.0"></a>

# [1.119.0](https://github.com/mozilla/fxa-auth-server/compare/v1.117.1...v1.119.0) (2018-08-21)

### Bug Fixes

- **devices:** check token.deviceAvailableCommands before dereferencing ([eedf321](https://github.com/mozilla/fxa-auth-server/commit/eedf321))
- **devices:** treat matching device commands as spurious updates ([71f8c18](https://github.com/mozilla/fxa-auth-server/commit/71f8c18))
- **devices:** used cached devices property during requests ([3015a40](https://github.com/mozilla/fxa-auth-server/commit/3015a40))
- **email:** ensure email-service errors fail the call to sendMail ([bdc7c7a](https://github.com/mozilla/fxa-auth-server/commit/bdc7c7a))
- **email:** JSON.parse live email config after reading from redis ([dd262a9](https://github.com/mozilla/fxa-auth-server/commit/dd262a9))
- **redis:** Close the redis pool when closing the DB. ([855d681](https://github.com/mozilla/fxa-auth-server/commit/855d681))
- **redis:** recover from invalid token JSON in Redis ([db8022f](https://github.com/mozilla/fxa-auth-server/commit/db8022f))
- **reset:** update must-verify script to use string instead of buffer (#2551) r=@vladikoff ([2a2eeab](https://github.com/mozilla/fxa-auth-server/commit/2a2eeab)), closes [#2551](https://github.com/mozilla/fxa-auth-server/issues/2551)
- **scripts:** fix the broken api docs generator script ([fedaa23](https://github.com/mozilla/fxa-auth-server/commit/fedaa23)), closes [#2521](https://github.com/mozilla/fxa-auth-server/issues/2521)
- **scripts:** improve regex validation for email-config script ([14694e4](https://github.com/mozilla/fxa-auth-server/commit/14694e4))
- **scripts:** stop email-config script logging config to stdout ([807e4ac](https://github.com/mozilla/fxa-auth-server/commit/807e4ac))
- **sentry:** server.events.on takes channels, not channel ([7d69830](https://github.com/mozilla/fxa-auth-server/commit/7d69830))
- **server:** do not return customs.flag in the destroy route (#2573) ([4998f2b](https://github.com/mozilla/fxa-auth-server/commit/4998f2b)), closes [#2573](https://github.com/mozilla/fxa-auth-server/issues/2573) [#2563](https://github.com/mozilla/fxa-auth-server/issues/2563)
- **sessionTokens:** actually prune expired session tokens ([72809f8](https://github.com/mozilla/fxa-auth-server/commit/72809f8))
- **test:** increase totp code window (#2548), r=@vladikoff ([fecc9e3](https://github.com/mozilla/fxa-auth-server/commit/fecc9e3)), closes [#2548](https://github.com/mozilla/fxa-auth-server/issues/2548)
- **test:** set default test timeout to 5000 (#2560), r=@philbooth ([5caedf3](https://github.com/mozilla/fxa-auth-server/commit/5caedf3)), closes [#2560](https://github.com/mozilla/fxa-auth-server/issues/2560)
- **tests:** add a check from sentry setup ([7f60f8c](https://github.com/mozilla/fxa-auth-server/commit/7f60f8c))
- **tests:** adjust async tests ([9e20e69](https://github.com/mozilla/fxa-auth-server/commit/9e20e69))
- **tests:** increase timeout on selectEmailService integration tests ([cd5f341](https://github.com/mozilla/fxa-auth-server/commit/cd5f341))
- **tests:** temporarily disable deviceCommands assertions ([08f5ee9](https://github.com/mozilla/fxa-auth-server/commit/08f5ee9))
- **validation:** don't treat `+-\/` as a character range in email regex ([cfb9704](https://github.com/mozilla/fxa-auth-server/commit/cfb9704))
- **validation:** validate length of user and domain email address parts ([a872363](https://github.com/mozilla/fxa-auth-server/commit/a872363)), closes [#2568](https://github.com/mozilla/fxa-auth-server/issues/2568)

### chore

- **install:** Only clone the l10n repo if needed. (#2546) r=@vladikoff ([0e91f45](https://github.com/mozilla/fxa-auth-server/commit/0e91f45)), closes [#2546](https://github.com/mozilla/fxa-auth-server/issues/2546)
- **package:** update shrinkwrap ([842aae4](https://github.com/mozilla/fxa-auth-server/commit/842aae4))
- **tests:** add tests to email_service.js ([abfb6be](https://github.com/mozilla/fxa-auth-server/commit/abfb6be))

### Features

- **admin:** Add an admin script to delete an account. ([2074d56](https://github.com/mozilla/fxa-auth-server/commit/2074d56))
- **ci:** update to circle 2 (#2529), r=@vbudhram ([395a02e](https://github.com/mozilla/fxa-auth-server/commit/395a02e)), closes [#2529](https://github.com/mozilla/fxa-auth-server/issues/2529)
- **codes:** expose verificationMethod as optional (#2564), r=@philbooth ([fb256ff](https://github.com/mozilla/fxa-auth-server/commit/fb256ff)), closes [#2564](https://github.com/mozilla/fxa-auth-server/issues/2564)
- **email:** change the email service errno values to numbers ([577237d](https://github.com/mozilla/fxa-auth-server/commit/577237d)), closes [#2569](https://github.com/mozilla/fxa-auth-server/issues/2569)
- **email:** read live email-sending config from redis ([bc55e8b](https://github.com/mozilla/fxa-auth-server/commit/bc55e8b))
- **email:** write live email-sending config to redis ([c6ad402](https://github.com/mozilla/fxa-auth-server/commit/c6ad402))
- **pushbox:** activate pushbox in dev environments (#2567) r=@vladikoff ([03e1e6e](https://github.com/mozilla/fxa-auth-server/commit/03e1e6e)), closes [#2567](https://github.com/mozilla/fxa-auth-server/issues/2567) [mozilla/fxa-local-dev#122](https://github.com/mozilla/fxa-local-dev/issues/122)
- **recovery:** add account recovery email templates (#2553), r=philbooth ([8f36f62](https://github.com/mozilla/fxa-auth-server/commit/8f36f62)), closes [#2553](https://github.com/mozilla/fxa-auth-server/issues/2553)
- **scripts:** validate inputs in the email-config script ([122ce3b](https://github.com/mozilla/fxa-auth-server/commit/122ce3b))
- **tests:** write unit tests for email address validation ([eaf3615](https://github.com/mozilla/fxa-auth-server/commit/eaf3615))

### Refactor

- **devices:** extract and write tests for devices.isSpuriousUpdate ([bebee79](https://github.com/mozilla/fxa-auth-server/commit/bebee79))
- **devices:** shortcut redundant tests for spurious device updates ([0bce944](https://github.com/mozilla/fxa-auth-server/commit/0bce944))
- **validation:** simplify the validation logic for email addresses ([8dee2e8](https://github.com/mozilla/fxa-auth-server/commit/8dee2e8))

<a name="1.118.0"></a>

# [1.118.0](https://github.com/mozilla/fxa-auth-server/compare/v1.117.1...v1.118.0) (2018-08-08)

### Bug Fixes

- **email:** ensure email-service errors fail the call to sendMail ([bdc7c7a](https://github.com/mozilla/fxa-auth-server/commit/bdc7c7a))
- **redis:** Close the redis pool when closing the DB. ([855d681](https://github.com/mozilla/fxa-auth-server/commit/855d681))
- **redis:** recover from invalid token JSON in Redis ([db8022f](https://github.com/mozilla/fxa-auth-server/commit/db8022f))
- **reset:** update must-verify script to use string instead of buffer (#2551) r=@vladikoff ([2a2eeab](https://github.com/mozilla/fxa-auth-server/commit/2a2eeab)), closes [#2551](https://github.com/mozilla/fxa-auth-server/issues/2551)
- **sentry:** server.events.on takes channels, not channel ([7d69830](https://github.com/mozilla/fxa-auth-server/commit/7d69830))
- **sessionTokens:** actually prune expired session tokens ([72809f8](https://github.com/mozilla/fxa-auth-server/commit/72809f8))
- **test:** increase totp code window (#2548), r=@vladikoff ([fecc9e3](https://github.com/mozilla/fxa-auth-server/commit/fecc9e3)), closes [#2548](https://github.com/mozilla/fxa-auth-server/issues/2548)
- **test:** set default test timeout to 5000 (#2560), r=@philbooth ([5caedf3](https://github.com/mozilla/fxa-auth-server/commit/5caedf3)), closes [#2560](https://github.com/mozilla/fxa-auth-server/issues/2560)
- **tests:** add a check from sentry setup ([7f60f8c](https://github.com/mozilla/fxa-auth-server/commit/7f60f8c))

### chore

- **install:** Only clone the l10n repo if needed. (#2546) r=@vladikoff ([0e91f45](https://github.com/mozilla/fxa-auth-server/commit/0e91f45)), closes [#2546](https://github.com/mozilla/fxa-auth-server/issues/2546)
- **tests:** add tests to email_service.js ([abfb6be](https://github.com/mozilla/fxa-auth-server/commit/abfb6be))

### Features

- **admin:** Add an admin script to delete an account. ([2074d56](https://github.com/mozilla/fxa-auth-server/commit/2074d56))
- **ci:** update to circle 2 (#2529), r=@vbudhram ([395a02e](https://github.com/mozilla/fxa-auth-server/commit/395a02e)), closes [#2529](https://github.com/mozilla/fxa-auth-server/issues/2529)
- **codes:** expose verificationMethod as optional (#2564), r=@philbooth ([fb256ff](https://github.com/mozilla/fxa-auth-server/commit/fb256ff)), closes [#2564](https://github.com/mozilla/fxa-auth-server/issues/2564)
- **email:** read live email-sending config from redis ([bc55e8b](https://github.com/mozilla/fxa-auth-server/commit/bc55e8b))
- **recovery:** add account recovery email templates (#2553), r=philbooth ([8f36f62](https://github.com/mozilla/fxa-auth-server/commit/8f36f62)), closes [#2553](https://github.com/mozilla/fxa-auth-server/issues/2553)

<a name="1.117.2"></a>

## [1.117.2](https://github.com/mozilla/fxa-auth-server/compare/v1.117.1...v1.117.2) (2018-08-01)

### Bug Fixes

- **sentry:** server.events.on takes channels, not channel ([5bc7b87](https://github.com/mozilla/fxa-auth-server/commit/5bc7b87))

<a name="1.117.1"></a>

## [1.117.1](https://github.com/mozilla/fxa-auth-server/compare/v1.117.0...v1.117.1) (2018-07-26)

### Bug Fixes

- **hapi:** use the new server event error handler (#2543) r=@rfk ([2d52887](https://github.com/mozilla/fxa-auth-server/commit/2d52887)), closes [#2543](https://github.com/mozilla/fxa-auth-server/issues/2543) [#2542](https://github.com/mozilla/fxa-auth-server/issues/2542) [hapijs/hapi#3658](https://github.com/hapijs/hapi/issues/3658)

<a name="1.117.0"></a>

# [1.117.0](https://github.com/mozilla/fxa-auth-server/compare/v1.116.1...v1.117.0) (2018-07-24)

### Bug Fixes

- **email:** make config.sesConfigurationSet default the empty string ([35ac5f0](https://github.com/mozilla/fxa-auth-server/commit/35ac5f0))
- **package:** fixes for npm security audit ([2bfa482](https://github.com/mozilla/fxa-auth-server/commit/2bfa482))
- **push:** send FxA commands push messages to iOS devices (#2517) r=@vladikoff,@eoger ([c020798](https://github.com/mozilla/fxa-auth-server/commit/c020798)), closes [#2517](https://github.com/mozilla/fxa-auth-server/issues/2517)

### chore

- **browserid:** Remove unnecessary browserid routes. (#2539); r=philbooth,stomlinson ([a1e64dd](https://github.com/mozilla/fxa-auth-server/commit/a1e64dd)), closes [#2539](https://github.com/mozilla/fxa-auth-server/issues/2539)
- **emails:** log smtp port in mail_helper.js (#2519) ([6dbf15a](https://github.com/mozilla/fxa-auth-server/commit/6dbf15a)), closes [#2519](https://github.com/mozilla/fxa-auth-server/issues/2519)

### Features

- **email:** add a service property to the X-SES-MESSAGE-TAGS header ([b6908b9](https://github.com/mozilla/fxa-auth-server/commit/b6908b9))
- **recovery:** update delete recovery key and get recovery key endpoints (#2518), r=@rfk ([4d109a0](https://github.com/mozilla/fxa-auth-server/commit/4d109a0)), closes [#2518](https://github.com/mozilla/fxa-auth-server/issues/2518)
- **scopes:** Use shared code lib for checking OAuth scopes. (#2501); r=vbudhram,shane-tomlins ([59de0ae](https://github.com/mozilla/fxa-auth-server/commit/59de0ae)), closes [#2501](https://github.com/mozilla/fxa-auth-server/issues/2501)
- **server:** Update to hapi 17 (#2486) r=@vbudhram,@philbooth ([63738c8](https://github.com/mozilla/fxa-auth-server/commit/63738c8)), closes [#2486](https://github.com/mozilla/fxa-auth-server/issues/2486) [#2438](https://github.com/mozilla/fxa-auth-server/issues/2438)

<a name="1.116.1"></a>

## [1.116.1](https://github.com/mozilla/fxa-auth-server/compare/v1.116.0...v1.116.1) (2018-07-16)

### Bug Fixes

- **email:** fix broken X-SES-CONFIGURATION-SET header (#2523) r=@vladikoff ([a3c994f](https://github.com/mozilla/fxa-auth-server/commit/a3c994f)), closes [#2523](https://github.com/mozilla/fxa-auth-server/issues/2523)

<a name="1.116.0"></a>

# [1.116.0](https://github.com/mozilla/fxa-auth-server/compare/v1.115.1...v1.116.0) (2018-07-11)

### Bug Fixes

- **customs:** Fail closed if customs-server gives an error. (#2483) r=@vladikoff,@shane-tomlin ([acef9ef](https://github.com/mozilla/fxa-auth-server/commit/acef9ef)), closes [#2483](https://github.com/mozilla/fxa-auth-server/issues/2483)
- **email:** gracefully handle errors from fxa-email-service (#2510) r=@vladikoff ([d46526f](https://github.com/mozilla/fxa-auth-server/commit/d46526f)), closes [#2510](https://github.com/mozilla/fxa-auth-server/issues/2510) [#2509](https://github.com/mozilla/fxa-auth-server/issues/2509)
- **metrics:** don't force utm_source=email on links in emails ([e47b710](https://github.com/mozilla/fxa-auth-server/commit/e47b710))

### Features

- **email:** use fxa-email-server for specific email addresses ([4b5bd9a](https://github.com/mozilla/fxa-auth-server/commit/4b5bd9a))
- **metrics:** add amplitude event properties for email service/sender ([55b3290](https://github.com/mozilla/fxa-auth-server/commit/55b3290))

<a name="1.115.1"></a>

## [1.115.1](https://github.com/mozilla/fxa-auth-server/compare/v1.115.0...v1.115.1) (2018-06-28)

### Bug Fixes

- **devices:** Fix race between real and placeholder device registration. (#2492); r=philbooth ([4c0bab6](https://github.com/mozilla/fxa-auth-server/commit/4c0bab6)), closes [#2492](https://github.com/mozilla/fxa-auth-server/issues/2492)

<a name="1.115.0"></a>

# [1.115.0](https://github.com/mozilla/fxa-auth-server/compare/v1.114.2...v1.115.0) (2018-06-27)

### Features

- **devices:** Introduce infrastructure for "device commands". (#2449); r=philbooth,eoger ([f359006](https://github.com/mozilla/fxa-auth-server/commit/f359006)), closes [#2449](https://github.com/mozilla/fxa-auth-server/issues/2449)
- **recovery:** account recovery apis (#2463), r=@rfk ([ba27d41](https://github.com/mozilla/fxa-auth-server/commit/ba27d41)), closes [#2463](https://github.com/mozilla/fxa-auth-server/issues/2463)

<a name="1.114.3"></a>

## [1.114.3](https://github.com/mozilla/fxa-auth-server/compare/v1.114.2...v1.114.3) (2018-06-21)

### Bug Fixes

- **recovery-codes:** Correctly rate-limit recovery code consumption. ([e6b3043](https://github.com/mozilla/fxa-auth-server/commit/e6b3043))

### chore

- **release:** Reverse merge train-114 into master (#2475) r=@vbudhram ([177fa46](https://github.com/mozilla/fxa-auth-server/commit/177fa46)), closes [#2475](https://github.com/mozilla/fxa-auth-server/issues/2475)

<a name="1.114.2"></a>

## [1.114.2](https://github.com/mozilla/fxa-auth-server/compare/v1.114.1...v1.114.2) (2018-06-19)

### Bug Fixes

- **devices:** Do not echo 'capabilities' field in device registration response. (#2478); r=jrg ([9bbc715](https://github.com/mozilla/fxa-auth-server/commit/9bbc715)), closes [#2478](https://github.com/mozilla/fxa-auth-server/issues/2478)

<a name="1.114.1"></a>

## [1.114.1](https://github.com/mozilla/fxa-auth-server/compare/v1.114.0...v1.114.1) (2018-06-14)

### Bug Fixes

- **l10n:** Enable nb-NO locale by updating fxa-shared (#2474) r=@philbooth,@vladikoff ([3a60d05](https://github.com/mozilla/fxa-auth-server/commit/3a60d05)), closes [#2474](https://github.com/mozilla/fxa-auth-server/issues/2474)

<a name="1.114.0"></a>

# [1.114.0](https://github.com/mozilla/fxa-auth-server/compare/v1.113.3...v1.114.0) (2018-06-13)

### Bug Fixes

- **devices:** Remove the unused "device capabilities" API. (#2460); r=eoger ([9e53247](https://github.com/mozilla/fxa-auth-server/commit/9e53247)), closes [#2460](https://github.com/mozilla/fxa-auth-server/issues/2460)
- **docker:** base image node:8-alpine and upgrade to npm6 (#2470) r=@jbuck ([e990d39](https://github.com/mozilla/fxa-auth-server/commit/e990d39)), closes [#2470](https://github.com/mozilla/fxa-auth-server/issues/2470)

### chore

- **merge:** Reverse merge v1.113.5-private into origin/master (#2472) r=@vbudhram ([be7e6f1](https://github.com/mozilla/fxa-auth-server/commit/be7e6f1)), closes [#2472](https://github.com/mozilla/fxa-auth-server/issues/2472)

<a name="1.113.5"></a>

## [1.113.5](https://github.com/mozilla/fxa-auth-server/compare/v1.113.4-private...v1.113.5) (2018-06-08)

### Bug Fixes

- **2FA:** enforce 2FA on /reauth (#75) r=@rfk,@vbudhram ([181a7ec](https://github.com/mozilla/fxa-auth-server/commit/181a7ec)), closes [#75](https://github.com/mozilla/fxa-auth-server/issues/75) [#76](https://github.com/mozilla/fxa-auth-server/issues/76)

<a name="1.113.4"></a>

## [1.113.4](https://github.com/mozilla/fxa-auth-server/compare/v1.113.3...v1.113.4-private) (2018-06-07)

### Bug Fixes

- **signing:** Don't let mustVerify sessions sign a certificate if unverified. ([706541a](https://github.com/mozilla/fxa-auth-server/commit/706541a))

<a name="1.113.3"></a>

## [1.113.3](https://github.com/mozilla/fxa-auth-server/compare/v1.113.2...v1.113.3) (2018-05-31)

### Bug Fixes

- **deps:** Really use v1.113.1 of auth-db-mysql (#2461); r=jrgm ([2f2c00c](https://github.com/mozilla/fxa-auth-server/commit/2f2c00c)), closes [#2461](https://github.com/mozilla/fxa-auth-server/issues/2461)

<a name="1.113.2"></a>

## [1.113.2](https://github.com/mozilla/fxa-auth-server/compare/v1.113.1...v1.113.2) (2018-05-31)

<a name="1.113.1"></a>

## [1.113.1](https://github.com/mozilla/fxa-auth-server/compare/v1.113.0...v1.113.1) (2018-05-30)

### Bug Fixes

- **deps:** Use v1.113.1 of auth-db-mysql ([f8ca91c](https://github.com/mozilla/fxa-auth-server/commit/f8ca91c))

<a name="1.113.0"></a>

# [1.113.0](https://github.com/mozilla/fxa-auth-server/compare/v1.112.1...v1.113.0) (2018-05-30)

### Bug Fixes

- **deps:** Update fxa-geodb version, remove nexmo (#2446) r=@philbooth ([44e9dac](https://github.com/mozilla/fxa-auth-server/commit/44e9dac)), closes [#2446](https://github.com/mozilla/fxa-auth-server/issues/2446)
- **params:** remove query param for verificationMethod (#2456) r=@vladikoff ([dc1bb44](https://github.com/mozilla/fxa-auth-server/commit/dc1bb44)), closes [#2456](https://github.com/mozilla/fxa-auth-server/issues/2456)
- **sms:** follow documented conventions for AWS GetMetricStatistics call ([95c3364](https://github.com/mozilla/fxa-auth-server/commit/95c3364))

### chore

- **ci:** Remove coveralls from travis config. (#2452) ([aedd180](https://github.com/mozilla/fxa-auth-server/commit/aedd180)), closes [#2452](https://github.com/mozilla/fxa-auth-server/issues/2452)
- **devices:** Remove notifyUpdate and filter target devices in the /devices/notify handler ([a9c6e0e](https://github.com/mozilla/fxa-auth-server/commit/a9c6e0e))

### Features

- **pool:** Allow pool requests to specify headers and query params. ([1f63621](https://github.com/mozilla/fxa-auth-server/commit/1f63621))

### Refactor

- **metrics:** move amplitude email types back here from fxa-shared ([c2767f5](https://github.com/mozilla/fxa-auth-server/commit/c2767f5))

<a name="1.112.1"></a>

## [1.112.1](https://github.com/mozilla/fxa-auth-server/compare/v1.112.0...v1.112.1) (2018-05-17)

### Bug Fixes

- **docs:** fix devices validation output of the doc generator (#2440) r=@vladikoff ([957c760](https://github.com/mozilla/fxa-auth-server/commit/957c760)), closes [#2440](https://github.com/mozilla/fxa-auth-server/issues/2440) [#2434](https://github.com/mozilla/fxa-auth-server/issues/2434)
- **nsp:** fix nsp warnings ([2b663dd](https://github.com/mozilla/fxa-auth-server/commit/2b663dd))

<a name="1.112.0"></a>

# [1.112.0](https://github.com/mozilla/fxa-auth-server/compare/v1.111.1...v1.112.0) (2018-05-16)

### Bug Fixes

- **deps:** update shrink (#2431) r=@vladikoff ([291713a](https://github.com/mozilla/fxa-auth-server/commit/291713a)), closes [#2431](https://github.com/mozilla/fxa-auth-server/issues/2431)
- **logging:** log successful sms budget checks ([9731a08](https://github.com/mozilla/fxa-auth-server/commit/9731a08))
- **metrics:** don't emit route flow events for 404s ([f8bbfff](https://github.com/mozilla/fxa-auth-server/commit/f8bbfff))
- **newrelic:** update newrelic module (#2424) r=@vladikoff ([690ba82](https://github.com/mozilla/fxa-auth-server/commit/690ba82)), closes [#2424](https://github.com/mozilla/fxa-auth-server/issues/2424)
- **nsp:** update nsp for constantinople (#2430), r=@philbooth ([57118d6](https://github.com/mozilla/fxa-auth-server/commit/57118d6)), closes [#2430](https://github.com/mozilla/fxa-auth-server/issues/2430)
- **password:** require totp verified session to change password (#2437), r=@rfk ([ab05574](https://github.com/mozilla/fxa-auth-server/commit/ab05574)), closes [#2437](https://github.com/mozilla/fxa-auth-server/issues/2437)

### chore

- **logging:** downgrade location translation error to warning ([6b58bf9](https://github.com/mozilla/fxa-auth-server/commit/6b58bf9))

### Features

- **emails:** notify users when they are running low on recovery codes (#2429), r=@shane-tomli ([a9c8aca](https://github.com/mozilla/fxa-auth-server/commit/a9c8aca)), closes [#2429](https://github.com/mozilla/fxa-auth-server/issues/2429)

<a name="1.111.1"></a>

## [1.111.1](https://github.com/mozilla/fxa-auth-server/compare/v1.111.0...v1.111.1) (2018-05-04)

### Bug Fixes

- **metrics:** remove old flow signature fallback code ([4fc70a0](https://github.com/mozilla/fxa-auth-server/commit/4fc70a0))

<a name="1.111.0"></a>

# [1.111.0](https://github.com/mozilla/fxa-auth-server/compare/v1.110.1...v1.111.0) (2018-05-02)

### Bug Fixes

- **docs:** add missing closing code-quote ([0204096](https://github.com/mozilla/fxa-auth-server/commit/0204096))
- **scripts:** Remove obsolete `bufferize` call from must-reset script. (#2414); r=philbooth,st ([56b00e3](https://github.com/mozilla/fxa-auth-server/commit/56b00e3)), closes [#2414](https://github.com/mozilla/fxa-auth-server/issues/2414)
- **totp:** check totp before account deletion (#2405), r=@philbooth ([7793de3](https://github.com/mozilla/fxa-auth-server/commit/7793de3)), closes [#2405](https://github.com/mozilla/fxa-auth-server/issues/2405)

### chore

- **config:** update redirect domain for dev.json (#2403) r=@vladikoff ([4ce2726](https://github.com/mozilla/fxa-auth-server/commit/4ce2726)), closes [#2403](https://github.com/mozilla/fxa-auth-server/issues/2403)
- **deps:** Update web-push to latest release. (#2407) r=@vladikoff ([9ed5a33](https://github.com/mozilla/fxa-auth-server/commit/9ed5a33)), closes [#2407](https://github.com/mozilla/fxa-auth-server/issues/2407)

### Features

- **emails:** add email to all manage account email links (#2392), r=@philbooth, @shane-tomlin ([308d7ff](https://github.com/mozilla/fxa-auth-server/commit/308d7ff)), closes [#2392](https://github.com/mozilla/fxa-auth-server/issues/2392)
- **node:** update to node 8 (#2404) r=@jrgm ([b43fd28](https://github.com/mozilla/fxa-auth-server/commit/b43fd28)), closes [#2404](https://github.com/mozilla/fxa-auth-server/issues/2404)
- **notifications:** Add SNS msg attributes for service notification filtering (#2412); r=philbooth ([0cf1bc4](https://github.com/mozilla/fxa-auth-server/commit/0cf1bc4)), closes [#2412](https://github.com/mozilla/fxa-auth-server/issues/2412)
- **sms:** query the available budget in /sms/status ([7aedef2](https://github.com/mozilla/fxa-auth-server/commit/7aedef2))

<a name="1.110.1"></a>

## [1.110.1](https://github.com/mozilla/fxa-auth-server/compare/v1.110.0...v1.110.1) (2018-04-19)

### Refactor

- **email:** remove email parameter from config (#2400) r=@vladikoff,@rfk ([4a021c6](https://github.com/mozilla/fxa-auth-server/commit/4a021c6)), closes [#2400](https://github.com/mozilla/fxa-auth-server/issues/2400)

<a name="1.110.0"></a>

# [1.110.0](https://github.com/mozilla/fxa-auth-server/compare/v1.109.0...v1.110.0) (2018-04-18)

### Bug Fixes

- **devices:** Rename pushbox capability to messages in tests (#2389) r=@rfk ([9462e34](https://github.com/mozilla/fxa-auth-server/commit/9462e34)), closes [#2389](https://github.com/mozilla/fxa-auth-server/issues/2389)
- **docs:** remove old/misleading information about the locale property (#2382) r=@vladikoff ([098f990](https://github.com/mozilla/fxa-auth-server/commit/098f990)), closes [#2382](https://github.com/mozilla/fxa-auth-server/issues/2382)
- **email:** only send new sign-in emails for sync when verifying with totp (#2381), r=@philb ([35da0bd](https://github.com/mozilla/fxa-auth-server/commit/35da0bd)), closes [#2381](https://github.com/mozilla/fxa-auth-server/issues/2381)
- **metrics:** stop using user-agent string in flow id check ([445cf30](https://github.com/mozilla/fxa-auth-server/commit/445cf30))
- **recovery:** set assuranceLevel when verifying with recovery code (#2388), r=@rfk ([b830707](https://github.com/mozilla/fxa-auth-server/commit/b830707)), closes [#2388](https://github.com/mozilla/fxa-auth-server/issues/2388)
- **recovery:** update to latest recovery code requirements (#2397), r=@philbooth ([ed3d99e](https://github.com/mozilla/fxa-auth-server/commit/ed3d99e)), closes [#2397](https://github.com/mozilla/fxa-auth-server/issues/2397)
- **totp:** Change 2FA removed email title to `Two-step authentication disabled` (#2396) r=@ ([5128fd8](https://github.com/mozilla/fxa-auth-server/commit/5128fd8)), closes [#2396](https://github.com/mozilla/fxa-auth-server/issues/2396) [mozilla/fxa-content-server#6073](https://github.com/mozilla/fxa-content-server/issues/6073)

### chore

- **logging:** use a less confusing op on flow event errors ([778fc33](https://github.com/mozilla/fxa-auth-server/commit/778fc33))
- **tests:** remove duplicate mocking code ([25f2404](https://github.com/mozilla/fxa-auth-server/commit/25f2404)), closes [#2383](https://github.com/mozilla/fxa-auth-server/issues/2383)

### Features

- **docs:** Add documentation for "attached service" notification events. (#2362); r=vladiko ([766fb16](https://github.com/mozilla/fxa-auth-server/commit/766fb16)), closes [#2362](https://github.com/mozilla/fxa-auth-server/issues/2362)
- **profile:** Send "profileDataChanged" event when modifying 2FA status. (#2390); r=vbudhram ([19162ff](https://github.com/mozilla/fxa-auth-server/commit/19162ff)), closes [#2390](https://github.com/mozilla/fxa-auth-server/issues/2390)
- **totp:** rate limit totp verify actions (#2386), r=@rfk ([4a89201](https://github.com/mozilla/fxa-auth-server/commit/4a89201)), closes [#2386](https://github.com/mozilla/fxa-auth-server/issues/2386)

### Refactor

- **metrics:** use boiler-plate amplitude code from fxa-shared ([a6069e0](https://github.com/mozilla/fxa-auth-server/commit/a6069e0))

<a name="1.109.0"></a>

# [1.109.0](https://github.com/mozilla/fxa-auth-server/compare/v1.107.4...v1.109.0) (2018-04-04)

### Bug Fixes

- **metrics:** count 28 days per metric month ([e327e4f](https://github.com/mozilla/fxa-auth-server/commit/e327e4f))
- **metrics:** emit route flow events from more endpoints ([35544c7](https://github.com/mozilla/fxa-auth-server/commit/35544c7))
- **metrics:** include full version information in event data (#2356) ([85da7f2](https://github.com/mozilla/fxa-auth-server/commit/85da7f2)), closes [#2356](https://github.com/mozilla/fxa-auth-server/issues/2356) [mozilla/fxa-amplitude-send#58](https://github.com/mozilla/fxa-amplitude-send/issues/58)
- **metrics:** pass metricsContext to consumeRecoveryCode (#2367) r=@vladikoff ([6e0b56c](https://github.com/mozilla/fxa-auth-server/commit/6e0b56c)), closes [#2367](https://github.com/mozilla/fxa-auth-server/issues/2367)
- **node:** Use Node.js v6.14.0 (#2374) ([632dc35](https://github.com/mozilla/fxa-auth-server/commit/632dc35)), closes [#2374](https://github.com/mozilla/fxa-auth-server/issues/2374)
- **server:** validate ip addresses before setting them on request object ([b181738](https://github.com/mozilla/fxa-auth-server/commit/b181738))
- **sessions:** only return major rev for browser version (#2363) r=@vladikoff ([be6cc00](https://github.com/mozilla/fxa-auth-server/commit/be6cc00)), closes [#2363](https://github.com/mozilla/fxa-auth-server/issues/2363)
- **totp:** add totp code window validation config (#2371), r=@vladikoff ([110190d](https://github.com/mozilla/fxa-auth-server/commit/110190d)), closes [#2371](https://github.com/mozilla/fxa-auth-server/issues/2371)
- **totp:** ensure correct session verification state before deleting totp (#2365), r=@rfk ([0b1d075](https://github.com/mozilla/fxa-auth-server/commit/0b1d075)), closes [#2365](https://github.com/mozilla/fxa-auth-server/issues/2365)
- **totp:** throw unverified session in promise chain (#2364), r=@rfk ([575b899](https://github.com/mozilla/fxa-auth-server/commit/575b899)), closes [#2364](https://github.com/mozilla/fxa-auth-server/issues/2364)
- **validation:** Reject URLs with unexpected characters. (#2370); r=pb ([10e934f](https://github.com/mozilla/fxa-auth-server/commit/10e934f)), closes [#2370](https://github.com/mozilla/fxa-auth-server/issues/2370)

### chore

- **db:** prevent the possibility of future url-injection bugs ([fd26a4a](https://github.com/mozilla/fxa-auth-server/commit/fd26a4a))
- **deps:** upgrade joi to 12.0.0 (#2358) ([5040060](https://github.com/mozilla/fxa-auth-server/commit/5040060)), closes [#2358](https://github.com/mozilla/fxa-auth-server/issues/2358)
- **emails:** use popular email domain list from fxa-shared ([d3eeab1](https://github.com/mozilla/fxa-auth-server/commit/d3eeab1))

### Features

- **metrics:** add user properties for active device counts ([a23eeaa](https://github.com/mozilla/fxa-auth-server/commit/a23eeaa)), closes [mozilla/fxa-amplitude-send#60](https://github.com/mozilla/fxa-amplitude-send/issues/60)
- **totp:** initial recovery codes (#2349), r=@philbooth ([81700da](https://github.com/mozilla/fxa-auth-server/commit/81700da)), closes [#2349](https://github.com/mozilla/fxa-auth-server/issues/2349)

<a name="1.108.0"></a>

# [1.108.0](https://github.com/mozilla/fxa-auth-server/compare/v1.107.3-private...v1.108.0) (2018-03-21)

### Bug Fixes

- **buffers:** migrate from 'Buffer()' constructor calls r=@vladikoff ([4815505](https://github.com/mozilla/fxa-auth-server/commit/4815505)), closes [#2333](https://github.com/mozilla/fxa-auth-server/issues/2333)
- **codes:** Take token-code uid from the token, not the request payload. (#2339), r=@vbudhra ([ab17bf8](https://github.com/mozilla/fxa-auth-server/commit/ab17bf8)), closes [#2339](https://github.com/mozilla/fxa-auth-server/issues/2339)
- **deprecation:** check for deprecated APIs r=@vladikoff ([2262ce8](https://github.com/mozilla/fxa-auth-server/commit/2262ce8)), closes [#2343](https://github.com/mozilla/fxa-auth-server/issues/2343)
- **emails:** add location to `verify primary email` (#2341), r=@philbooth ([ab7ba5a](https://github.com/mozilla/fxa-auth-server/commit/ab7ba5a)), closes [#2341](https://github.com/mozilla/fxa-auth-server/issues/2341)
- **metrics:** ensure service is set when possible on amplitude events ([c681053](https://github.com/mozilla/fxa-auth-server/commit/c681053))
- **params:** use default parameters in options (#2332) r=@vladikoff ([65f9802](https://github.com/mozilla/fxa-auth-server/commit/65f9802)), closes [#2332](https://github.com/mozilla/fxa-auth-server/issues/2332)
- **totp:** Restrict allowed chars in TOTP code input. (#2340); r=vbudhram ([86de08b](https://github.com/mozilla/fxa-auth-server/commit/86de08b)), closes [#2340](https://github.com/mozilla/fxa-auth-server/issues/2340)

### Features

- **amr:** Report AMR and AAL in relier-facing APIs. (#2346); r=vbudhram ([517f482](https://github.com/mozilla/fxa-auth-server/commit/517f482)), closes [#2346](https://github.com/mozilla/fxa-auth-server/issues/2346)
- **devices:** Devices capabilities (#2350) r=@philbooth ([2067dba](https://github.com/mozilla/fxa-auth-server/commit/2067dba)), closes [#2350](https://github.com/mozilla/fxa-auth-server/issues/2350)
- **emails:** totp notification emails (#2331), r=@philbooth ([8d3928d](https://github.com/mozilla/fxa-auth-server/commit/8d3928d)), closes [#2331](https://github.com/mozilla/fxa-auth-server/issues/2331)
- **node:** update to node v6.13.1 r=@jbuck ([75d8737](https://github.com/mozilla/fxa-auth-server/commit/75d8737))

<a name="1.108.0"></a>

# [1.108.0](https://github.com/mozilla/fxa-auth-server/compare/v1.107.3-private...v1.108.0) (2018-03-21)

### Bug Fixes

- **buffers:** migrate from 'Buffer()' constructor calls r=@vladikoff ([4815505](https://github.com/mozilla/fxa-auth-server/commit/4815505)), closes [#2333](https://github.com/mozilla/fxa-auth-server/issues/2333)
- **codes:** Take token-code uid from the token, not the request payload. (#2339), r=@vbudhra ([ab17bf8](https://github.com/mozilla/fxa-auth-server/commit/ab17bf8)), closes [#2339](https://github.com/mozilla/fxa-auth-server/issues/2339)
- **deprecation:** check for deprecated APIs r=@vladikoff ([2262ce8](https://github.com/mozilla/fxa-auth-server/commit/2262ce8)), closes [#2343](https://github.com/mozilla/fxa-auth-server/issues/2343)
- **emails:** add location to `verify primary email` (#2341), r=@philbooth ([ab7ba5a](https://github.com/mozilla/fxa-auth-server/commit/ab7ba5a)), closes [#2341](https://github.com/mozilla/fxa-auth-server/issues/2341)
- **metrics:** ensure service is set when possible on amplitude events ([c681053](https://github.com/mozilla/fxa-auth-server/commit/c681053))
- **params:** use default parameters in options (#2332) r=@vladikoff ([65f9802](https://github.com/mozilla/fxa-auth-server/commit/65f9802)), closes [#2332](https://github.com/mozilla/fxa-auth-server/issues/2332)
- **totp:** Restrict allowed chars in TOTP code input. (#2340); r=vbudhram ([86de08b](https://github.com/mozilla/fxa-auth-server/commit/86de08b)), closes [#2340](https://github.com/mozilla/fxa-auth-server/issues/2340)

### Features

- **amr:** Report AMR and AAL in relier-facing APIs. (#2346); r=vbudhram ([517f482](https://github.com/mozilla/fxa-auth-server/commit/517f482)), closes [#2346](https://github.com/mozilla/fxa-auth-server/issues/2346)
- **devices:** Devices capabilities (#2350) r=@philbooth ([2067dba](https://github.com/mozilla/fxa-auth-server/commit/2067dba)), closes [#2350](https://github.com/mozilla/fxa-auth-server/issues/2350)
- **emails:** totp notification emails (#2331), r=@philbooth ([8d3928d](https://github.com/mozilla/fxa-auth-server/commit/8d3928d)), closes [#2331](https://github.com/mozilla/fxa-auth-server/issues/2331)
- **node:** update to node v6.13.1 r=@jbuck ([75d8737](https://github.com/mozilla/fxa-auth-server/commit/75d8737))

<a name="1.107.4"></a>

## [1.107.4](https://github.com/mozilla/fxa-auth-server/compare/v1.107.3-private...v1.107.4) (2018-03-21)

### Bug Fixes

- **emails:** Make all DB request paths containing an email use hex encoding (#72); r=philboot ([d275d7a](https://github.com/mozilla/fxa-auth-server/commit/d275d7a)), closes [#72](https://github.com/mozilla/fxa-auth-server/issues/72)

<a name="1.107.3"></a>

## [1.107.3](https://github.com/mozilla/fxa-auth-server/compare/v1.107.2-private-b...v1.107.3) (2018-03-16)

### Bug Fixes

- **validators:** Normalize redirectTo url to avoid parsing edge-cases. (#71) r=@vladikoff ([bb17257](https://github.com/mozilla/fxa-auth-server/commit/bb17257)), closes [#71](https://github.com/mozilla/fxa-auth-server/issues/71)

<a name="1.107.2"></a>

## [1.107.2](https://github.com/mozilla/fxa-auth-server/compare/v1.107.1...v1.107.2) (2018-03-15)

### Bug Fixes

- **emails:** prevent unsafe content from reaching rendered email body ([8da511c](https://github.com/mozilla/fxa-auth-server/commit/8da511c))

<a name="1.107.1"></a>

## [1.107.1](https://github.com/mozilla/fxa-auth-server/compare/v1.107.0...v1.107.1) (2018-03-10)

### chore

- **uplift:** uplift token validation fixes (#2335) r=@vladikoff ([a35411a](https://github.com/mozilla/fxa-auth-server/commit/a35411a)), closes [#2335](https://github.com/mozilla/fxa-auth-server/issues/2335)

<a name="1.107.0"></a>

# [1.107.0](https://github.com/mozilla/fxa-auth-server/compare/v1.106.0...v1.107.0) (2018-03-07)

### Bug Fixes

- **redis:** delete clashing tokens from redis in createSessionToken ([e9ec39d](https://github.com/mozilla/fxa-auth-server/commit/e9ec39d))
- **tests:** Make email-polling-expiry tests pass in March. (#2324) r=@vladikoff ([597bfab](https://github.com/mozilla/fxa-auth-server/commit/597bfab)), closes [#2324](https://github.com/mozilla/fxa-auth-server/issues/2324)

### chore

- **deps:** Update hapi to v16.6.3 (#2330) ([ad1888a](https://github.com/mozilla/fxa-auth-server/commit/ad1888a)), closes [#2330](https://github.com/mozilla/fxa-auth-server/issues/2330)

### Features

- **emails:** delete bounced registrations that are younger than 6 hours (#2305); r=rfk ([e2d2a7e](https://github.com/mozilla/fxa-auth-server/commit/e2d2a7e)), closes [#2305](https://github.com/mozilla/fxa-auth-server/issues/2305)
- **totp:** update to use new verification methods (#2321), r=@philbooth, @vladikoff ([45ae7b2](https://github.com/mozilla/fxa-auth-server/commit/45ae7b2)), closes [#2321](https://github.com/mozilla/fxa-auth-server/issues/2321)

<a name="1.106.0"></a>

# [1.106.0](https://github.com/mozilla/fxa-auth-server/compare/v1.105.0...v1.106.0) (2018-02-21)

### Bug Fixes

- **api:** make authentication required on GET /account/profile (#2290) r=@vladikoff ([6411c5a](https://github.com/mozilla/fxa-auth-server/commit/6411c5a)), closes [#2290](https://github.com/mozilla/fxa-auth-server/issues/2290)
- **docs:** Support declaration of extra error types in route config. ([9254e31](https://github.com/mozilla/fxa-auth-server/commit/9254e31))
- **logging:** Make oauth_client_info use shared logging instance. (#2299) r=@vladikoff ([bb2c677](https://github.com/mozilla/fxa-auth-server/commit/bb2c677)), closes [#2299](https://github.com/mozilla/fxa-auth-server/issues/2299)
- **reauth:** Don't send a "new device" email during session re-auth. ([e2cd9f9](https://github.com/mozilla/fxa-auth-server/commit/e2cd9f9))
- **tests:** Add `verifyTokenCode` support for mem keyFetchToken (#2287), r=@philbooth ([5cb76e5](https://github.com/mozilla/fxa-auth-server/commit/5cb76e5)), closes [#2287](https://github.com/mozilla/fxa-auth-server/issues/2287)
- **tests:** Test that unauthenticated /account/profile rejects cleanly. (#2296) r=@philbooth ([79b2876](https://github.com/mozilla/fxa-auth-server/commit/79b2876)), closes [#2296](https://github.com/mozilla/fxa-auth-server/issues/2296)

### chore

- **emails:** delete bin/mailer_server.js (#2303) r=@vladikoff ([d8bd876](https://github.com/mozilla/fxa-auth-server/commit/d8bd876)), closes [#2303](https://github.com/mozilla/fxa-auth-server/issues/2303)
- **emails:** remove all verification reminder code ([a33756e](https://github.com/mozilla/fxa-auth-server/commit/a33756e))
- **logging:** downgrade redis.watch.conflict to warning level (#2307) r=@vladikoff ([d219cdd](https://github.com/mozilla/fxa-auth-server/commit/d219cdd)), closes [#2307](https://github.com/mozilla/fxa-auth-server/issues/2307)
- **nsp:** ignore hoek warning ([695499a](https://github.com/mozilla/fxa-auth-server/commit/695499a))

### Features

- **cad:** change destination of CAD in email to FxA-controlled page (#2297) r=@philbooth ([2a05116](https://github.com/mozilla/fxa-auth-server/commit/2a05116)), closes [#2297](https://github.com/mozilla/fxa-auth-server/issues/2297) [#1860](https://github.com/mozilla/fxa-auth-server/issues/1860)
- **emails:** fetch service names from OAuth servers, use in emails (#2284) r=@rfk ([f0ecf0a](https://github.com/mozilla/fxa-auth-server/commit/f0ecf0a)), closes [#2284](https://github.com/mozilla/fxa-auth-server/issues/2284) [#2213](https://github.com/mozilla/fxa-auth-server/issues/2213) [#2249](https://github.com/mozilla/fxa-auth-server/issues/2249)
- **reset:** improve reset for reliers (#2298) r=@ryanfeeley,@vbudhram ([a937c16](https://github.com/mozilla/fxa-auth-server/commit/a937c16)), closes [#2298](https://github.com/mozilla/fxa-auth-server/issues/2298) [mozilla/fxa-content-server#5776](https://github.com/mozilla/fxa-content-server/issues/5776) [mozilla/fxa-content-server#5896](https://github.com/mozilla/fxa-content-server/issues/5896)
- **sessions:** Add ability to reauth within an existing login session. ([aa388cc](https://github.com/mozilla/fxa-auth-server/commit/aa388cc))
- **totp:** TOTP Management APIs (#2300), r=@philbooth ([c805f9c](https://github.com/mozilla/fxa-auth-server/commit/c805f9c)), closes [#2300](https://github.com/mozilla/fxa-auth-server/issues/2300)

<a name="1.105.0"></a>

# [1.105.0](https://github.com/mozilla/fxa-auth-server/compare/v1.104.1...v1.105.0) (2018-02-06)

### Bug Fixes

- **bounce:** Update bounces lib to use `accountRecord` (#2273) r=@rfk,@vladikoff ([3953051](https://github.com/mozilla/fxa-auth-server/commit/3953051)), closes [#2273](https://github.com/mozilla/fxa-auth-server/issues/2273) [#2272](https://github.com/mozilla/fxa-auth-server/issues/2272)
- **email:** log to recipient alongside smtp message-id ([993fd02](https://github.com/mozilla/fxa-auth-server/commit/993fd02))
- **emails:** Reset account tokens when deleting an email address. (#2266); r=philbooth ([70d0f96](https://github.com/mozilla/fxa-auth-server/commit/70d0f96)), closes [#2266](https://github.com/mozilla/fxa-auth-server/issues/2266)
- **redis:** delete session tokens from redis in db.deleteDevice ([11f7024](https://github.com/mozilla/fxa-auth-server/commit/11f7024))
- **tests:** Use higher test timeout under Windows Subsystem for Linux ([c9baa00](https://github.com/mozilla/fxa-auth-server/commit/c9baa00))
- **unblock:** Send correct primary email when blocked (#2271), r=@rfk ([0e4b77f](https://github.com/mozilla/fxa-auth-server/commit/0e4b77f)), closes [#2271](https://github.com/mozilla/fxa-auth-server/issues/2271)

### chore

- **ci:** stop setting USE_REDIS in the test invocations (#2281), r=@vbudhram ([26a5a8a](https://github.com/mozilla/fxa-auth-server/commit/26a5a8a)), closes [#2281](https://github.com/mozilla/fxa-auth-server/issues/2281)
- **code:** eliminate duplicate pool and db modules ([924e8ca](https://github.com/mozilla/fxa-auth-server/commit/924e8ca))
- **tests:** Set defaults for env vars in test-local.sh script. ([0960eaf](https://github.com/mozilla/fxa-auth-server/commit/0960eaf))

### Features

- **sessions:** Add /session/duplicate API ([669f59a](https://github.com/mozilla/fxa-auth-server/commit/669f59a))

<a name="1.104.1"></a>

## [1.104.1](https://github.com/mozilla/fxa-auth-server/compare/v1.104.0...v1.104.1) (2018-01-29)

### Bug Fixes

- **metrics:** ensure amplitude events always have a metrics context ([f7ce4d0](https://github.com/mozilla/fxa-auth-server/commit/f7ce4d0))

<a name="1.104.0"></a>

# [1.104.0](https://github.com/mozilla/fxa-auth-server/compare/v1.103.0...v1.104.0) (2018-01-24)

### Bug Fixes

- **redis:** pack redis tokens inside db.deleteSessionToken ([1b2d1d9](https://github.com/mozilla/fxa-auth-server/commit/1b2d1d9))
- **tests:** Fix account destroy device test (#2263), r=@rfk ([220d57d](https://github.com/mozilla/fxa-auth-server/commit/220d57d)), closes [#2263](https://github.com/mozilla/fxa-auth-server/issues/2263)

### chore

- **deps:** update fxa-geodb ([e7bbb86](https://github.com/mozilla/fxa-auth-server/commit/e7bbb86))

### Features

- **auth:** Enable hawk payload validation for additional replay protection (#2252); r=pboot ([af3a9eb](https://github.com/mozilla/fxa-auth-server/commit/af3a9eb)), closes [#2252](https://github.com/mozilla/fxa-auth-server/issues/2252)
- **redis:** eliminate property names from redis-stored tokens ([fcddf0b](https://github.com/mozilla/fxa-auth-server/commit/fcddf0b))
- **redis:** prune expired session tokens from redis ([a9a61f0](https://github.com/mozilla/fxa-auth-server/commit/a9a61f0))

<a name="1.103.0"></a>

# [1.103.0](https://github.com/mozilla/fxa-auth-server/compare/v1.102.0...v1.103.0) (2018-01-09)

### Bug Fixes

- **node:** use node 6.12.3 (#2251) r=@vladikoff ([c804acd](https://github.com/mozilla/fxa-auth-server/commit/c804acd)), closes [#2251](https://github.com/mozilla/fxa-auth-server/issues/2251)
- **scripts:** use latest Husky module for git hooks (#2250); r=rfk ([f76015c](https://github.com/mozilla/fxa-auth-server/commit/f76015c)), closes [#2250](https://github.com/mozilla/fxa-auth-server/issues/2250) [#2128](https://github.com/mozilla/fxa-auth-server/issues/2128)
- **tests:** fix failing geolocation tests (#2253) r=@vladikoff ([804344d](https://github.com/mozilla/fxa-auth-server/commit/804344d)), closes [#2253](https://github.com/mozilla/fxa-auth-server/issues/2253)

### Features

- **sms:** Enable SMS in australia (#2248) r=@rfk ([86369d0](https://github.com/mozilla/fxa-auth-server/commit/86369d0)), closes [#2248](https://github.com/mozilla/fxa-auth-server/issues/2248)

<a name="1.102.0"></a>

# [1.102.0](https://github.com/mozilla/fxa-auth-server/compare/v1.101.1...v1.102.0) (2017-12-13)

### Features

- **codes:** don't send delete notification when deleting unverified email (#2246), r=@rfk ([ae36ddf](https://github.com/mozilla/fxa-auth-server/commit/ae36ddf))
- **sms:** Enable SMS in Denmark (DK) and the Netherlands (NL) (#2238) r=@vladikoff,@vbudhr ([c8e55fe](https://github.com/mozilla/fxa-auth-server/commit/c8e55fe)), closes [#2237](https://github.com/mozilla/fxa-auth-server/issues/2237)

<a name="1.101.1"></a>

## [1.101.1](https://github.com/mozilla/fxa-auth-server/compare/v1.101.0...v1.101.1) (2017-12-05)

### Bug Fixes

- **push:** Send a notification to the device that's being disconnected. (#2245); r=eoger ([9da5305](https://github.com/mozilla/fxa-auth-server/commit/9da5305))

<a name="1.101.0"></a>

# [1.101.0](https://github.com/mozilla/fxa-auth-server/compare/v1.100.0...v1.101.0) (2017-11-29)

### Bug Fixes

- **db:** implement safe redis write semantics ([91cd539](https://github.com/mozilla/fxa-auth-server/commit/91cd539))
- **metrics:** include oauth_client_id in amplitude event properties (#2240); r=rfk ([3034a41](https://github.com/mozilla/fxa-auth-server/commit/3034a41))
- **metrics:** stop sending raw client ids to amplitude (#2239) r=@vladikoff ([0069873](https://github.com/mozilla/fxa-auth-server/commit/0069873))
- **tests:** test against actual redis instance ([f68e4bb](https://github.com/mozilla/fxa-auth-server/commit/f68e4bb))

### chore

- **email:** remove check_can_add_secondary_address route (#2234), r=@philbooth ([90646b9](https://github.com/mozilla/fxa-auth-server/commit/90646b9))
- **email:** Remove FF57 gating logic (#2232), r=@philbooth ([2617b5a](https://github.com/mozilla/fxa-auth-server/commit/2617b5a))
- **nsp:** ignore warning about redos for date parsing in moment ([a5e0a2c](https://github.com/mozilla/fxa-auth-server/commit/a5e0a2c))

### Features

- **sms:** Enable SMS in Spain (ES), Portugal (PT), Italy (IT) (#2229) r=@philbooth ([043ee6c](https://github.com/mozilla/fxa-auth-server/commit/043ee6c)), closes [#2228](https://github.com/mozilla/fxa-auth-server/issues/2228)

<a name="1.100.0"></a>

# [1.100.0](https://github.com/mozilla/fxa-auth-server/compare/v1.99.2...v1.100.0) (2017-11-15)

### Bug Fixes

- **db:** sanely handle redis errors ([8826364](https://github.com/mozilla/fxa-auth-server/commit/8826364))
- **emails:** update accountExists to check for secondary emails (#2216); r=rfk ([a8130d3](https://github.com/mozilla/fxa-auth-server/commit/a8130d3))
- **newrelic:** allow enabling newrelic in background daemons r=@vladikoff ([2d59a0c](https://github.com/mozilla/fxa-auth-server/commit/2d59a0c))

### chore

- **nodejs:** update to 6.12.0 (#2219) r=@vladikoff ([983c369](https://github.com/mozilla/fxa-auth-server/commit/983c369))

### Features

- **sms:** Enable SMS in Belgium, France, Luxembourg (#2211) r=@vladikoff ([afccd3a](https://github.com/mozilla/fxa-auth-server/commit/afccd3a))

<a name="1.99.2"></a>

## [1.99.2](https://github.com/mozilla/fxa-auth-server/compare/v1.99.1...v1.99.2) (2017-11-03)

### Bug Fixes

- **emails:** add post change email template (#2194), r=@philbooth ([f3261a6](https://github.com/mozilla/fxa-auth-server/commit/f3261a6))
- **links:** use a custom url when verifying primary email (#2196), r=@vladikoff ([e6da576](https://github.com/mozilla/fxa-auth-server/commit/e6da576))
- **logo:** fix FF57 logo width and height (#2204) r=@ryanfeeley ([9f74735](https://github.com/mozilla/fxa-auth-server/commit/9f74735)), closes [#2204](https://github.com/mozilla/fxa-auth-server/issues/2204) [#2203](https://github.com/mozilla/fxa-auth-server/issues/2203)
- **tests:** add local test coverage for english device locations (#2201), r=@vbudhram ([686c3eb](https://github.com/mozilla/fxa-auth-server/commit/686c3eb))
- **travis:** run tests with 6 and 8 (#2195); r=rfk ([d6910cd](https://github.com/mozilla/fxa-auth-server/commit/d6910cd))

<a name="1.99.1"></a>

## [1.99.1](https://github.com/mozilla/fxa-auth-server/compare/v1.99.0...v1.99.1) (2017-11-02)

### Bug Fixes

- **logging:** don't log errors if location is not set (#2200) ([ddb3bc9](https://github.com/mozilla/fxa-auth-server/commit/ddb3bc9))

<a name="1.99.0"></a>

# [1.99.0](https://github.com/mozilla/fxa-auth-server/compare/v1.98.2...v1.99.0) (2017-10-31)

### Bug Fixes

- **email:** add missing whitespace after semi-colon (#2192), r=@vbudhram ([0a5ea8c](https://github.com/mozilla/fxa-auth-server/commit/0a5ea8c))
- **email:** Added secondary to subject line (#2174), r=@vbudhram ([163dd9c](https://github.com/mozilla/fxa-auth-server/commit/163dd9c))

### chore

- **deps:** update shrinkwrap ([f170820](https://github.com/mozilla/fxa-auth-server/commit/f170820))
- **email:** regenerate templates from partials (#2193) r=vladikoff ([23c54c1](https://github.com/mozilla/fxa-auth-server/commit/23c54c1))

### Features

- **devices:** return approximateLastAccessTime for old devices ([b498fbd](https://github.com/mozilla/fxa-auth-server/commit/b498fbd))
- **devices:** translate location in devices and sessions response ([b18079f](https://github.com/mozilla/fxa-auth-server/commit/b18079f))
- **metrics:** add newsletter_state property to amplitude events ([b55bfb0](https://github.com/mozilla/fxa-auth-server/commit/b55bfb0))
- **scripts:** warn about no work in email template version bumper ([84a567d](https://github.com/mozilla/fxa-auth-server/commit/84a567d))
- **session:** Add email templates (#2184), r=@philbooth ([dd68d88](https://github.com/mozilla/fxa-auth-server/commit/dd68d88))
- **sms:** Enable SMS in Austria, Germany. (#2179) r=@philbooth ([2e6fcd6](https://github.com/mozilla/fxa-auth-server/commit/2e6fcd6)), closes [#2177](https://github.com/mozilla/fxa-auth-server/issues/2177)
- **tokens:** add city and stateCode to sessionTokens ([563851f](https://github.com/mozilla/fxa-auth-server/commit/563851f))

<a name="1.98.2"></a>

## [1.98.2](https://github.com/mozilla/fxa-auth-server/compare/v1.98.1...v1.98.2) (2017-10-30)

### chore

- **logo:** add new logo to email templates (#2190), r=@philbooth ([a5c4105](https://github.com/mozilla/fxa-auth-server/commit/a5c4105))

<a name="1.98.1"></a>

## [1.98.1](https://github.com/mozilla/fxa-auth-server/compare/v1.98.0...v1.98.1) (2017-10-26)

### chore

- **docker:** Update to node v6.11.5 for security fix ([2e7c769](https://github.com/mozilla/fxa-auth-server/commit/2e7c769))

<a name="1.98.0"></a>

# [1.98.0](https://github.com/mozilla/fxa-auth-server/compare/v1.97.5...v1.98.0) (2017-10-18)

### Bug Fixes

- **config:** add smsmock to dev config ([6852ce6](https://github.com/mozilla/fxa-auth-server/commit/6852ce6))
- **devices:** Avoid reporting stale last-access times when feature is disabled. (#2144); r=phi ([e8ce382](https://github.com/mozilla/fxa-auth-server/commit/e8ce382))
- **logging:** more clearly distinguish amplitude error messages ([d205c9a](https://github.com/mozilla/fxa-auth-server/commit/d205c9a))
- **logging:** silence annoying redis log noise (#2164), r=@vbudhram ([a397b67](https://github.com/mozilla/fxa-auth-server/commit/a397b67))
- **metrics:** don't emit os_version if os_name is unset (#2165), r=@vbudhram ([c60f198](https://github.com/mozilla/fxa-auth-server/commit/c60f198))
- **metrics:** map service event property from client id ([5be3475](https://github.com/mozilla/fxa-auth-server/commit/5be3475))
- **push:** Allow sending verification messages from /devices/notify (#2161), r=@rfk ([717253f](https://github.com/mozilla/fxa-auth-server/commit/717253f))
- **push:** Target `Firefox Beta` for account verification messages (#2167), r=@rfk (#2170) ([37349fe](https://github.com/mozilla/fxa-auth-server/commit/37349fe))
- **tests:** unify the mock log implementations ([d959491](https://github.com/mozilla/fxa-auth-server/commit/d959491))

### Features

- **sqs:** Add timestamp to notify services sqs message (#2168), r=@rfk ([89e1ad1](https://github.com/mozilla/fxa-auth-server/commit/89e1ad1))

### Refactor

- **tokens:** prefer token.id to token.tokenId ([80d3de1](https://github.com/mozilla/fxa-auth-server/commit/80d3de1))

<a name="1.97.5"></a>

## [1.97.5](https://github.com/mozilla/fxa-auth-server/compare/v1.97.4...v1.97.5) (2017-10-17)

### Bug Fixes

- **devices:** Always report a name and type in device registration response. ([00e69f2](https://github.com/mozilla/fxa-auth-server/commit/00e69f2))

<a name="1.97.2"></a>

## [1.97.2](https://github.com/mozilla/fxa-auth-server/compare/v1.97.1...v1.97.2) (2017-10-05)

### chore

- **logging:** log email headers to diagnose #2133 ([8d23ca9](https://github.com/mozilla/fxa-auth-server/commit/8d23ca9))

<a name="1.97.1"></a>

## [1.97.1](https://github.com/mozilla/fxa-auth-server/compare/v1.97.0...v1.97.1) (2017-10-05)

### Bug Fixes

- **email:** Make blocking rule for complaints match that for hard bounces (#2152), r=@vbudhr ([272a4cf](https://github.com/mozilla/fxa-auth-server/commit/272a4cf))

### Features

- **push:** Drop collection_changed push notifications for first sync sent to iOS devices (# ([b6d9490](https://github.com/mozilla/fxa-auth-server/commit/b6d9490))

<a name="1.97.0"></a>

# [1.97.0](https://github.com/mozilla/fxa-auth-server/compare/v1.96.3...v1.97.0) (2017-10-04)

### Bug Fixes

- **deps:** update deps (#2143), r=@vbudhram ([b328873](https://github.com/mozilla/fxa-auth-server/commit/b328873))
- **devices:** return the whole device record in POST /device response (#2132); r=rfk ([6fe2dac](https://github.com/mozilla/fxa-auth-server/commit/6fe2dac))
- **docs:** update dependencies for api doc generation (#2131), r=@vbudhram ([06071b5](https://github.com/mozilla/fxa-auth-server/commit/06071b5))
- **email:** Show proper error and delete email if postfix fails to send (#2147), r=@vladikof ([f4c54da](https://github.com/mozilla/fxa-auth-server/commit/f4c54da)), closes [#2147](https://github.com/mozilla/fxa-auth-server/issues/2147)
- **email:** Update secondary email footers (#2136), r=@rfk ([1d834a9](https://github.com/mozilla/fxa-auth-server/commit/1d834a9))
- **sessions:** update the access time on /sign checking (#2149) r=rfk ([2543bf0](https://github.com/mozilla/fxa-auth-server/commit/2543bf0))

### Features

- **metrics:** implement email_version amplitude property ([925760a](https://github.com/mozilla/fxa-auth-server/commit/925760a))

<a name="1.96.3"></a>

## [1.96.3](https://github.com/mozilla/fxa-auth-server/compare/v1.96.2...v1.96.3) (2017-09-25)

### Bug Fixes

- **metrics:** fix the data on email sent events ([4f6f367](https://github.com/mozilla/fxa-auth-server/commit/4f6f367))
- **metrics:** prefer standard amplitude properties ([8a255c9](https://github.com/mozilla/fxa-auth-server/commit/8a255c9))

<a name="1.96.2"></a>

## [1.96.2](https://github.com/mozilla/fxa-auth-server/compare/v1.96.1...v1.96.2) (2017-09-22)

### chore

- **logs:** log error if headers are missing in email notifications ([34bf492](https://github.com/mozilla/fxa-auth-server/commit/34bf492))

<a name="1.96.1"></a>

## [1.96.1](https://github.com/mozilla/fxa-auth-server/compare/v1.96.0...v1.96.1) (2017-09-20)

### Bug Fixes

- **push:** return pushEndpointExpired as a boolean (#2127); r=rfk ([eec0a43](https://github.com/mozilla/fxa-auth-server/commit/eec0a43))

### chore

- **package:** update shrinkwrap ([cd32fd8](https://github.com/mozilla/fxa-auth-server/commit/cd32fd8))

### Features

- **email:** Throw error when attempting to resend email code for email that doesn't belong t ([4325eb0](https://github.com/mozilla/fxa-auth-server/commit/4325eb0))
- **metrics:** include fxa_services_used in amplitude user properties ([938ef5c](https://github.com/mozilla/fxa-auth-server/commit/938ef5c))

### Refactor

- **server:** extract unblock_codes routes to a separate module (#2126) r=vladikoff ([189240f](https://github.com/mozilla/fxa-auth-server/commit/189240f)), closes [#1445](https://github.com/mozilla/fxa-auth-server/issues/1445)

<a name="1.96.0"></a>

# [1.96.0](https://github.com/mozilla/fxa-auth-server/compare/v1.95.2...v1.96.0) (2017-09-19)

### Bug Fixes

- **basket:** reinstate utm params to the metrics context bundle ([549b891](https://github.com/mozilla/fxa-auth-server/commit/549b891))
- **metrics:** include missing user_properties on amplitude events ([0567350](https://github.com/mozilla/fxa-auth-server/commit/0567350))
- **server:** enforce 'use strict' everywhere (#2124), r=@vbudhram ([df6cd60](https://github.com/mozilla/fxa-auth-server/commit/df6cd60))
- **tests:** silence obnoxious "possible memory leak detected" warning ([dae0e58](https://github.com/mozilla/fxa-auth-server/commit/dae0e58))

### chore

- **deps:** Update hapi to latest version ([68e2c12](https://github.com/mozilla/fxa-auth-server/commit/68e2c12))
- **docs:** update docs for node 6 (#2120) r=rfk ([0c0ef30](https://github.com/mozilla/fxa-auth-server/commit/0c0ef30))

### Features

- **logs:** add Sentry integration (#2116) r=vbudhram ([ceab903](https://github.com/mozilla/fxa-auth-server/commit/ceab903)), closes [#2115](https://github.com/mozilla/fxa-auth-server/issues/2115)
- **password:** notify attached services when a user changes their password (#2117); r=rfk ([e8cc49d](https://github.com/mozilla/fxa-auth-server/commit/e8cc49d))
- **server:** lazily get all request.app properties ([3518b0c](https://github.com/mozilla/fxa-auth-server/commit/3518b0c))
- **server:** lazily get devices array on the request object (#2107) r=vladikoff,vbudhram ([f084830](https://github.com/mozilla/fxa-auth-server/commit/f084830)), closes [#2106](https://github.com/mozilla/fxa-auth-server/issues/2106)

### Refactor

- **secondary-email:** Remove "add secondary email" feature flag. (#2121), r=@vbudhram ([359caeb](https://github.com/mozilla/fxa-auth-server/commit/359caeb))

<a name="1.95.3"></a>

## [1.95.3](https://github.com/mozilla/fxa-auth-server/compare/v1.95.1...v1.95.3) (2017-09-13)

### chore

- **deps:** Update hapi to latest version ([eed3203](https://github.com/mozilla/fxa-auth-server/commit/eed3203))

<a name="1.95.2"></a>

## [1.95.2](https://github.com/mozilla/fxa-auth-server/compare/v1.95.1...v1.95.2) (2017-09-12)

### Bug Fixes

- **email:** Block sending if gated primary and unverified secondary. (#2098), r=@vbudhram ([36ba048](https://github.com/mozilla/fxa-auth-server/commit/36ba048))
- **profile:** progress logging for handleProfileUpdated (#2094) r=vladikoff,eoger ([55e1a91](https://github.com/mozilla/fxa-auth-server/commit/55e1a91))
- **server:** make geo data lazily available on the request ([2238b37](https://github.com/mozilla/fxa-auth-server/commit/2238b37))

### Features

- **db:** allow BMP chars in device name (#2053) r=rfk,jbuck ([2e8e674](https://github.com/mozilla/fxa-auth-server/commit/2e8e674))

### Refactor

- **l10n:** take l10n repo out of node_modules (#2079) ([1f36c6d](https://github.com/mozilla/fxa-auth-server/commit/1f36c6d)), closes [#1678](https://github.com/mozilla/fxa-auth-server/issues/1678)

<a name="1.95.1"></a>

## [1.95.1](https://github.com/mozilla/fxa-auth-server/compare/v1.95.0...v1.95.1) (2017-09-12)

### Bug Fixes

- **push:** Only send device connection push msgs to iOS 10+ (#2108) r=vladikoff ([6b1f73d](https://github.com/mozilla/fxa-auth-server/commit/6b1f73d))

<a name="1.95.0"></a>

# [1.95.0](https://github.com/mozilla/fxa-auth-server/compare/v1.94.2...v1.95.0) (2017-09-06)

### Bug Fixes

- **bounces:** Handle mis-formatted bounce addrs as best we can. (#2090); r=jrgm ([a2e3d1e](https://github.com/mozilla/fxa-auth-server/commit/a2e3d1e))
- **metrics:** add missing device_id and user_id amplitude properties ([b36ea32](https://github.com/mozilla/fxa-auth-server/commit/b36ea32))
- **metrics:** remove the forgot_sent amplitude event (#2078) r=vladikoff ([32f2caa](https://github.com/mozilla/fxa-auth-server/commit/32f2caa))
- **profile:** Handle incoming uids as strings, not buffers. (#2089) r=philbooth ([a6d8bc0](https://github.com/mozilla/fxa-auth-server/commit/a6d8bc0))
- **push:** Allow device connection push messages for Firefox iOS >= 9.0 (#2088); r=vbudhram ([d04778c](https://github.com/mozilla/fxa-auth-server/commit/d04778c))
- **push:** send push notification after a device is deleted ([87a410e](https://github.com/mozilla/fxa-auth-server/commit/87a410e))

### chore

- **docs:** Auto-generated docs update ([a45cbc3](https://github.com/mozilla/fxa-auth-server/commit/a45cbc3))
- **package:** update shrinkwrap ([bd9b53a](https://github.com/mozilla/fxa-auth-server/commit/bd9b53a))

### Features

- **logging:** send amplitude events to the logs ([5800418](https://github.com/mozilla/fxa-auth-server/commit/5800418))
- **push:** add a pushEndpointExpired flag for devices that need to re-register their push e ([735f323](https://github.com/mozilla/fxa-auth-server/commit/735f323))

### Refactor

- **api:** extract device schema to a common definition ([f136268](https://github.com/mozilla/fxa-auth-server/commit/f136268))
- **mailer:** automatically pass through args to mailer methods (#2075) r=vladikoff,shane-toml ([cc2da2a](https://github.com/mozilla/fxa-auth-server/commit/cc2da2a))

<a name="1.94.2"></a>

## [1.94.2](https://github.com/mozilla/fxa-auth-server/compare/v1.93.1...v1.94.2) (2017-08-23)

### Bug Fixes

- **deps:** update shrinkwrap ([4694cd1](https://github.com/mozilla/fxa-auth-server/commit/4694cd1))
- **devices:** saner mobile/tablet recognition for devices (#2051), r=@vbudhram ([3e5859f](https://github.com/mozilla/fxa-auth-server/commit/3e5859f))
- **l10n:** fix l10n updates ([2d3c4ab](https://github.com/mozilla/fxa-auth-server/commit/2d3c4ab))
- **senders:** update gettext dependency that can parse es6 syntax (#2057) r=vladikoff ([12dd0fe](https://github.com/mozilla/fxa-auth-server/commit/12dd0fe))
- **strings:** change "to" to "for" for verify secondary email (#2048), r=@vbudhram ([742be75](https://github.com/mozilla/fxa-auth-server/commit/742be75))
- **tests:** update remote db tests for uaFormFactor column ([c4d1e50](https://github.com/mozilla/fxa-auth-server/commit/c4d1e50))

### chore

- **ci:** remove node4 test target from travis-ci (#2054) r=vladikoff ([e1de16d](https://github.com/mozilla/fxa-auth-server/commit/e1de16d))
- **docs:** update precommit doc script to use grunt-newer ([fd62a8d](https://github.com/mozilla/fxa-auth-server/commit/fd62a8d))
- **eslint:** fix eslint task config so newer works (#2055) r=vladikoff ([12a14fc](https://github.com/mozilla/fxa-auth-server/commit/12a14fc)), closes [#2055](https://github.com/mozilla/fxa-auth-server/issues/2055)
- **git:** remove prepush git hook (#2058) r=vladikoff ([8e1de31](https://github.com/mozilla/fxa-auth-server/commit/8e1de31))

### Features

- **email:** Notify services when user changes primary email (#2066) r=vladikoff,rfk ([7bbdd44](https://github.com/mozilla/fxa-auth-server/commit/7bbdd44))
- **server:** add parsed user agent info to the request object (#2061), r=@vbudhram ([cc69b36](https://github.com/mozilla/fxa-auth-server/commit/cc69b36))

### Refactor

- **email:** extract common flow id boilerplate (#2065) r=vladikoff ([8d5f2b0](https://github.com/mozilla/fxa-auth-server/commit/8d5f2b0))
- **sms:** unleash es6 in senders/sms (#2064), r=@vbudhram ([a37589c](https://github.com/mozilla/fxa-auth-server/commit/a37589c))

<a name="1.94.1"></a>

## [1.94.1](https://github.com/mozilla/fxa-auth-server/compare/v1.94.0...v1.94.1) (2017-08-23)

### Bug Fixes

- **deps:** update shrinkwrap ([4694cd1](https://github.com/mozilla/fxa-auth-server/commit/4694cd1))

<a name="1.94.0"></a>

# [1.94.0](https://github.com/mozilla/fxa-auth-server/compare/v1.93.1...v1.94.0) (2017-08-22)

### Bug Fixes

- **devices:** saner mobile/tablet recognition for devices (#2051), r=@vbudhram ([3e5859f](https://github.com/mozilla/fxa-auth-server/commit/3e5859f))
- **l10n:** fix l10n updates ([2d3c4ab](https://github.com/mozilla/fxa-auth-server/commit/2d3c4ab))
- **senders:** update gettext dependency that can parse es6 syntax (#2057) r=vladikoff ([12dd0fe](https://github.com/mozilla/fxa-auth-server/commit/12dd0fe))
- **strings:** change "to" to "for" for verify secondary email (#2048), r=@vbudhram ([742be75](https://github.com/mozilla/fxa-auth-server/commit/742be75))

### chore

- **ci:** remove node4 test target from travis-ci (#2054) r=vladikoff ([e1de16d](https://github.com/mozilla/fxa-auth-server/commit/e1de16d))
- **docs:** update precommit doc script to use grunt-newer ([fd62a8d](https://github.com/mozilla/fxa-auth-server/commit/fd62a8d))
- **eslint:** fix eslint task config so newer works (#2055) r=vladikoff ([12a14fc](https://github.com/mozilla/fxa-auth-server/commit/12a14fc)), closes [#2055](https://github.com/mozilla/fxa-auth-server/issues/2055)
- **git:** remove prepush git hook (#2058) r=vladikoff ([8e1de31](https://github.com/mozilla/fxa-auth-server/commit/8e1de31))

### Features

- **email:** Notify services when user changes primary email (#2066) r=vladikoff,rfk ([7bbdd44](https://github.com/mozilla/fxa-auth-server/commit/7bbdd44))
- **server:** add parsed user agent info to the request object (#2061), r=@vbudhram ([cc69b36](https://github.com/mozilla/fxa-auth-server/commit/cc69b36))

### Refactor

- **email:** extract common flow id boilerplate (#2065) r=vladikoff ([8d5f2b0](https://github.com/mozilla/fxa-auth-server/commit/8d5f2b0))
- **sms:** unleash es6 in senders/sms (#2064), r=@vbudhram ([a37589c](https://github.com/mozilla/fxa-auth-server/commit/a37589c))

<a name="1.93.1"></a>

## [1.93.1](https://github.com/mozilla/fxa-auth-server/compare/v1.93.0...v1.93.1) (2017-08-11)

### Bug Fixes

- **devices:** ditch OS in synthesized name if form factor is present (#2047) r=vladikoff ([d96f299](https://github.com/mozilla/fxa-auth-server/commit/d96f299))

<a name="1.93.0"></a>

# [1.93.0](https://github.com/mozilla/fxa-auth-server/compare/v1.92.0...v1.93.0) (2017-08-09)

### Bug Fixes

- **db:** expose config options for Poolee timeout and maxPending (#2027) ([bfecf6d](https://github.com/mozilla/fxa-auth-server/commit/bfecf6d))
- **email:** Fix issue where you couldn't delete account after changing email (#2036) r=vladi ([5eca134](https://github.com/mozilla/fxa-auth-server/commit/5eca134)), closes [#2036](https://github.com/mozilla/fxa-auth-server/issues/2036)
- **email:** Notify all verified emails when a secondary email is removed (#2016) r=vladikoff ([4c394cf](https://github.com/mozilla/fxa-auth-server/commit/4c394cf)), closes [#1948](https://github.com/mozilla/fxa-auth-server/issues/1948)
- **push:** Send push notification to devices when email has changed (#2038), r=@philbooth ([26f6104](https://github.com/mozilla/fxa-auth-server/commit/26f6104))
- **redisSessions:** improve redis session lookup performance (#2026) r=vladikoff,rfk ([10e8310](https://github.com/mozilla/fxa-auth-server/commit/10e8310)), closes [#2025](https://github.com/mozilla/fxa-auth-server/issues/2025)
- **sms:** make the sms copy friendlier ([1d80d81](https://github.com/mozilla/fxa-auth-server/commit/1d80d81))
- **tests:** add coverage for failing redis requests ([3cced62](https://github.com/mozilla/fxa-auth-server/commit/3cced62))

### chore

- **docs:** regular maintenance for the metrics doc ([8e0af2e](https://github.com/mozilla/fxa-auth-server/commit/8e0af2e))
- **docs:** update AUTHORS list (#2024) ([4143efc](https://github.com/mozilla/fxa-auth-server/commit/4143efc))
- **logs:** add log when stale emails hit recovery endpoint (#2020) r=vladikoff ([b58e822](https://github.com/mozilla/fxa-auth-server/commit/b58e822))
- **tests:** tidy up the remote db session token tests ([3031098](https://github.com/mozilla/fxa-auth-server/commit/3031098))

### Features

- **devices:** include form factor in synthesized device name ([5a59afa](https://github.com/mozilla/fxa-auth-server/commit/5a59afa))
- **session:** add location to sessions query (#1993) r=vladikoff,philbooth ([27ca0e4](https://github.com/mozilla/fxa-auth-server/commit/27ca0e4))

<a name="1.92.0"></a>

# [1.92.0](https://github.com/mozilla/fxa-auth-server/compare/v1.91.3...v1.92.0) (2017-07-26)

### Bug Fixes

- **config:** set token updates to true by default (#1994) r=udaraweerasinghege ([bdf7db6](https://github.com/mozilla/fxa-auth-server/commit/bdf7db6))
- **emails:** check against original account email (#2011), r=@philbooth ([76aedd2](https://github.com/mozilla/fxa-auth-server/commit/76aedd2))
- **tokens:** add is memory token property to sessions (#2004) r=vladikoff ([1f57821](https://github.com/mozilla/fxa-auth-server/commit/1f57821))

### chore

- **timestamps:** add two timestamps to sessions and devices (#2009) r=vladikoff ([516826b](https://github.com/mozilla/fxa-auth-server/commit/516826b))

### Features

- **emails:** Add ability to change email (#1983), r=@philbooth ([0541f13](https://github.com/mozilla/fxa-auth-server/commit/0541f13))
- **errors:** include conflicting device id in errno 124 response ([0217750](https://github.com/mozilla/fxa-auth-server/commit/0217750))
- **metrics:** emit route performance events ([50c55f1](https://github.com/mozilla/fxa-auth-server/commit/50c55f1))
- **signin:** Skip signin confirmation for new accounts by default (#1992) r=vladikoff ([9900c42](https://github.com/mozilla/fxa-auth-server/commit/9900c42)), closes [#1991](https://github.com/mozilla/fxa-auth-server/issues/1991)
- **style:** update to new device image (#2014) r=ryanfeeley ([9568c70](https://github.com/mozilla/fxa-auth-server/commit/9568c70)), closes [#1914](https://github.com/mozilla/fxa-auth-server/issues/1914)
- **tokens:** delete account all reset tokens on password reset (#1979) r=vladikoff ([310e199](https://github.com/mozilla/fxa-auth-server/commit/310e199))
- **tokens:** expire session tokens that have no device record ([4941dd5](https://github.com/mozilla/fxa-auth-server/commit/4941dd5))

### Refactor

- **server:** extract email-related routes to a separate module (#1989), r=@vbudhram ([2903609](https://github.com/mozilla/fxa-auth-server/commit/2903609))

<a name="1.91.2"></a>

## [1.91.2](https://github.com/mozilla/fxa-auth-server/compare/v1.91.1...v1.91.2) (2017-07-18)

### Bug Fixes

- **tests:** update tests to match recent db changes (#1995), r=@vbudhram ([c059518](https://github.com/mozilla/fxa-auth-server/commit/c059518))

<a name="1.91.1"></a>

## [1.91.1](https://github.com/mozilla/fxa-auth-server/compare/v1.91.0...v1.91.1) (2017-07-12)

### Bug Fixes

- **nodejs:** update to 6.11.1 for security fixes ([b653e4c](https://github.com/mozilla/fxa-auth-server/commit/b653e4c))

<a name="1.91.0"></a>

# [1.91.0](https://github.com/mozilla/fxa-auth-server/compare/v1.90.2...v1.91.0) (2017-07-12)

### Bug Fixes

- **hawk:** key passed to hawk must be a Buffer ([8d2a861](https://github.com/mozilla/fxa-auth-server/commit/8d2a861))
- **nodejs:** update to node:4.8.4-alpine ([2945ef9](https://github.com/mozilla/fxa-auth-server/commit/2945ef9))
- **push:** Don't notify the originating device about pwd change. (#1931) r=mhammond,vladiko ([baed71d](https://github.com/mozilla/fxa-auth-server/commit/baed71d))
- **server:** return sane user agent from /account/sessions ([2f10d1b](https://github.com/mozilla/fxa-auth-server/commit/2f10d1b))
- **tests:** update db tests to match recent session token changes (#1986), r=@vbudhram ([aecb7f1](https://github.com/mozilla/fxa-auth-server/commit/aecb7f1))

### chore

- **docs:** git add generated api docs in precommit hook ([a1f3373](https://github.com/mozilla/fxa-auth-server/commit/a1f3373))
- **package:** update api docs on precommit (#1972) r=vladikoff ([7d59790](https://github.com/mozilla/fxa-auth-server/commit/7d59790))

### Features

- **account:** receive marketingOptIn when verifying email codes ([1d2a9f4](https://github.com/mozilla/fxa-auth-server/commit/1d2a9f4))
- **account:** send marketingOptIn to attached services on registration ([ea93642](https://github.com/mozilla/fxa-auth-server/commit/ea93642)), closes [#1973](https://github.com/mozilla/fxa-auth-server/issues/1973)
- **email:** When primary email gated, send to secondary email if avalible (#1954), r=@seanmo ([979968a](https://github.com/mozilla/fxa-auth-server/commit/979968a))
- **node:** upgrade to Nodejs 6!!! ([c9be152](https://github.com/mozilla/fxa-auth-server/commit/c9be152))

### Refactor

- **lib:** use strings instead of buffers for as much as possible ([0cfd39c](https://github.com/mozilla/fxa-auth-server/commit/0cfd39c))
- **routes:** break out device-related routes to a separate module ([ba5c927](https://github.com/mozilla/fxa-auth-server/commit/ba5c927))
- **server:** eliminate some unnecessary serial invocation (#1965), r=@vbudhram ([91f8e43](https://github.com/mozilla/fxa-auth-server/commit/91f8e43))

<a name="1.90.2"></a>

## [1.90.2](https://github.com/mozilla/fxa-auth-server/compare/v1.90.1...v1.90.2) (2017-07-06)

<a name="1.90.1"></a>

## [1.90.1](https://github.com/mozilla/fxa-auth-server/compare/v1.90.0...v1.90.1) (2017-07-05)

### Bug Fixes

- **server:** stop using raw user agent string for browser name ([14f0bf9](https://github.com/mozilla/fxa-auth-server/commit/14f0bf9))

<a name="1.90.0"></a>

# [1.90.0](https://github.com/mozilla/fxa-auth-server/compare/v1.89.1...v1.90.0) (2017-06-28)

### Bug Fixes

- **ios:** only notify ios devices for collection change events (#1960) r=vladikoff ([111bfbb](https://github.com/mozilla/fxa-auth-server/commit/111bfbb))
- **notifications:** Make data fields consistent across all notifyAttachedServices calls. (#1879); r= ([88a9fc8](https://github.com/mozilla/fxa-auth-server/commit/88a9fc8))
- **server:** do not return flowId from consumeSigninCodes endpoint ([6fd020d](https://github.com/mozilla/fxa-auth-server/commit/6fd020d))
- **server:** step in before node-uap parses Sync UA strings ([3f78f6e](https://github.com/mozilla/fxa-auth-server/commit/3f78f6e))
- **test:** Make db tests more independent and update auth-db dev version ([ed4d9ad](https://github.com/mozilla/fxa-auth-server/commit/ed4d9ad))

### chore

- **docs:** document the newsletter flow events ([307f24c](https://github.com/mozilla/fxa-auth-server/commit/307f24c))

### Features

- **metrics:** emit a flow.continued event for signinCodes ([13eeab2](https://github.com/mozilla/fxa-auth-server/commit/13eeab2))

<a name="1.89.1"></a>

## [1.89.1](https://github.com/mozilla/fxa-auth-server/compare/v1.89.0...v1.89.1) (2017-06-28)

### Features

- **sms:** Switch to AWS SNS for SMS ([7ce5c05](https://github.com/mozilla/fxa-auth-server/commit/7ce5c05))

<a name="1.89.0"></a>

# [1.89.0](https://github.com/mozilla/fxa-auth-server/compare/v1.88.1...v1.89.0) (2017-06-14)

### Bug Fixes

- **CAD:** Document CAD flow events. ([aa789f8](https://github.com/mozilla/fxa-auth-server/commit/aa789f8))
- **CAD:** Fix connectMethod table formatting. (#1941), r=@philbooth ([fa9ebc7](https://github.com/mozilla/fxa-auth-server/commit/fa9ebc7)), closes [#1941](https://github.com/mozilla/fxa-auth-server/issues/1941)
- **email:** Escape device name in HTML emails. (#1944), r=@philbooth ([bcad58c](https://github.com/mozilla/fxa-auth-server/commit/bcad58c))
- **email:** log a 'sent' email event for each CC address (#1936), r=@vbudhram ([82b24e2](https://github.com/mozilla/fxa-auth-server/commit/82b24e2))
- **server:** remove duplicate URL-safe base 64 validator ([50f6303](https://github.com/mozilla/fxa-auth-server/commit/50f6303))
- **sms:** Use the real email sender when sending via MockNexmo ([577db70](https://github.com/mozilla/fxa-auth-server/commit/577db70))
- **test:** Add tests for the `sender` and `from` fields in mock-nexmo. ([068791a](https://github.com/mozilla/fxa-auth-server/commit/068791a))
- **test:** Fix the broken smsSend test. ([ef2cc2a](https://github.com/mozilla/fxa-auth-server/commit/ef2cc2a))
- **tests:** add CC suport to mail_helper (#1937) r=vbudhram ([8dfb5e3](https://github.com/mozilla/fxa-auth-server/commit/8dfb5e3))
- **tests:** Update loadtests to cope with sign-in confirmation (#1890) r=jrgm,vladikoff ([be2d1ef](https://github.com/mozilla/fxa-auth-server/commit/be2d1ef))

### chore

- **log:** Remove datadog/statsd integration (#1921); r=vladikoff ([3f7ed68](https://github.com/mozilla/fxa-auth-server/commit/3f7ed68))

### Features

- **bounces:** add tiers to bounce blocklist ([09e18e5](https://github.com/mozilla/fxa-auth-server/commit/09e18e5)), closes [#1893](https://github.com/mozilla/fxa-auth-server/issues/1893)
- **emails:** Add email metrics documentation (#1919) r=vladikoff,davismtl ([ae0a4f8](https://github.com/mozilla/fxa-auth-server/commit/ae0a4f8))
- **emails:** Add endpoint to check if secondary emails are enabled (#1926), r=@philbooth, @rf ([a459ff1](https://github.com/mozilla/fxa-auth-server/commit/a459ff1))

<a name="1.88.1"></a>

## [1.88.1](https://github.com/mozilla/fxa-auth-server/compare/v1.88.0...v1.88.1) (2017-06-01)

### Bug Fixes

- **sms:** ditch the balance checks due to rate-limiting woe ([2394652](https://github.com/mozilla/fxa-auth-server/commit/2394652))

<a name="1.88.0"></a>

# [1.88.0](https://github.com/mozilla/fxa-auth-server/compare/v1.87.0...v1.88.0) (2017-05-31)

### Bug Fixes

- **devices:** handle new user agent string from Sync client lib ([009428e](https://github.com/mozilla/fxa-auth-server/commit/009428e))
- **docs:** overhaul the metrics events documentation ([2d5943c](https://github.com/mozilla/fxa-auth-server/commit/2d5943c))
- **email:** check case insensitive headers in EmailSent event (#1916), r=@philbooth, @vbudhr ([23593c7](https://github.com/mozilla/fxa-auth-server/commit/23593c7))
- **notifications:** Send disable notification to all devices ([91ce14c](https://github.com/mozilla/fxa-auth-server/commit/91ce14c))
- **push:** add extra logs ([5362c64](https://github.com/mozilla/fxa-auth-server/commit/5362c64))
- **push:** correct params types in push.js ([7ba4f67](https://github.com/mozilla/fxa-auth-server/commit/7ba4f67))
- **push:** Validate push public keys at registration time. ([8920a01](https://github.com/mozilla/fxa-auth-server/commit/8920a01))
- **tests:** adjust public keys in tests ([43b8fd8](https://github.com/mozilla/fxa-auth-server/commit/43b8fd8))

### chore

- **ci:** always get most recent node 4 on travis ([4e9b8b4](https://github.com/mozilla/fxa-auth-server/commit/4e9b8b4))
- **push:** Add a link to nodejs ECDH issue in code comments. ([0503479](https://github.com/mozilla/fxa-auth-server/commit/0503479))

### Features

- **docs:** automatically generate API docs from the code ([643ed85](https://github.com/mozilla/fxa-auth-server/commit/643ed85))
- **push:** send push notification on account deletion ([163e2f4](https://github.com/mozilla/fxa-auth-server/commit/163e2f4))
- **server:** add endpoint for consuming signinCodes ([f10655d](https://github.com/mozilla/fxa-auth-server/commit/f10655d))
- **server:** include signinCode in the installFirefox SMS ([2610d2f](https://github.com/mozilla/fxa-auth-server/commit/2610d2f))
- **sms:** Show SMS links in the mail helper. ([fd4b85a](https://github.com/mozilla/fxa-auth-server/commit/fd4b85a))

<a name="1.87.1"></a>

## [1.87.1](https://github.com/mozilla/fxa-auth-server/compare/v1.87.0...v1.87.1) (2017-05-26)

### Bug Fixes

- **push:** add extra logs ([5362c64](https://github.com/mozilla/fxa-auth-server/commit/5362c64))
- **push:** Validate push public keys at registration time. ([8920a01](https://github.com/mozilla/fxa-auth-server/commit/8920a01))

<a name="1.87.0"></a>

# [1.87.0](https://github.com/mozilla/fxa-auth-server/compare/v1.86.0...v1.87.0) (2017-05-17)

### Bug Fixes

- **config:** Add email regex feature flag for secondary email ([d62995e](https://github.com/mozilla/fxa-auth-server/commit/d62995e))
- **config:** Update secondary email config to support softvision and restmail (#1894) r=vladi ([b3edcef](https://github.com/mozilla/fxa-auth-server/commit/b3edcef)), closes [#1891](https://github.com/mozilla/fxa-auth-server/issues/1891)
- **devices:** Add test for unicode device names. (#1758) r=vladikoff ([46861c3](https://github.com/mozilla/fxa-auth-server/commit/46861c3))
- **emails:** Can create secondary email if it is unverified in another account (#1892) r=vlad ([34e3841](https://github.com/mozilla/fxa-auth-server/commit/34e3841))
- **emails:** Fix issue where change password link was undefined (#1886) r=vladikoff ([e62aab1](https://github.com/mozilla/fxa-auth-server/commit/e62aab1)), closes [#1886](https://github.com/mozilla/fxa-auth-server/issues/1886)
- **emails:** Only send email notifications to verified secondary emails (#1888) r=rfk,philboo ([3bc36eb](https://github.com/mozilla/fxa-auth-server/commit/3bc36eb)), closes [#1887](https://github.com/mozilla/fxa-auth-server/issues/1887)
- **metrics:** handle and log missing payload (#1875) r=vbudhram ([36ec6f7](https://github.com/mozilla/fxa-auth-server/commit/36ec6f7)), closes [#1817](https://github.com/mozilla/fxa-auth-server/issues/1817)
- **push:** add support for dev and stage push servers (#1895) r=vbudhram ([495acd6](https://github.com/mozilla/fxa-auth-server/commit/495acd6)), closes [#1799](https://github.com/mozilla/fxa-auth-server/issues/1799)

### chore

- **deps:** update nexmo (#1899), r=@vbudhram ([362aa6b](https://github.com/mozilla/fxa-auth-server/commit/362aa6b))

### Features

- **emails:** enable secondary email for matching emails (#1896), r=@vbudhram ([ff78b04](https://github.com/mozilla/fxa-auth-server/commit/ff78b04))
- **mailer:** disable X-Mailer header in emails (#1881) r=vladikoff,philbooth ([4948a7e](https://github.com/mozilla/fxa-auth-server/commit/4948a7e))

<a name="1.86.0"></a>

# [1.86.0](https://github.com/mozilla/fxa-auth-server/compare/v1.85.1...v1.86.0) (2017-05-03)

### Bug Fixes

- **circle:** fix string comparison on docker push (#1870) r=vladikoff ([9f660d4](https://github.com/mozilla/fxa-auth-server/commit/9f660d4)), closes [#1870](https://github.com/mozilla/fxa-auth-server/issues/1870)
- **circle:** if branch master, tag is latest (#1869) r=vladikoff ([6462d6c](https://github.com/mozilla/fxa-auth-server/commit/6462d6c))
- **config:** Add config for unverified account to exist before secondary email can be create ([d0b5976](https://github.com/mozilla/fxa-auth-server/commit/d0b5976))
- **config:** Correctly resolve isSecondaryEmailEnabled and add more checks for config (#1872) ([ae95582](https://github.com/mozilla/fxa-auth-server/commit/ae95582)), closes [#1872](https://github.com/mozilla/fxa-auth-server/issues/1872)
- **mailer:** escape json output (#1853) r=vladikoff ([b06033e](https://github.com/mozilla/fxa-auth-server/commit/b06033e))
- **metrics:** include template name in sms.sent event ([2e9963c](https://github.com/mozilla/fxa-auth-server/commit/2e9963c))
- **notifier:** disable notifier in key_server.js (#1852) r=jrgm ([bb35ed2](https://github.com/mozilla/fxa-auth-server/commit/bb35ed2))
- **tests:** Add timeout for sms (#1866) r=vladikoff ([93bb872](https://github.com/mozilla/fxa-auth-server/commit/93bb872))

### chore

- **deps:** update shrinkwrap and latest eslint (#1868) ([10d5b56](https://github.com/mozilla/fxa-auth-server/commit/10d5b56))
- **docker:** Use official node image & update to Node.js v4.8.2 (#1840) r=vladikoff ([3d80e82](https://github.com/mozilla/fxa-auth-server/commit/3d80e82))
- **email:** Remove unused `emailSent` (#1846) r=vladikoff,philbooth ([a5ff7ca](https://github.com/mozilla/fxa-auth-server/commit/a5ff7ca))

### Features

- **deps:** update shrinkwrap ([5e80168](https://github.com/mozilla/fxa-auth-server/commit/5e80168))
- **devices:** return OS from user agent os (#1848) r=philbooth ([3fd0418](https://github.com/mozilla/fxa-auth-server/commit/3fd0418)), closes [#1829](https://github.com/mozilla/fxa-auth-server/issues/1829)
- **docker:** add feature branches (#1865) ([cb7e8c3](https://github.com/mozilla/fxa-auth-server/commit/cb7e8c3))
- **emails:** Add custom error for users logging in with secondary email (#1850), r=@vladikoff ([f509bcb](https://github.com/mozilla/fxa-auth-server/commit/f509bcb))
- **emails:** Throw unique error if initiating password reset from secondary email (#1874) r=v ([d1fae0d](https://github.com/mozilla/fxa-auth-server/commit/d1fae0d)), closes [mozilla/fxa-content-server#4996](https://github.com/mozilla/fxa-content-server/issues/4996)
- **emails:** Use new verification link, pass type, pass email verified (#1864), r=@vladikoff ([e7697e0](https://github.com/mozilla/fxa-auth-server/commit/e7697e0))
- **session:** add a 'state' property in `/session/status` ([a74a1f7](https://github.com/mozilla/fxa-auth-server/commit/a74a1f7))

### Refactor

- **server:** extract memcached usage to a dedicated module ([5698537](https://github.com/mozilla/fxa-auth-server/commit/5698537))
- **server:** remove separate notifier process (#1800) r=vbudhram ([7414ee8](https://github.com/mozilla/fxa-auth-server/commit/7414ee8))

<a name="1.85.1"></a>

## [1.85.1](https://github.com/mozilla/fxa-auth-server/compare/v1.85.0...v1.85.1) (2017-04-18)

### Bug Fixes

- **starup:** handle promise rejected on bind failure (#1838) r=vladikoff,seanmonstar ([7fd45e3](https://github.com/mozilla/fxa-auth-server/commit/7fd45e3))

<a name="1.85.0"></a>

# [1.85.0](https://github.com/mozilla/fxa-auth-server/compare/v1.84.2...v1.85.0) (2017-04-18)

### Bug Fixes

- **config:** bring back signin confirmation in dev (#1830) ([e9f8c23](https://github.com/mozilla/fxa-auth-server/commit/e9f8c23))
- **config:** change default BOUNCES_SOFT_DURATION to '5 minutes' (#1813) r=vladikoff ([9cb75ac](https://github.com/mozilla/fxa-auth-server/commit/9cb75ac))
- **config:** Merge auth and mailer configs (#1798), r=@philbooth ([64c96d6](https://github.com/mozilla/fxa-auth-server/commit/64c96d6))
- **config:** stop using envc; interferes with docker --env-file (#1833) r=vladikoff ([82bd9b5](https://github.com/mozilla/fxa-auth-server/commit/82bd9b5))
- **mailer:** bring back process ports for mailer_server.js (#1815) r=jrgm ([4a4df8e](https://github.com/mozilla/fxa-auth-server/commit/4a4df8e)), closes [#1814](https://github.com/mozilla/fxa-auth-server/issues/1814)
- **metrics:** fix metrics context errors ([fb5997e](https://github.com/mozilla/fxa-auth-server/commit/fb5997e))
- **promise:** log unhandled rejections instead of throwing (#1818) r=vladikoff ([adc6d3e](https://github.com/mozilla/fxa-auth-server/commit/adc6d3e))
- **routes:** Add a /**lbheartbeat** route. (#1807) r=vladikoff ([89f5cac](https://github.com/mozilla/fxa-auth-server/commit/89f5cac))
- **test:** remove obsolete test check (#1824) r=vladikoff ([c8dece9](https://github.com/mozilla/fxa-auth-server/commit/c8dece9))
- **tests:** add remote tests for POST /sms ([9ac11ac](https://github.com/mozilla/fxa-auth-server/commit/9ac11ac))
- **tests:** remove leftover ./test/.env.dev file (#1836) r=vladikoff ([646fa64](https://github.com/mozilla/fxa-auth-server/commit/646fa64))

### chore

- **config:** remove verifier version (#1834) ([e396ea6](https://github.com/mozilla/fxa-auth-server/commit/e396ea6))
- **docs:** add npm test LOG_LEVEL docs ([7631997](https://github.com/mozilla/fxa-auth-server/commit/7631997))

### Features

- **db:** update to latest db v1.85.0 (#1837) r=jrgm ([f1a02f0](https://github.com/mozilla/fxa-auth-server/commit/f1a02f0))
- **emails:** Add secondary emails api support Part 2 (#1768) r=vladikoff ([7ecad75](https://github.com/mozilla/fxa-auth-server/commit/7ecad75))

<a name="1.84.1"></a>

## [1.84.1](https://github.com/mozilla/fxa-auth-server/compare/v1.83.4...v1.84.1) (2017-04-05)

### Bug Fixes

- **locale:** Fix merge conflicts (#1794) ([5a7e4a7](https://github.com/mozilla/fxa-auth-server/commit/5a7e4a7)), closes [#1794](https://github.com/mozilla/fxa-auth-server/issues/1794)

<a name="1.83.4"></a>

## [1.83.4](https://github.com/mozilla/fxa-auth-server/compare/v1.84.0...v1.83.4) (2017-04-05)

### Bug Fixes

- **server:** remove crippled isLocaleAcceptable functionality (#1793), r=@vbudhram, @rfk ([748fcee](https://github.com/mozilla/fxa-auth-server/commit/748fcee))

<a name="1.84.4"></a>

## [1.84.4](https://github.com/mozilla/fxa-auth-server/compare/v1.84.3...v1.84.4) (2017-04-13)

### Bug Fixes

- **metrics:** fix metrics context errors ([7880d41](https://github.com/mozilla/fxa-auth-server/commit/7880d41))

<a name="1.84.3"></a>

## [1.84.3](https://github.com/mozilla/fxa-auth-server/compare/v1.84.2...v1.84.3) (2017-04-13)

### Bug Fixes

- **promise:** log unhandled rejections instead of throwing ([9f90711](https://github.com/mozilla/fxa-auth-server/commit/9f90711))
- **server:** set useDomains to true ([bf96223](https://github.com/mozilla/fxa-auth-server/commit/bf96223))

<a name="1.84.2"></a>

## [1.84.2](https://github.com/mozilla/fxa-auth-server/compare/v1.84.0...v1.84.2) (2017-04-11)

### Bug Fixes

- **config:** update the default SMS install link ([f82797c](https://github.com/mozilla/fxa-auth-server/commit/f82797c))
- **locale:** Fix merge conflicts (#1794) ([5406b56](https://github.com/mozilla/fxa-auth-server/commit/5406b56)), closes [#1794](https://github.com/mozilla/fxa-auth-server/issues/1794)

### Features

- **keys:** Add key id and created-at timestamp to our public keys. (#1734); r=seanmonstar ([59cdb4c](https://github.com/mozilla/fxa-auth-server/commit/59cdb4c))

<a name="1.84.1"></a>

## [1.84.1](https://github.com/mozilla/fxa-auth-server/compare/v1.84.0...v1.84.1) (2017-04-05)

### Bug Fixes

- **locale:** Fix merge conflicts (#1794) ([5406b56](https://github.com/mozilla/fxa-auth-server/commit/5406b56)), closes [#1794](https://github.com/mozilla/fxa-auth-server/issues/1794)

### Features

- **keys:** Add key id and created-at timestamp to our public keys. (#1734); r=seanmonstar ([59cdb4c](https://github.com/mozilla/fxa-auth-server/commit/59cdb4c))

<a name="1.84.0"></a>

# [1.84.0](https://github.com/mozilla/fxa-auth-server/compare/v1.83.3...v1.84.0) (2017-04-04)

### Bug Fixes

- **config:** environment expose verification reminder config ([3a71789](https://github.com/mozilla/fxa-auth-server/commit/3a71789))
- **config:** Graduate security history and ip profiling ([2b7e712](https://github.com/mozilla/fxa-auth-server/commit/2b7e712))
- **logging:** don't emit null or undefined uid on flow events ([23c58b9](https://github.com/mozilla/fxa-auth-server/commit/23c58b9))
- **push:** reject extra push-payloads properties instead of removing them ([c90719a](https://github.com/mozilla/fxa-auth-server/commit/c90719a))
- **script:** fix broken write email template script (#1775) r=vladikoff ([3697246](https://github.com/mozilla/fxa-auth-server/commit/3697246)), closes [#1775](https://github.com/mozilla/fxa-auth-server/issues/1775)
- **scripts:** fix the broken sms scripts (#1773), r=@vbudhram ([5c78f7f](https://github.com/mozilla/fxa-auth-server/commit/5c78f7f)), closes [#1773](https://github.com/mozilla/fxa-auth-server/issues/1773)
- **server:** recognise the new iOS client UA string ([72687c2](https://github.com/mozilla/fxa-auth-server/commit/72687c2))
- **tests:** add missing require statement (#1784), r=@vbudhram ([79488e4](https://github.com/mozilla/fxa-auth-server/commit/79488e4))

### chore

- **ci:** kill the broken cross-repo tests (#1723) r=vladikoff ([6b310a1](https://github.com/mozilla/fxa-auth-server/commit/6b310a1))
- **config:** Added environment variable support for verificationReminders.pollTime ([c77df31](https://github.com/mozilla/fxa-auth-server/commit/c77df31))
- **docs:** document the flow_experiments table (#1780), r=@vbudhram ([ef2878e](https://github.com/mozilla/fxa-auth-server/commit/ef2878e))
- **docs:** update node version in docs ([9c49c5f](https://github.com/mozilla/fxa-auth-server/commit/9c49c5f))
- **files:** remove vagrant config ([48f3ee9](https://github.com/mozilla/fxa-auth-server/commit/48f3ee9))
- **test:** fix mail_helper to run if require.main is mail_helper (#1763) ([a77c591](https://github.com/mozilla/fxa-auth-server/commit/a77c591)), closes [#1763](https://github.com/mozilla/fxa-auth-server/issues/1763) [#1762](https://github.com/mozilla/fxa-auth-server/issues/1762)
- **tests:** move test/local/lib/\* up to test/local/ (#1790) r=vladikoff ([597371c](https://github.com/mozilla/fxa-auth-server/commit/597371c))

### Features

- **emails:** Mailer accept multiple emails Part 1 (#1767), r=@philbooth ([b06b0da](https://github.com/mozilla/fxa-auth-server/commit/b06b0da))
- **metrics:** emit a flow event for the sms region ([b062d79](https://github.com/mozilla/fxa-auth-server/commit/b062d79))
- **profile:** send push notifications after a profile update ([2e83420](https://github.com/mozilla/fxa-auth-server/commit/2e83420))
- **sms:** Mock out Nexmo for functional tests. ([e8a932d](https://github.com/mozilla/fxa-auth-server/commit/e8a932d))
- **sms:** return country code from /sms/status ([e9ed457](https://github.com/mozilla/fxa-auth-server/commit/e9ed457))

### Refactor

- **bounces:** pull bounce logic into separate module ([48d7625](https://github.com/mozilla/fxa-auth-server/commit/48d7625))
- **db:** remove unnecessary dependency injection for DB ([cbad916](https://github.com/mozilla/fxa-auth-server/commit/cbad916))
- **routes:** remove unnecessary dependency injection in routes ([a6b97a7](https://github.com/mozilla/fxa-auth-server/commit/a6b97a7))
- **token:** remove ability to pass createdAt to Token.create ([dac8f64](https://github.com/mozilla/fxa-auth-server/commit/dac8f64))
- **tokens:** reduce unnecessary dependency injection in Tokens ([a393413](https://github.com/mozilla/fxa-auth-server/commit/a393413))

### test

- **mailer:** simplify TestServer using in mailer remote tests ([93da89b](https://github.com/mozilla/fxa-auth-server/commit/93da89b))
- **remote:** refactor to run remote tests in a single process ([8d5c1ed](https://github.com/mozilla/fxa-auth-server/commit/8d5c1ed))

<a name="1.83.4"></a>

## [1.83.4](https://github.com/mozilla/fxa-auth-server/compare/v1.83.3...v1.83.4) (2017-04-05)

### Bug Fixes

- **server:** remove crippled isLocaleAcceptable functionality (#1793), r=@vbudhram, @rfk ([748fcee](https://github.com/mozilla/fxa-auth-server/commit/748fcee))

<a name="1.83.3"></a>

## [1.83.3](https://github.com/mozilla/fxa-auth-server/compare/v1.83.2...v1.83.3) (2017-03-28)

### Bug Fixes

- **sms:** propagate countryCode through our fxa-geodb wrapper ([176c63e](https://github.com/mozilla/fxa-auth-server/commit/176c63e))

<a name="1.83.1"></a>

## [1.83.1](https://github.com/mozilla/fxa-auth-server/compare/v1.83.0...v1.83.1) (2017-03-21)

### Features

- **email:** Pass correct args to verify_email (#1754), r=@philbooth ([1fc8617](https://github.com/mozilla/fxa-auth-server/commit/1fc8617))

<a name="1.83.0"></a>

# [1.83.0](https://github.com/mozilla/fxa-auth-server/compare/v1.82.2...v1.83.0) (2017-03-21)

### Bug Fixes

- **config:** sync up both auth and mailer configs (#58) r=jrgm ([ac1e208](https://github.com/mozilla/fxa-auth-server/commit/ac1e208))
- **config:** Use a more generic server url pattern for push registrations. ([3099acc](https://github.com/mozilla/fxa-auth-server/commit/3099acc))
- **docker:** prevent duplicate installation of dev dependencies (#1730) r=vladikoff ([ef8f1c1](https://github.com/mozilla/fxa-auth-server/commit/ef8f1c1))
- **docs:** fix broken links in metrics events docs (#1738) r=vladikoff ([a843f74](https://github.com/mozilla/fxa-auth-server/commit/a843f74)), closes [#1738](https://github.com/mozilla/fxa-auth-server/issues/1738)
- **errors:** fix misleading error string for featureNotEnabled ([1c8511a](https://github.com/mozilla/fxa-auth-server/commit/1c8511a))
- **mailer:** fix sender from field. uplift ([ba6a8de](https://github.com/mozilla/fxa-auth-server/commit/ba6a8de))
- **mailer:** fix sender from field. uplift ([461c52f](https://github.com/mozilla/fxa-auth-server/commit/461c52f))
- **metrics:** log locale instead of accept languages on flow events ([2a5d3d0](https://github.com/mozilla/fxa-auth-server/commit/2a5d3d0))
- **metrics:** suppress route flow events if metrics context is invalid ([c2dc6fc](https://github.com/mozilla/fxa-auth-server/commit/c2dc6fc))
- **push:** fix push payload validation and disallow additional props (#57) r=vladikoff ([32750a2](https://github.com/mozilla/fxa-auth-server/commit/32750a2)), closes [#57](https://github.com/mozilla/fxa-auth-server/issues/57)
- **scripts:** mend the broken write-emails-to-disk script (#1701) r=vladikoff,vbudhram ([56a6538](https://github.com/mozilla/fxa-auth-server/commit/56a6538))
- **sessions:** improve tests and fix incorrect buffer conversion (#1708) r=vbuhdram ([bbdaa64](https://github.com/mozilla/fxa-auth-server/commit/bbdaa64)), closes [#1708](https://github.com/mozilla/fxa-auth-server/issues/1708)
- **sms:** ditch the silly ad-hoc config file for sender ids ([4cd6f9e](https://github.com/mozilla/fxa-auth-server/commit/4cd6f9e))
- **tests:** fix bad assertion in mailer tests ([fb916c2](https://github.com/mozilla/fxa-auth-server/commit/fb916c2))
- **tests:** invoke mocha recursively on test directories ([1a907f7](https://github.com/mozilla/fxa-auth-server/commit/1a907f7))
- **tokens:** Don't override createdAt when deserializing an existing token. (#1744); r=philbo ([3be60f3](https://github.com/mozilla/fxa-auth-server/commit/3be60f3))
- **tokens:** ensure account reset tokens get a fresh createdAt ([efed703](https://github.com/mozilla/fxa-auth-server/commit/efed703))
- **version:** use cwd and env var to get version in dev ([a456c76](https://github.com/mozilla/fxa-auth-server/commit/a456c76))

### chore

- **config:** change SMS region config from regex to array (#1743) r=vladikoff ([33041e9](https://github.com/mozilla/fxa-auth-server/commit/33041e9))
- **docs:** add circle badge (#1703) ([5a1561b](https://github.com/mozilla/fxa-auth-server/commit/5a1561b))
- **docs:** update the metrics documentation (#1732), r=@vbudhram ([917d7d8](https://github.com/mozilla/fxa-auth-server/commit/917d7d8))

### Features

- **db:** make database fault tolerant of db server (#1716) r=vladikoff ([5138ad7](https://github.com/mozilla/fxa-auth-server/commit/5138ad7))
- **docker:** add docker support with circle-ci (#1692) r=vladikoff,jbuck ([4fbc25f](https://github.com/mozilla/fxa-auth-server/commit/4fbc25f))
- **logging:** Use correct logging format (#60) r=vladikoff ([1932afe](https://github.com/mozilla/fxa-auth-server/commit/1932afe))
- **mailer:** check for hard bounced or complaints before sending emails ([51f85ce](https://github.com/mozilla/fxa-auth-server/commit/51f85ce))
- **metrics:** Log metrics event for sending a tab between devices. (#1700); r=pb,vbudhram,sean ([e2942c2](https://github.com/mozilla/fxa-auth-server/commit/e2942c2))
- **sessions:** add /sessions support (#1617) r=vbudhram ([d79f63a](https://github.com/mozilla/fxa-auth-server/commit/d79f63a))

### Refactor

- **logging:** Log email domain if popular otherwise log `other` (#1666), r=@rfk, @vladikoff ([357d2f7](https://github.com/mozilla/fxa-auth-server/commit/357d2f7))
- **logging:** Log email domain if popular otherwise log `other` (#1666), r=@rfk, @vladikoff (# ([37d6569](https://github.com/mozilla/fxa-auth-server/commit/37d6569))
- **routes:** remove preVerifyToken support (#1690) r=rfk ([e440d8f](https://github.com/mozilla/fxa-auth-server/commit/e440d8f)), closes [#1599](https://github.com/mozilla/fxa-auth-server/issues/1599)

<a name="1.82.7"></a>

## [1.82.7](https://github.com/mozilla/fxa-auth-server/compare/v1.82.6-private...v1.82.7) (2017-03-17)

### Features

- **logging:** Use correct logging format (#60) r=vladikoff ([1932afe](https://github.com/mozilla/fxa-auth-server/commit/1932afe))

<a name="1.82.6"></a>

## [1.82.6](https://github.com/mozilla/fxa-auth-server/compare/v1.82.5-private...v1.82.6) (2017-03-17)

### Refactor

- **logging:** Log email domain if popular otherwise log `other` (#1666), r=@rfk, @vladikoff (# ([37d6569](https://github.com/mozilla/fxa-auth-server/commit/37d6569))

<a name="1.82.5"></a>

## [1.82.5](https://github.com/mozilla/fxa-auth-server/compare/v1.82.4-private...v1.82.5) (2017-03-16)

### Bug Fixes

- **config:** sync up both auth and mailer configs (#58) r=jrgm ([ac1e208](https://github.com/mozilla/fxa-auth-server/commit/ac1e208))

<a name="1.82.4"></a>

## [1.82.4](https://github.com/mozilla/fxa-auth-server/compare/v1.82.3-private...v1.82.4) (2017-03-11)

### Bug Fixes

- **mailer:** fix sender from field. uplift ([ba6a8de](https://github.com/mozilla/fxa-auth-server/commit/ba6a8de))

<a name="1.82.3"></a>

## [1.82.3](https://github.com/mozilla/fxa-auth-server/compare/v1.82.2...v1.82.3) (2017-03-08)

### Bug Fixes

- **push:** fix push payload validation and disallow additional props (#57) r=vladikoff ([32750a2](https://github.com/mozilla/fxa-auth-server/commit/32750a2)), closes [#57](https://github.com/mozilla/fxa-auth-server/issues/57)

<a name="1.82.2"></a>

## [1.82.2](https://github.com/mozilla/fxa-auth-server/compare/v1.82.1...v1.82.2) (2017-03-08)

### Features

- **metrics:** Log metrics event for sending a tab between devices. (#1700); r=pb,vbudhram,sean ([55bba26](https://github.com/mozilla/fxa-auth-server/commit/55bba26))

<a name="1.82.1"></a>

## [1.82.1](https://github.com/mozilla/fxa-auth-server/compare/v1.82.0...v1.82.1) (2017-03-06)

### Bug Fixes

- **push:** add extra validation to pushCallback payload param (#1698) r=rfk ([9fd2ca3](https://github.com/mozilla/fxa-auth-server/commit/9fd2ca3))

<a name="1.82.0"></a>

# [1.82.0](https://github.com/mozilla/fxa-auth-server/compare/v1.81.0...v1.82.0) (2017-03-06)

### Bug Fixes

- **config:** change reminder poll for many servers (#257), r=@vbudhram ([a721920](https://github.com/mozilla/fxa-auth-server/commit/a721920))
- **db:** update to latest db ([3a6101f](https://github.com/mozilla/fxa-auth-server/commit/3a6101f))
- **dependencies:** update bluebird, nodemailer, convict, moment-timezone (#251) r=vladikoff ([02fbda3](https://github.com/mozilla/fxa-auth-server/commit/02fbda3))
- **git:** update husky to unbreak git hooks on ubuntu (#258) r=vladikoff ([83e9458](https://github.com/mozilla/fxa-auth-server/commit/83e9458))
- **merge:** update shrinkwrap and library refs ([f32a867](https://github.com/mozilla/fxa-auth-server/commit/f32a867))
- **project:** move mailer files into proper directories (#1676) r=vladikoff ([d09759c](https://github.com/mozilla/fxa-auth-server/commit/d09759c))
- **push:** don't wait on push methods to reply in account/devices/notify r=vladikoff ([09e2e00](https://github.com/mozilla/fxa-auth-server/commit/09e2e00)), closes [#1657](https://github.com/mozilla/fxa-auth-server/issues/1657)

### chore

- **ci:** clean up travis ci files and docs ([4e1bab6](https://github.com/mozilla/fxa-auth-server/commit/4e1bab6))
- **deps:** update bluebird (#1688) r=vladikoff ([838b602](https://github.com/mozilla/fxa-auth-server/commit/838b602))
- **deps:** update to latest db-mysql ([31f8d6b](https://github.com/mozilla/fxa-auth-server/commit/31f8d6b))
- **docs:** add coverage badge ([6f49d99](https://github.com/mozilla/fxa-auth-server/commit/6f49d99))
- **docs:** remove extra AUTHORS file ([404fdec](https://github.com/mozilla/fxa-auth-server/commit/404fdec))
- **docs:** update docs, AUTHORS ([c71e577](https://github.com/mozilla/fxa-auth-server/commit/c71e577))
- **docs:** update mailer docs ([87d97e2](https://github.com/mozilla/fxa-auth-server/commit/87d97e2))
- **git:** move repo into subdir ([458cc46](https://github.com/mozilla/fxa-auth-server/commit/458cc46))
- **scripts:** install mailer during install ([8f647a4](https://github.com/mozilla/fxa-auth-server/commit/8f647a4))
- **style:** update eslint styles and .gitignore ([df8070a](https://github.com/mozilla/fxa-auth-server/commit/df8070a))

### Features

- **logs:** disable statsd reporting in config (#1673), r=@vbudhram ([0c52a7c](https://github.com/mozilla/fxa-auth-server/commit/0c52a7c))
- **mailer:** add support for sending SMS messages ([3bc1027](https://github.com/mozilla/fxa-auth-server/commit/3bc1027))
- **server:** implement GET /sms/status ([34f4390](https://github.com/mozilla/fxa-auth-server/commit/34f4390))

### Refactor

- **sms:** swap out ad hoc error structures for lib/error (#1696) r=vladikoff ([388fd50](https://github.com/mozilla/fxa-auth-server/commit/388fd50))

<a name="1.81.0"></a>

# [1.81.0](https://github.com/mozilla/fxa-auth-server/compare/v1.80.0...v1.81.0) (2017-02-22)

### Bug Fixes

- **dev:** disable ip profile in dev (#1643) r=vbudhram ([d9b6bd9](https://github.com/mozilla/fxa-auth-server/commit/d9b6bd9))
- **docs:** Document that devices should reigster before attempting to sync. (#1667); r=phil ([496be0e](https://github.com/mozilla/fxa-auth-server/commit/496be0e))
- **docs:** document the /sms endpoint ([7226ce0](https://github.com/mozilla/fxa-auth-server/commit/7226ce0))
- **logging:** log errors when we encounter unexpected createdAt values ([a3d4f56](https://github.com/mozilla/fxa-auth-server/commit/a3d4f56))
- **push:** notify a device connected only when account verified ([901525b](https://github.com/mozilla/fxa-auth-server/commit/901525b)), closes [#1651](https://github.com/mozilla/fxa-auth-server/issues/1651)
- **server:** disallow any query or payload params without validation (#1668) r=vladikoff ([0acab56](https://github.com/mozilla/fxa-auth-server/commit/0acab56))
- **sms:** make the fallback error case work sanely ([3eff2d3](https://github.com/mozilla/fxa-auth-server/commit/3eff2d3))
- **tests:** add missing tests for log.begin and log.summary calls ([e1265ff](https://github.com/mozilla/fxa-auth-server/commit/e1265ff))

### chore

- **docs:** Add some more details on metrics db column contents. ([06913c6](https://github.com/mozilla/fxa-auth-server/commit/06913c6))

### Features

- **api:** add an endpoint for sending SMS messages ([d35d442](https://github.com/mozilla/fxa-auth-server/commit/d35d442))
- **email:** record email bounces in database ([b4279c1](https://github.com/mozilla/fxa-auth-server/commit/b4279c1))
- **logging:** add optional uid and locale to flow event data ([038d457](https://github.com/mozilla/fxa-auth-server/commit/038d457))
- **server:** auto-unbuffer binary data when crossing API boundaries ([35115f9](https://github.com/mozilla/fxa-auth-server/commit/35115f9))

### Refactor

- **server:** unify the unbuffering functions to one place ([a649b78](https://github.com/mozilla/fxa-auth-server/commit/a649b78))
- **unblock:** Graduate sign-in unblock ([5f07f22](https://github.com/mozilla/fxa-auth-server/commit/5f07f22))

### style

- **lib:** update let to const when possible ([29c9f39](https://github.com/mozilla/fxa-auth-server/commit/29c9f39))

<a name="1.80.0"></a>

# [1.80.0](https://github.com/mozilla/fxa-auth-server/compare/v1.78.0...v1.80.0) (2017-02-07)

### Bug Fixes

- **docs:** document recent flow event changes (#1630), r=@vbudhram ([e5eaccf](https://github.com/mozilla/fxa-auth-server/commit/e5eaccf))
- **email:** turn on SES Event Publishing metrics ([9105f87](https://github.com/mozilla/fxa-auth-server/commit/9105f87))
- **logging:** Log bounced complaint ([0fa378e](https://github.com/mozilla/fxa-auth-server/commit/0fa378e))
- **logging:** Log templates that don't have flow event data (#1618), r=@philbooth ([e6a1b87](https://github.com/mozilla/fxa-auth-server/commit/e6a1b87))
- **push:** Try to always send a deviceName in the 'device connected' push message. (#1633); ([2b4777a](https://github.com/mozilla/fxa-auth-server/commit/2b4777a))
- **shrinkwrap:** update shrinkwrap to latest version ([1a709fa](https://github.com/mozilla/fxa-auth-server/commit/1a709fa))
- **style:** adjust config code style issue ([bb5f5d0](https://github.com/mozilla/fxa-auth-server/commit/bb5f5d0))

### chore

- **mailer:** update fxa-auth-mailer (and other shrinkwrap) (#1620) ([04aa467](https://github.com/mozilla/fxa-auth-server/commit/04aa467))
- **travis:** add node6 test target (#1632) r=vladikoff ([05f9dd6](https://github.com/mozilla/fxa-auth-server/commit/05f9dd6))

### Features

- **ci:** add config for cross-repo testing ([81428f3](https://github.com/mozilla/fxa-auth-server/commit/81428f3))
- **docs:** document the fix for duplicate flow events (#1634) r=vladikoff ([da5edc5](https://github.com/mozilla/fxa-auth-server/commit/da5edc5)), closes [#1634](https://github.com/mozilla/fxa-auth-server/issues/1634)
- **email:** Add flow events for email delivery notifications (#1626), r=@philbooth ([2e84e07](https://github.com/mozilla/fxa-auth-server/commit/2e84e07))
- **ip-profiling:** make IP Profiling allowed recency use config (#1615), r=@vbudhram ([ca4419a](https://github.com/mozilla/fxa-auth-server/commit/ca4419a)), closes [#1614](https://github.com/mozilla/fxa-auth-server/issues/1614)
- **logs:** log endpoint errors for better debugging (#1627) r=vbudhram,philbooth ([3719437](https://github.com/mozilla/fxa-auth-server/commit/3719437))

### Refactor

- **email:** Don't flag logins with incorrect email case (#1623). r=@rfk ([88cd267](https://github.com/mozilla/fxa-auth-server/commit/88cd267))
- **tests:** Reorganize local tests (#1629) r=vladikoff,philbooth ([38d4957](https://github.com/mozilla/fxa-auth-server/commit/38d4957))

<a name="1.79.0"></a>

# [1.79.0](https://github.com/mozilla/fxa-auth-server/compare/v1.78.0...v1.79.0) (2017-01-30)

### Bug Fixes

- **email:** turn on SES Event Publishing metrics ([9105f87](https://github.com/mozilla/fxa-auth-server/commit/9105f87))
- **logging:** Log bounced complaint ([0fa378e](https://github.com/mozilla/fxa-auth-server/commit/0fa378e))
- **logging:** Log templates that don't have flow event data (#1618), r=@philbooth ([e6a1b87](https://github.com/mozilla/fxa-auth-server/commit/e6a1b87))

### chore

- **mailer:** update fxa-auth-mailer (and other shrinkwrap) (#1620) ([04aa467](https://github.com/mozilla/fxa-auth-server/commit/04aa467))

### Features

- **ci:** add config for cross-repo testing ([81428f3](https://github.com/mozilla/fxa-auth-server/commit/81428f3))
- **email:** Add flow events for email delivery notifications (#1626), r=@philbooth ([2e84e07](https://github.com/mozilla/fxa-auth-server/commit/2e84e07))
- **ip-profiling:** make IP Profiling allowed recency use config (#1615), r=@vbudhram ([ca4419a](https://github.com/mozilla/fxa-auth-server/commit/ca4419a)), closes [#1614](https://github.com/mozilla/fxa-auth-server/issues/1614)
- **logs:** log endpoint errors for better debugging (#1627) r=vbudhram,philbooth ([3719437](https://github.com/mozilla/fxa-auth-server/commit/3719437))

### Refactor

- **email:** Don't flag logins with incorrect email case (#1623). r=@rfk ([88cd267](https://github.com/mozilla/fxa-auth-server/commit/88cd267))
- **tests:** Reorganize local tests (#1629) r=vladikoff,philbooth ([38d4957](https://github.com/mozilla/fxa-auth-server/commit/38d4957))

<a name="1.78.2"></a>

## [1.78.2](https://github.com/mozilla/fxa-auth-server/compare/v1.78.1...v1.78.2) (2017-01-18)

<a name="1.78.1"></a>

## [1.78.1](https://github.com/mozilla/fxa-auth-server/compare/v1.78.0...v1.78.1) (2017-01-12)

### Bug Fixes

- **tokens:** Do not override the `createdAt` field on existing tokens. ([af0eb33](https://github.com/mozilla/fxa-auth-server/commit/af0eb33))

<a name="1.78.0"></a>

# [1.78.0](https://github.com/mozilla/fxa-auth-server/compare/v1.77.0...v1.78.0) (2017-01-11)

### Bug Fixes

- **logging:** handle /v1 path prefix in route summary flow events ([686306e](https://github.com/mozilla/fxa-auth-server/commit/686306e))

### Refactor

- **logging:** remove request argument from log methods ([a8f8c4a](https://github.com/mozilla/fxa-auth-server/commit/a8f8c4a))

<a name="1.77.0"></a>

# [1.77.0](https://github.com/mozilla/fxa-auth-server/compare/v1.76.1...v1.77.0) (2017-01-04)

### Bug Fixes

- **customs:** Mark suspicious requests, even if they were rate-limited. ([02e8f19](https://github.com/mozilla/fxa-auth-server/commit/02e8f19))
- **docs:** add unblock code API docs ([3655cfd](https://github.com/mozilla/fxa-auth-server/commit/3655cfd)), closes [#1577](https://github.com/mozilla/fxa-auth-server/issues/1577)
- **emails:** remove /v1/ api prefix (#1605); r=rfk ([5e99cf3](https://github.com/mozilla/fxa-auth-server/commit/5e99cf3)), closes [#1605](https://github.com/mozilla/fxa-auth-server/issues/1605) [#1059](https://github.com/mozilla/fxa-auth-server/issues/1059)
- **unblock:** Use normalized email address for feature-flag calculation. ([83ef76a](https://github.com/mozilla/fxa-auth-server/commit/83ef76a))

### Refactor

- **server:** eliminate duplicate calls to user-agent parser ([4ac625c](https://github.com/mozilla/fxa-auth-server/commit/4ac625c))
- **signin:** Add support for sending flow metrics in email (#1593); r=pb,vladikoff ([6955261](https://github.com/mozilla/fxa-auth-server/commit/6955261))
- **signin:** Extract unblock-code-checking into a separate helper function. ([0c4beb7](https://github.com/mozilla/fxa-auth-server/commit/0c4beb7))
- **signin:** Use new verify account sync template and add location data to others (#1600), r= ([6fc0c50](https://github.com/mozilla/fxa-auth-server/commit/6fc0c50))

<a name="1.76.1"></a>

## [1.76.1](https://github.com/mozilla/fxa-auth-server/compare/v1.76.0...v1.76.1) (2016-12-21)

### Bug Fixes

- **logging:** silence spurious "missing token" error noise ([f8f8a21](https://github.com/mozilla/fxa-auth-server/commit/f8f8a21))
- **pool:** Reject with an Error instance for HTTP errors. ([60c15c8](https://github.com/mozilla/fxa-auth-server/commit/60c15c8))

### Refactor

- **signin:** Skip sign-in confirmation depending on account age (#1591), r=@seanmonstar, @rfk ([1d1fa41](https://github.com/mozilla/fxa-auth-server/commit/1d1fa41))

<a name="1.76.0"></a>

# [1.76.0](https://github.com/mozilla/fxa-auth-server/compare/v1.75.2...v1.76.0) (2016-12-14)

### Bug Fixes

- **server:** remove redundant metrics context fields ([f027f0b](https://github.com/mozilla/fxa-auth-server/commit/f027f0b))
- **server:** tolerate missing payload in AppError.translate ([a19ff6d](https://github.com/mozilla/fxa-auth-server/commit/a19ff6d))
- **signup:** Return canonical email address in 'account exists' error. (#1589), r=@vbudhram ([ddd4fdb](https://github.com/mozilla/fxa-auth-server/commit/ddd4fdb))

<a name="1.75.2"></a>

## [1.75.2](https://github.com/mozilla/fxa-auth-server/compare/v1.75.1...v1.75.2) (2016-12-05)

### Bug Fixes

- **docs:** add links to prs under "significant changes" (#1582) r=vladikoff ([1d49428](https://github.com/mozilla/fxa-auth-server/commit/1d49428))
- **server:** make account.reset a flow event ([ed9ec79](https://github.com/mozilla/fxa-auth-server/commit/ed9ec79))
- **unblock:** Remove 'context' check from unblock feature-flag. ([764c96a](https://github.com/mozilla/fxa-auth-server/commit/764c96a))

### chore

- **login:** Remove the legacy `contentToken` parameter from login ([505b627](https://github.com/mozilla/fxa-auth-server/commit/505b627))

<a name="1.75.1"></a>

## [1.75.1](https://github.com/mozilla/fxa-auth-server/compare/v1.75.0...v1.75.1) (2016-12-02)

<a name="1.75.0"></a>

# [1.75.0](https://github.com/mozilla/fxa-auth-server/compare/v1.74.1...v1.75.0) (2016-11-30)

### Bug Fixes

- **bypass:** Don't bypass sign-in confirmation for forced emails (#1554), r=@seanmonstar ([1fa95a9](https://github.com/mozilla/fxa-auth-server/commit/1fa95a9))
- **customs:** Sanitize 'oldAuthPW' field when sending to customs ([76aad23](https://github.com/mozilla/fxa-auth-server/commit/76aad23))
- **devices:** add special-case recognition of Firefox-iOS (#1558) r=vladikoff ([1d1d16b](https://github.com/mozilla/fxa-auth-server/commit/1d1d16b))
- **docs:** document recent fix that affects flow events (#1560), r=@vbudhram ([70ff376](https://github.com/mozilla/fxa-auth-server/commit/70ff376)), closes [#1560](https://github.com/mozilla/fxa-auth-server/issues/1560)
- **docs:** document recent flow event changes ([7c97bb8](https://github.com/mozilla/fxa-auth-server/commit/7c97bb8))
- **error:** Include more specific error messages in invalidToken(). ([b38bace](https://github.com/mozilla/fxa-auth-server/commit/b38bace))
- **logging:** remove raw token data from error log (#1572) r=vladikoff ([f9112d1](https://github.com/mozilla/fxa-auth-server/commit/f9112d1))
- **server:** propagate metrics context in /account/reset ([30ec03d](https://github.com/mozilla/fxa-auth-server/commit/30ec03d))
- **tests:** Test fixes for upcoming change to db-mysql behaviour (#1552); r=vladikoff ([8cd0a8e](https://github.com/mozilla/fxa-auth-server/commit/8cd0a8e)), closes [#1552](https://github.com/mozilla/fxa-auth-server/issues/1552)

### chore

- **debug:** Expose debug port for spawned process (#1550) r=vladikoff ([767d53d](https://github.com/mozilla/fxa-auth-server/commit/767d53d))
- **shrinkwrap:** add npm script for shrinkwrap (#1568) r=vladikoff ([3be3e63](https://github.com/mozilla/fxa-auth-server/commit/3be3e63)), closes [#1564](https://github.com/mozilla/fxa-auth-server/issues/1564)
- **tests:** Make remote db tests independent ([d3635e3](https://github.com/mozilla/fxa-auth-server/commit/d3635e3))
- **travis:** remove the old tmp workaround ([5032982](https://github.com/mozilla/fxa-auth-server/commit/5032982))

### Features

- **metrics:** log flowEvents of all requests ([7153da7](https://github.com/mozilla/fxa-auth-server/commit/7153da7))
- **signin:** Remove feature flag from sign-in confirmation. (#1530); r=vbudhram ([5f0f3ba](https://github.com/mozilla/fxa-auth-server/commit/5f0f3ba))

<a name="1.74.1"></a>

## [1.74.1](https://github.com/mozilla/fxa-auth-server/compare/v1.74.0...v1.74.1) (2016-11-16)

### Bug Fixes

- **unblock:** rethrow customs server error when account is unknown ([b5bda6b](https://github.com/mozilla/fxa-auth-server/commit/b5bda6b))

<a name="1.74.0"></a>

# [1.74.0](https://github.com/mozilla/fxa-auth-server/compare/v1.73.1...v1.74.0) (2016-11-15)

### Bug Fixes

- **docs:** document the recent flow event changes ([0a31229](https://github.com/mozilla/fxa-auth-server/commit/0a31229))
- **logging:** drop invalid metrics context data ([97ad615](https://github.com/mozilla/fxa-auth-server/commit/97ad615))

### chore

- **cleanup:** Remove signer-stub.js (#1541), r=@seanmonstar ([edcc433](https://github.com/mozilla/fxa-auth-server/commit/edcc433))

### Features

- **metrics:** Emit an `account.changedPassword` activity event. ([37c408d](https://github.com/mozilla/fxa-auth-server/commit/37c408d))
- **profiling:** IP Profiling (#1525), r=@seanmonstar ([21723e8](https://github.com/mozilla/fxa-auth-server/commit/21723e8))
- **unblock:** log when an unverfied user successfully unblocked ([b9a7111](https://github.com/mozilla/fxa-auth-server/commit/b9a7111))

### test

- **all:** switch tap runner for mocha ([6c815d0](https://github.com/mozilla/fxa-auth-server/commit/6c815d0))

<a name="1.73.1"></a>

## [1.73.1](https://github.com/mozilla/fxa-auth-server/compare/v1.73.0...v1.73.1) (2016-11-07)

### Bug Fixes

- **reminders:** fix disabled state (#1536) r=vbudhram ([d01e115](https://github.com/mozilla/fxa-auth-server/commit/d01e115)), closes [#1536](https://github.com/mozilla/fxa-auth-server/issues/1536) [#1408](https://github.com/mozilla/fxa-auth-server/issues/1408)

<a name="1.73.0"></a>

# [1.73.0](https://github.com/mozilla/fxa-auth-server/compare/v1.72.0...v1.73.0) (2016-11-02)

### Bug Fixes

- **lib:** make all calls to crypto.randomBytes async ([9f59235](https://github.com/mozilla/fxa-auth-server/commit/9f59235)), closes [#1474](https://github.com/mozilla/fxa-auth-server/issues/1474)
- **push:** do not throw if push fails on the notify endpoint ([90b37d5](https://github.com/mozilla/fxa-auth-server/commit/90b37d5)), closes [#1510](https://github.com/mozilla/fxa-auth-server/issues/1510)
- **unblock:** Fix db.createUnblockCode - code generation is async. ([2d1a6a2](https://github.com/mozilla/fxa-auth-server/commit/2d1a6a2)), closes [#1531](https://github.com/mozilla/fxa-auth-server/issues/1531)

### Features

- **docs:** document the event data available in redshift/redash ([9611019](https://github.com/mozilla/fxa-auth-server/commit/9611019))
- **logging:** emit a flow.complete event ([44e044b](https://github.com/mozilla/fxa-auth-server/commit/44e044b))
- **metrics:** add account.login.blocked flow event ([15cd8d8](https://github.com/mozilla/fxa-auth-server/commit/15cd8d8))
- **metrics:** add account.login.invalidUnblockCode flow event ([2e3ea80](https://github.com/mozilla/fxa-auth-server/commit/2e3ea80))
- **metrics:** add flow events for email sent and clicked" ([d903b6c](https://github.com/mozilla/fxa-auth-server/commit/d903b6c)), closes [#1511](https://github.com/mozilla/fxa-auth-server/issues/1511)
- **metrics:** Add password reset flow metrics (#1520), r=@philbooth ([145d537](https://github.com/mozilla/fxa-auth-server/commit/145d537))
- **metrics:** set metricsContext expiry to 2 hours ([2f03ce5](https://github.com/mozilla/fxa-auth-server/commit/2f03ce5)), closes [#1513](https://github.com/mozilla/fxa-auth-server/issues/1513)
- **unblock:** change unblock codes to base32 (#1529) r=vladikoff ([f82db02](https://github.com/mozilla/fxa-auth-server/commit/f82db02)), closes [#1497](https://github.com/mozilla/fxa-auth-server/issues/1497)

### style

- **error:** order ERRNO constant numerically ([2f6b203](https://github.com/mozilla/fxa-auth-server/commit/2f6b203)), closes [#1518](https://github.com/mozilla/fxa-auth-server/issues/1518)

### test

- **lint:** add lint for synchronous randomBytes usage ([f4d02a1](https://github.com/mozilla/fxa-auth-server/commit/f4d02a1))

<a name="1.72.0"></a>

# [1.72.0](https://github.com/mozilla/fxa-auth-server/compare/v1.71.1...v1.72.0) (2016-10-19)

### Bug Fixes

- **deps:** Update shrinkwrap for the new auth-mailer ([05da657](https://github.com/mozilla/fxa-auth-server/commit/05da657))
- **logging:** device.created is not a flow event ([82e579c](https://github.com/mozilla/fxa-auth-server/commit/82e579c))
- **logging:** emit flow events for sign-in unblock, not activity events (#1508); r=seanmonstar ([9a4e89c](https://github.com/mozilla/fxa-auth-server/commit/9a4e89c))
- **node6:** update to scrypt-hash@1.1.14 for node6 compat (#1494) r=vladikoff ([aee737c](https://github.com/mozilla/fxa-auth-server/commit/aee737c))
- **push:** Add metrics events for reason=accountConfirm ([d2dc5c0](https://github.com/mozilla/fxa-auth-server/commit/d2dc5c0))
- **scripts:** nicely stringify regexps when logging config ([479b034](https://github.com/mozilla/fxa-auth-server/commit/479b034))

### Features

- **hpkp:** Add hpkp support (#1499), r=@philbooth ([9b77446](https://github.com/mozilla/fxa-auth-server/commit/9b77446))
- **push:** Add VAPID identification to push messages. (#1468); r=philbooth ([6e6b28c](https://github.com/mozilla/fxa-auth-server/commit/6e6b28c))
- **unblock:** add Signin Unblock feature ([c3a66c2](https://github.com/mozilla/fxa-auth-server/commit/c3a66c2)), closes [#1398](https://github.com/mozilla/fxa-auth-server/issues/1398)

### Refactor

- **email:** Fix lint ([383198a](https://github.com/mozilla/fxa-auth-server/commit/383198a))
- **email:** Remove `sendEmailIfUnverified` ([d742d67](https://github.com/mozilla/fxa-auth-server/commit/d742d67))
- **logging:** decorate request object with metricsContext methods ([16cf030](https://github.com/mozilla/fxa-auth-server/commit/16cf030))
- **logging:** eliminate the event argument from stash and gather ([4dd3f7e](https://github.com/mozilla/fxa-auth-server/commit/4dd3f7e))
- **logging:** move activity/flow event decision out of log object ([957a883](https://github.com/mozilla/fxa-auth-server/commit/957a883))

<a name="1.71.2"></a>

## [1.71.2](https://github.com/mozilla/fxa-auth-server/compare/v1.71.1...v1.71.2) (2016-10-11)

### Bug Fixes

- **push:** Add metrics events for reason=accountConfirm; r=seanmonstar ([45dfa20](https://github.com/mozilla/fxa-auth-server/commit/45dfa20))

<a name="1.71.1"></a>

## [1.71.1](https://github.com/mozilla/fxa-auth-server/compare/v1.71.0...v1.71.1) (2016-10-05)

### Bug Fixes

- **tests:** es-ES is now 100% supported (#1493) ([23234c6](https://github.com/mozilla/fxa-auth-server/commit/23234c6))

<a name="1.71.0"></a>

# [1.71.0](https://github.com/mozilla/fxa-auth-server/compare/v1.70.1...v1.71.0) (2016-10-05)

### Bug Fixes

- **config:** increase flowId expiration to 2 hours (#1487); r=jrgm,rfk ([798ef83](https://github.com/mozilla/fxa-auth-server/commit/798ef83))
- **config:** return parsed RegExp instances from config ([020235f](https://github.com/mozilla/fxa-auth-server/commit/020235f))
- **deps:** downgrade to hapi 14 (#1485) r=seanmonstar ([fe803da](https://github.com/mozilla/fxa-auth-server/commit/fe803da))
- **logging:** device.created is not a flow event (#1483), r=@vbudhram ([7337af0](https://github.com/mozilla/fxa-auth-server/commit/7337af0))
- **push:** notify devices after successful sign-in confirmation ([190442f](https://github.com/mozilla/fxa-auth-server/commit/190442f))
- **server:** add unit tests for the request helpers ([9a4954d](https://github.com/mozilla/fxa-auth-server/commit/9a4954d))
- **server:** hide session token lastAccessTime updates behind a flag ([51d7cdd](https://github.com/mozilla/fxa-auth-server/commit/51d7cdd))

### chore

- **deps:** update l10n, shrinkwrap ([16d3d99](https://github.com/mozilla/fxa-auth-server/commit/16d3d99))
- **git:** ignore npm-debug.log ([3529d47](https://github.com/mozilla/fxa-auth-server/commit/3529d47))
- **mocks:** Extract mockCustoms into shared helper. ([39bd65a](https://github.com/mozilla/fxa-auth-server/commit/39bd65a))

### Features

- **customs:** Rate-limit verification of email codes. ([2580333](https://github.com/mozilla/fxa-auth-server/commit/2580333))
- **geo:** add state code to location response (#1478) r=vbudhram ([eabfcc6](https://github.com/mozilla/fxa-auth-server/commit/eabfcc6))
- **logging:** Log email template header if available (#1466), r=@jbuck ([cccd899](https://github.com/mozilla/fxa-auth-server/commit/cccd899))
- **reset:** Accept metricsContext bundle on password-reset endpoints. ([05a3b4e](https://github.com/mozilla/fxa-auth-server/commit/05a3b4e))

<a name="1.70.1"></a>

## [1.70.1](https://github.com/mozilla/fxa-auth-server/compare/v1.70.0...v1.70.1) (2016-10-03)

### Bug Fixes

- **deps:** downgrade to hapi 14 ([7c6d5f7](https://github.com/mozilla/fxa-auth-server/commit/7c6d5f7))

<a name="1.70.0"></a>

# [1.70.0](https://github.com/mozilla/fxa-auth-server/compare/v1.69.0...v1.70.0) (2016-09-24)

### Bug Fixes

- **deps:** update dev deps and latest eslint ([a929f9c](https://github.com/mozilla/fxa-auth-server/commit/a929f9c))
- **email:** Refactor to send `sendEmailIfUnverified` via query params, add `emailSent` to re ([19753fc](https://github.com/mozilla/fxa-auth-server/commit/19753fc))
- **emails:** Fix bug when signin with unverified session and not using signin confirmation ([ad9272c](https://github.com/mozilla/fxa-auth-server/commit/ad9272c))
- **emails:** Fixed comment ([aaccab2](https://github.com/mozilla/fxa-auth-server/commit/aaccab2))
- **emails:** Fixed regression where verification email was being sent to already verified ema ([41f4632](https://github.com/mozilla/fxa-auth-server/commit/41f4632))
- **emails:** PR Fixes ([9d30cc0](https://github.com/mozilla/fxa-auth-server/commit/9d30cc0))
- **emails:** Remove extra `customs.flag` mock ([7929de7](https://github.com/mozilla/fxa-auth-server/commit/7929de7))
- **logging:** ignore account.signed flow events from the content server ([f3f2468](https://github.com/mozilla/fxa-auth-server/commit/f3f2468))
- **process:** remove process.domain in token.js (#1456) r=rfk ([9fb1f71](https://github.com/mozilla/fxa-auth-server/commit/9fb1f71)), closes [#740](https://github.com/mozilla/fxa-auth-server/issues/740)
- **push:** Fix and re-enable the end-to-end push tests. (#1467) r=vladikoff ([f5f3abf](https://github.com/mozilla/fxa-auth-server/commit/f5f3abf)), closes [(#1467](https://github.com/(/issues/1467)
- **security:** Fix the security event calls to the DB. ([f780e59](https://github.com/mozilla/fxa-auth-server/commit/f780e59)), closes [#1464](https://github.com/mozilla/fxa-auth-server/issues/1464)
- **security:** Use correct param names in call to db-server ([abb23af](https://github.com/mozilla/fxa-auth-server/commit/abb23af))
- **tests:** make stub implementation of gather match reality ([94c377f](https://github.com/mozilla/fxa-auth-server/commit/94c377f))

### chore

- **deps:** update to latest version of hapi (#1330) r=rfk,seanmonstar,vbudhram ([b3adbcf](https://github.com/mozilla/fxa-auth-server/commit/b3adbcf))
- **nsp:** remove exceptions (#1455) r=seanmonstar ([55e93b6](https://github.com/mozilla/fxa-auth-server/commit/55e93b6))

### Features

- **customs:** return localized retry after data (#1453) r=vbudhram ([5603ad3](https://github.com/mozilla/fxa-auth-server/commit/5603ad3))
- **devices:** add tablet detection ([e09406a](https://github.com/mozilla/fxa-auth-server/commit/e09406a))
- **security:** record event names and ip addresses for important events ([05485b4](https://github.com/mozilla/fxa-auth-server/commit/05485b4))

<a name="1.69.0"></a>

# [1.69.0](https://github.com/mozilla/fxa-auth-server/compare/v1.68.0...v1.69.0) (2016-09-09)

### Bug Fixes

- **config:** Remove unused URL opions from mailer config. ([8de1230](https://github.com/mozilla/fxa-auth-server/commit/8de1230))
- **deps:** use poolee@1.0.1 (#1436) ([ba11125](https://github.com/mozilla/fxa-auth-server/commit/ba11125))
- **emails:** On login, delegate email sending to auth-server (#1435), r=@rfk ([e072e35](https://github.com/mozilla/fxa-auth-server/commit/e072e35))
- **geodb:** 8.8.8.8 in latest data not in Mountain View; point to moz MTV ([db23e8e](https://github.com/mozilla/fxa-auth-server/commit/db23e8e))

### chore

- **deps:** update shrinkwrap ([aa14433](https://github.com/mozilla/fxa-auth-server/commit/aa14433))

### feature

- **newrelic:** add optional newrelic integration ([c811ebe](https://github.com/mozilla/fxa-auth-server/commit/c811ebe))

<a name="1.68.0"></a>

# [1.68.0](https://github.com/mozilla/fxa-auth-server/compare/v1.67.0...v1.68.0) (2016-08-24)

### Bug Fixes

- **docs:** document the new flow events ([7ffa73c](https://github.com/mozilla/fxa-auth-server/commit/7ffa73c))
- **geodb:** if you write a module that takes a hash argument, call it with a hash argument ([3feefa6](https://github.com/mozilla/fxa-auth-server/commit/3feefa6))
- **geodb:** load at startup and log configuration used (#1414) r=vladikoff ([4085c78](https://github.com/mozilla/fxa-auth-server/commit/4085c78))
- **geodb:** update to fxa-geodb 0.0.7 (#1418) ([b8b6e2b](https://github.com/mozilla/fxa-auth-server/commit/b8b6e2b))
- **logging:** not all activity events are flow events (#1416) r=vladikoff ([1a6c3af](https://github.com/mozilla/fxa-auth-server/commit/1a6c3af))
- **logs:** account.verified & account.confirmed are mutually exclusive ([d59edd3](https://github.com/mozilla/fxa-auth-server/commit/d59edd3))
- **logs:** look in response.source for uid ([2224f87](https://github.com/mozilla/fxa-auth-server/commit/2224f87))
- **password:** Remove raw token support ([882317d](https://github.com/mozilla/fxa-auth-server/commit/882317d)), closes [#1351](https://github.com/mozilla/fxa-auth-server/issues/1351)
- **reminders:** fix issue with reminder rate (#1410) ([c4c087e](https://github.com/mozilla/fxa-auth-server/commit/c4c087e)), closes [(#1410](https://github.com/(/issues/1410) [#1408](https://github.com/mozilla/fxa-auth-server/issues/1408)
- **server:** reinstate default user agent fallback (#1422) r=vladikoff ([470fd52](https://github.com/mozilla/fxa-auth-server/commit/470fd52))

### chore

- **deps:** update dev deps, fix husky issues (#1430), r=@vbudhram ([a610337](https://github.com/mozilla/fxa-auth-server/commit/a610337)), closes [(#1430](https://github.com/(/issues/1430) [#1429](https://github.com/mozilla/fxa-auth-server/issues/1429)

### Features

- **l10n:** localize device list (#1420) r=vbudhram ([7a91f31](https://github.com/mozilla/fxa-auth-server/commit/7a91f31)), closes [#1404](https://github.com/mozilla/fxa-auth-server/issues/1404)
- **metrics:** add flowEvent support to all activityEvents and customs (#1409) r=philbooth ([8d36f00](https://github.com/mozilla/fxa-auth-server/commit/8d36f00)), closes [#1403](https://github.com/mozilla/fxa-auth-server/issues/1403)

### Refactor

- **l10n:** use fxa-shared locale list (#1411) ([b70caed](https://github.com/mozilla/fxa-auth-server/commit/b70caed))

<a name="1.67.0"></a>

# [1.67.0](https://github.com/mozilla/fxa-auth-server/compare/v1.66.1...v1.67.0) (2016-08-11)

### Bug Fixes

- **config:** Added new url configs for mailer (#1397) r=vladikoff ([d44cb56](https://github.com/mozilla/fxa-auth-server/commit/d44cb56))
- **deps:** update shrinkwrap, add missing deps (#1407) r=vbudhram ([5062a66](https://github.com/mozilla/fxa-auth-server/commit/5062a66))
- **device:** remember devices to push-notify before resetting account on password change/rese ([69c1eef](https://github.com/mozilla/fxa-auth-server/commit/69c1eef)), closes [#1391](https://github.com/mozilla/fxa-auth-server/issues/1391)
- **devices:** serialize push payload in /devices/notify route ([b91a982](https://github.com/mozilla/fxa-auth-server/commit/b91a982)), closes [#1386](https://github.com/mozilla/fxa-auth-server/issues/1386)
- **e2e-email:** fix e2e-email test ([4e1d200](https://github.com/mozilla/fxa-auth-server/commit/4e1d200))
- **login:** fix handling of sign-in confirmation for keyless logins ([3f03557](https://github.com/mozilla/fxa-auth-server/commit/3f03557))
- **password:** Remove raw token support ([bb5f28b](https://github.com/mozilla/fxa-auth-server/commit/bb5f28b)), closes [#1351](https://github.com/mozilla/fxa-auth-server/issues/1351)
- **server:** assign fresh createdAt timestamp to passwordForgotTokens ([21c5df7](https://github.com/mozilla/fxa-auth-server/commit/21c5df7))
- **server:** ensure tokens get a fresh createdAt timestamp (#1389) r=vladikoff ([6acb9e0](https://github.com/mozilla/fxa-auth-server/commit/6acb9e0))
- **server:** reinstate placeholder devices for sync sessions ([e12cd08](https://github.com/mozilla/fxa-auth-server/commit/e12cd08))
- **server:** remove unused createAccountResetToken method ([2c95903](https://github.com/mozilla/fxa-auth-server/commit/2c95903))
- **ses:** add status and diagnosticCode for bounce (#1401) r=seanmonstar,vbudhram ([61941e8](https://github.com/mozilla/fxa-auth-server/commit/61941e8)), closes [#834](https://github.com/mozilla/fxa-auth-server/issues/834)
- **tests:** remove duplicate assignment ([7659b58](https://github.com/mozilla/fxa-auth-server/commit/7659b58))

### chore

- **deps:** update shrinkwrap ([10f857a](https://github.com/mozilla/fxa-auth-server/commit/10f857a))

### Features

- **geolocation:** add geolocation data to emails (#1334) ([8132d55](https://github.com/mozilla/fxa-auth-server/commit/8132d55))
- **logging:** emit an account.confirmed activity event ([4107e58](https://github.com/mozilla/fxa-auth-server/commit/4107e58))
- **push:** Send proper push messages for password change/reset (#1381) r=vladikoff,rfk ([8cd9403](https://github.com/mozilla/fxa-auth-server/commit/8cd9403)), closes [#1380](https://github.com/mozilla/fxa-auth-server/issues/1380)
- **server:** Rate limit account/devices/notify with the new UIDRecord (#1394) r=vladikoff ([09aee43](https://github.com/mozilla/fxa-auth-server/commit/09aee43)), closes [#1372](https://github.com/mozilla/fxa-auth-server/issues/1372)

<a name="1.66.1"></a>

## [1.66.1](https://github.com/mozilla/fxa-auth-server/compare/v1.66.0...v1.66.1) (2016-07-29)

### Bug Fixes

- **signin:** No signin confirmation for email regexp match if keys not requested ([61d1de4](https://github.com/mozilla/fxa-auth-server/commit/61d1de4)), closes [#1374](https://github.com/mozilla/fxa-auth-server/issues/1374)

### chore

- **signin:** Add commentary about temporary workarounds in sign-in confirmation config. ([e62b1c0](https://github.com/mozilla/fxa-auth-server/commit/e62b1c0))

<a name="1.66.0"></a>

# [1.66.0](https://github.com/mozilla/fxa-auth-server/compare/v1.65.3...v1.66.0) (2016-07-27)

### Bug Fixes

- **deps:** update fxa-content-server-l10n dependency ([ab3b232](https://github.com/mozilla/fxa-auth-server/commit/ab3b232))
- **deps:** update most dev dependencies ([dc4c5ff](https://github.com/mozilla/fxa-auth-server/commit/dc4c5ff))
- **deps:** update request to latest version (#1370) r=vbudhram ([0e3c463](https://github.com/mozilla/fxa-auth-server/commit/0e3c463))
- **deps:** update tap and db mysql dependencies (#1356) r=vladikoff ([93723eb](https://github.com/mozilla/fxa-auth-server/commit/93723eb)), closes [#1353](https://github.com/mozilla/fxa-auth-server/issues/1353)
- **server:** Fixes based on @vladikoff and @rfk feedback. ([29d7fde](https://github.com/mozilla/fxa-auth-server/commit/29d7fde))
- **server:** remove metricsContext from payloads where it is never sent ([0649a30](https://github.com/mozilla/fxa-auth-server/commit/0649a30))
- **server:** remove placeholder device records for sync sessions ([c4c6733](https://github.com/mozilla/fxa-auth-server/commit/c4c6733))
- **server:** Return undefined from Customs.prototype.flag if everyting is OK ([e265694](https://github.com/mozilla/fxa-auth-server/commit/e265694))
- **tests:** disable e2e tests until push server fixed (#1369) r=vbudhram ([bf72778](https://github.com/mozilla/fxa-auth-server/commit/bf72778)), closes [(#1369](https://github.com/(/issues/1369)
- **tests:** fix test runner to exit with proper exit code ([b978b6e](https://github.com/mozilla/fxa-auth-server/commit/b978b6e))
- **tests:** switch coverage tool, adjust log_tests (#1348) r=vbudhram ([8451a56](https://github.com/mozilla/fxa-auth-server/commit/8451a56)), closes [#1340](https://github.com/mozilla/fxa-auth-server/issues/1340)

### chore

- **deps:** update tap testing to latest version (#1339) r=vladikoff ([6648da0](https://github.com/mozilla/fxa-auth-server/commit/6648da0))
- **server:** Add some comments about why a some strange patterns are used. ([2fba045](https://github.com/mozilla/fxa-auth-server/commit/2fba045))

### Features

- **account:** devices push notify endpoint ([699caa1](https://github.com/mozilla/fxa-auth-server/commit/699caa1)), closes [#1357](https://github.com/mozilla/fxa-auth-server/issues/1357)
- **server:** Remove the account lockout feature. ([df3b0de](https://github.com/mozilla/fxa-auth-server/commit/df3b0de)), closes [#1359](https://github.com/mozilla/fxa-auth-server/issues/1359)
- **signin:** Always do sign-in confirmation on suspicious requests. ([cb8f33b](https://github.com/mozilla/fxa-auth-server/commit/cb8f33b))

### Refactor

- **customs:** Add function to scrub payload before performing customs check ([f44872d](https://github.com/mozilla/fxa-auth-server/commit/f44872d))
- **push:** provide pushToDevice, pushToDevices and pushToAllDevices methods ([89083cd](https://github.com/mozilla/fxa-auth-server/commit/89083cd))

<a name="1.65.3"></a>

## [1.65.3](https://github.com/mozilla/fxa-auth-server/compare/v1.65.2...v1.65.3) (2016-07-21)

### Bug Fixes

- **l10n:** bump content-server-l10n to current HEAD ([e097090](https://github.com/mozilla/fxa-auth-server/commit/e097090))

<a name="1.65.2"></a>

## [1.65.2](https://github.com/mozilla/fxa-auth-server/compare/v1.65.0...v1.65.2) (2016-07-19)

### Bug Fixes

- **server:** remove placeholder device records for sync sessions ([1af5624](https://github.com/mozilla/fxa-auth-server/commit/1af5624))

<a name="1.65.0"></a>

# [1.65.0](https://github.com/mozilla/fxa-auth-server/compare/v1.64.0...v1.65.0) (2016-07-14)

### Bug Fixes

- **config:** adjust local dev config to support signin confirmation (#1313) r=vbudhram,shane- ([282271b](https://github.com/mozilla/fxa-auth-server/commit/282271b))
- **customs:** Report errno to customs when password check fails. ([bdd5d0c](https://github.com/mozilla/fxa-auth-server/commit/bdd5d0c))
- **deps:** update npm-shrinkwrap.json w/ newest auth-mailer & fxa-content-server-l10n (#129 ([56b6ad1](https://github.com/mozilla/fxa-auth-server/commit/56b6ad1))
- **docs:** correct the acitvity event data documentation (#1322) r=vladikoff ([9b8747b](https://github.com/mozilla/fxa-auth-server/commit/9b8747b))
- **log:** Add comments and clarify naming for logging methods. ([35c7f68](https://github.com/mozilla/fxa-auth-server/commit/35c7f68))
- **server:** fix bad sessionTokenId arg in call to updateDevice (#1324) r=vladikoff ([4777a8a](https://github.com/mozilla/fxa-auth-server/commit/4777a8a)), closes [(#1324](https://github.com/(/issues/1324)
- **server:** remove default user agent fallback pending legal ok ([8b8f00d](https://github.com/mozilla/fxa-auth-server/commit/8b8f00d))
- **signin:** Let /password/change/finish accept session tokens by id. ([b589b79](https://github.com/mozilla/fxa-auth-server/commit/b589b79))
- **verify:** Don't sent post-verify email when `service` is blank. ([06bf05a](https://github.com/mozilla/fxa-auth-server/commit/06bf05a))

### chore

- **docs:** add more docs to activity events. (#1304) r=philbooth ([31177ad](https://github.com/mozilla/fxa-auth-server/commit/31177ad)), closes [#1202](https://github.com/mozilla/fxa-auth-server/issues/1202)
- **nsp:** Add NSP exception for https://nodesecurity.io/advisories/121 ([9465a99](https://github.com/mozilla/fxa-auth-server/commit/9465a99))
- **scripts:** Add stricter error handling to bash scripts ([7d595c2](https://github.com/mozilla/fxa-auth-server/commit/7d595c2))
- **tests:** allow passing a glob to npm test ([37f0fe4](https://github.com/mozilla/fxa-auth-server/commit/37f0fe4))

### docs

- **config:** clarify sample rate for sign in confirmation (#1315) r=vladikoff ([bc9d79d](https://github.com/mozilla/fxa-auth-server/commit/bc9d79d))

### Features

- **customs:** Send more request metadata to customs-server for checking. ([70944d3](https://github.com/mozilla/fxa-auth-server/commit/70944d3))
- **docs:** document the new activity events ([62b1255](https://github.com/mozilla/fxa-auth-server/commit/62b1255))
- **logging:** emit account.deleted activity event ([01828ab](https://github.com/mozilla/fxa-auth-server/commit/01828ab))
- **metrics:** Drop invalid flowids so they dont confuse our metrics. ([8827b91](https://github.com/mozilla/fxa-auth-server/commit/8827b91))
- **server:** emit new activity events for kpi dashboards ([ace64e7](https://github.com/mozilla/fxa-auth-server/commit/ace64e7))
- **server:** synthesize device records for sync sessions ([b536fd7](https://github.com/mozilla/fxa-auth-server/commit/b536fd7))
- **signin:** Add support for keyFetchToken verification (#1320), r=@rfk ([10ee322](https://github.com/mozilla/fxa-auth-server/commit/10ee322))

### Refactor

- **openid:** remove openid login support ([8cb651e](https://github.com/mozilla/fxa-auth-server/commit/8cb651e)), closes [#1336](https://github.com/mozilla/fxa-auth-server/issues/1336)

<a name="1.64.0"></a>

# [1.64.0](https://github.com/mozilla/fxa-auth-server/compare/v1.63.0...v1.64.0) (2016-06-23)

### Bug Fixes

- **account:** fix payload typo in device update ([673dd5d](https://github.com/mozilla/fxa-auth-server/commit/673dd5d))
- **config:** improve sign-in confirmation email regex ([33301c5](https://github.com/mozilla/fxa-auth-server/commit/33301c5))
- **logs:** Log the uid when reporting push errors. ([db9e5f4](https://github.com/mozilla/fxa-auth-server/commit/db9e5f4))
- **mail:** Remove the "resend blackout period". ([27082be](https://github.com/mozilla/fxa-auth-server/commit/27082be))
- **metrics:** Monitor for clients sending obsolete contentToken parameter. ([1d58b3e](https://github.com/mozilla/fxa-auth-server/commit/1d58b3e))
- **push:** Avoid blocking event loop when pushing to lots of devices. ([1be85c3](https://github.com/mozilla/fxa-auth-server/commit/1be85c3))
- **tests:** add verify_code tests ([e4eb4d8](https://github.com/mozilla/fxa-auth-server/commit/e4eb4d8))

### Features

- **config:** accept CORS requests from multiple origins ([f792d35](https://github.com/mozilla/fxa-auth-server/commit/f792d35))
- **email:** add verification reminders ([5007b4d](https://github.com/mozilla/fxa-auth-server/commit/5007b4d)), closes [#1081](https://github.com/mozilla/fxa-auth-server/issues/1081)
- **login:** Log an error on login if account has too many active sessions. ([ca9524b](https://github.com/mozilla/fxa-auth-server/commit/ca9524b))
- **metrics:** add metrics for reminder queries ([aca4185](https://github.com/mozilla/fxa-auth-server/commit/aca4185))
- **push:** Log an error if pushing notifications to too many active devices. ([5b81e10](https://github.com/mozilla/fxa-auth-server/commit/5b81e10))
- **signin:** Add regex for enabling signin confirmation (#1290) r=pbooth ([fa02ee8](https://github.com/mozilla/fxa-auth-server/commit/fa02ee8))

### Refactor

- **tests:** eliminate duplicate setup in local route tests ([e8cd5df](https://github.com/mozilla/fxa-auth-server/commit/e8cd5df))

### chore

- **changelog:** Generate changelog for v1.63.0 release ([0ca8367](https://github.com/mozilla/fxa-auth-server/commit/0ca8367))
- **deps:** Update to latest version of mozlog ([aa3b4e7](https://github.com/mozilla/fxa-auth-server/commit/aa3b4e7)), closes [#1279](https://github.com/mozilla/fxa-auth-server/issues/1279)
- **nsp:** update .nsprc and travis.yml ([9d047b5](https://github.com/mozilla/fxa-auth-server/commit/9d047b5)), closes [#1295](https://github.com/mozilla/fxa-auth-server/issues/1295)
- **shrinkwrap:** update fxa-auth-mailer ([1ced8c9](https://github.com/mozilla/fxa-auth-server/commit/1ced8c9))

<a name="1.63.0"></a>

## [1.63.0](https://github.com/mozilla/fxa-auth-server/compare/v1.62.1...v1.63.0) (2016-06-06)

### Bug Fixes

- **api:** remove device registration from signup/login endpoints ([21ad7f3](https://github.com/mozilla/fxa-auth-server/commit/21ad7f3))
- **e2e-email:** fix e2e-email for all locales ([0250e50](https://github.com/mozilla/fxa-auth-server/commit/0250e50))
- **mail:** Remove the "resend blackout period". ([27082be](https://github.com/mozilla/fxa-auth-server/commit/27082be))
- **push:** add verification push event to push log ([e5d609a](https://github.com/mozilla/fxa-auth-server/commit/e5d609a))
- **verify:** Only send post-verify email when service=sync ([e0cacf8](https://github.com/mozilla/fxa-auth-server/commit/e0cacf8))

### chore

- **deps:** Update to latest version of fxa-auth-mailer ([bc1ae49](https://github.com/mozilla/fxa-auth-server/commit/bc1ae49))
- **git:** Run a quick linting task on pre-push ([0c8767a](https://github.com/mozilla/fxa-auth-server/commit/0c8767a))

### Features

- **device:** emit create and delete events to SNS ([c90e44e](https://github.com/mozilla/fxa-auth-server/commit/c90e44e)), closes [#1186](https://github.com/mozilla/fxa-auth-server/issues/1186)
- **devices:** notify a device when it has been disconnected ([fcb9e80](https://github.com/mozilla/fxa-auth-server/commit/fcb9e80)), closes [#1139](https://github.com/mozilla/fxa-auth-server/issues/1139)
- **devices:** notify other devices of a new device ([6ed2697](https://github.com/mozilla/fxa-auth-server/commit/6ed2697)), closes [#1250](https://github.com/mozilla/fxa-auth-server/issues/1250)
- **events:** Include metrics context in SQS events ([d5dc75b](https://github.com/mozilla/fxa-auth-server/commit/d5dc75b))
- **metrics:** Log metrics about whether metrics are transmitted correctly. ([c4119f1](https://github.com/mozilla/fxa-auth-server/commit/c4119f1))
- **signin:** Updated password/change/finish and account/reset ([333451e](https://github.com/mozilla/fxa-auth-server/commit/333451e))

<a name="1.62.5"></a>

## [1.62.5](https://github.com/mozilla/fxa-auth-server/compare/v1.62.4...v1.62.5) (2016-05-27)

### Bug Fixes

- **l10n:** update to fix broken lt locale ([512576d](https://github.com/mozilla/fxa-auth-server/commit/512576d))

<a name="1.62.4"></a>

## [1.62.4](https://github.com/mozilla/fxa-auth-server/compare/v1.62.3...v1.62.4) (2016-05-24)

<a name="1.62.3"></a>

## [1.62.3](https://github.com/mozilla/fxa-auth-server/compare/v1.62.2...v1.62.3) (2016-05-24)

### chore

- **shrinkwrap:** update auth-mailer/content-server-l10n on v1.62.2 ([3e1027a](https://github.com/mozilla/fxa-auth-server/commit/3e1027a))

<a name="1.62.2"></a>

## [1.62.2](https://github.com/mozilla/fxa-auth-server/compare/v1.62.1...v1.62.2) (2016-05-20)

### Bug Fixes

- **token:** Use new REQUEST_BLOCKED error for bad content tokens. ([c0696be](https://github.com/mozilla/fxa-auth-server/commit/c0696be))

<a name="1.62.1"></a>

## [1.62.1](https://github.com/mozilla/fxa-auth-server/compare/v1.62.0...v1.62.1) (2016-05-20)

### Bug Fixes

- **deps:** Update to auth-db-mysql train-62 ([685054d](https://github.com/mozilla/fxa-auth-server/commit/685054d))

<a name="1.62.0"></a>

# [1.62.0](https://github.com/mozilla/fxa-auth-server/compare/v1.61.0...v1.62.0) (2016-05-19)

### Bug Fixes

- **clientAddress:** Cope better with X-Forwarded-For having fewer items than expected. ([fd85359](https://github.com/mozilla/fxa-auth-server/commit/fd85359))
- **push:** adjust metrics increment logs ([8120c76](https://github.com/mozilla/fxa-auth-server/commit/8120c76)), closes [#1253](https://github.com/mozilla/fxa-auth-server/issues/1253)

### Features

- **errors:** Add API and docs for new "request blocked" errno 125. ([d7edef8](https://github.com/mozilla/fxa-auth-server/commit/d7edef8))
- **locale:** add Arabic locale support ([a13e32a](https://github.com/mozilla/fxa-auth-server/commit/a13e32a))
- **locale:** add Finnish locale ([8646591](https://github.com/mozilla/fxa-auth-server/commit/8646591))
- **push:** document the format of the push payloads ([9fa65ce](https://github.com/mozilla/fxa-auth-server/commit/9fa65ce))
- **push:** Prepare codebase for data payloads ([b60c464](https://github.com/mozilla/fxa-auth-server/commit/b60c464))

### Refactor

- **reset:** Adds sessionToken as an optional param for /account/reset (#1265) ([8b796b3](https://github.com/mozilla/fxa-auth-server/commit/8b796b3))

<a name="1.61.0"></a>

# [1.61.0](https://github.com/mozilla/fxa-auth-server/compare/v1.60.0...v1.61.0) (2016-05-04)

### Bug Fixes

- **device:** Restrict device name to display-safe unicode characters ([79acb18](https://github.com/mozilla/fxa-auth-server/commit/79acb18))
- **devices:** Avoid spurious writes to device record if nothing has changed ([4330f2d](https://github.com/mozilla/fxa-auth-server/commit/4330f2d))
- **push:** Disallow storing of public-key values until we're ready to use them. ([12265c3](https://github.com/mozilla/fxa-auth-server/commit/12265c3))
- **tests:** Fix typo in test name ([dbc0de0](https://github.com/mozilla/fxa-auth-server/commit/dbc0de0))

### Features

- **devices:** Add metrics on device updates, and a flag to disable them ([af748be](https://github.com/mozilla/fxa-auth-server/commit/af748be))
- **log:** includes uid in summary for account create and login ([1232f95](https://github.com/mozilla/fxa-auth-server/commit/1232f95)), closes [#1225](https://github.com/mozilla/fxa-auth-server/issues/1225)
- **mailer:** Add "re-confirm your email" templates. ([f7508cb](https://github.com/mozilla/fxa-auth-server/commit/f7508cb))
- **push:** Add event logging for password changes and resets. ([0db73f5](https://github.com/mozilla/fxa-auth-server/commit/0db73f5))
- **push:** Notify devices when the password is changed or reset. ([77e53bf](https://github.com/mozilla/fxa-auth-server/commit/77e53bf))

### chore

- **nsp:** Update convict, add .nsprc file to silence some NSP warnings ([038f46e](https://github.com/mozilla/fxa-auth-server/commit/038f46e))

<a name="1.60.4"></a>

## [1.60.4](https://github.com/mozilla/fxa-auth-server/compare/v1.60.3...v1.60.4) (2016-04-29)

### Bug Fixes

- **devices:** Avoid spurious writes to device record if nothing has changed ([5017913](https://github.com/mozilla/fxa-auth-server/commit/5017913))
- **token:** Tweak regex for samsung user-agents in content-token allow list ([13e13b2](https://github.com/mozilla/fxa-auth-server/commit/13e13b2))

<a name="1.60.3"></a>

## [1.60.3](https://github.com/mozilla/fxa-auth-server/compare/v1.60.2...v1.60.3) (2016-04-20)

### Bug Fixes

- **token:** Add end-of-string anchor in contenttoken email regex. ([c1aae28](https://github.com/mozilla/fxa-auth-server/commit/c1aae28))

<a name="1.60.2"></a>

## [1.60.2](https://github.com/mozilla/fxa-auth-server/compare/v1.60.1...v1.60.2) (2016-04-19)

### Bug Fixes

- **token:** Add samsung user-agents to content-token allow list ([96f2190](https://github.com/mozilla/fxa-auth-server/commit/96f2190))

<a name="1.60.1"></a>

## [1.60.1](https://github.com/mozilla/fxa-auth-server/compare/v1.60.0...v1.60.1) (2016-04-19)

### Bug Fixes

- **account:** flag unknown attempts for the emailRecord ([b4fa3f6](https://github.com/mozilla/fxa-auth-server/commit/b4fa3f6))
- **bulk-mailer:** Remove the locale prefix on filenames w/ --write ([3c9d584](https://github.com/mozilla/fxa-auth-server/commit/3c9d584))
- **bulk-mailer:** Set error rate to 0, we are done testing. ([06b4c91](https://github.com/mozilla/fxa-auth-server/commit/06b4c91))
- **clientAddress:** allow location of the client ip address in forward headers to be specified in co ([3440484](https://github.com/mozilla/fxa-auth-server/commit/3440484))
- **contentToken:** don't let hapi give validation errors about contentToken ([5725061](https://github.com/mozilla/fxa-auth-server/commit/5725061))
- **contentToken:** fix docs ([dd68374](https://github.com/mozilla/fxa-auth-server/commit/dd68374))
- **contentToken:** update metrics, remove ip ([89dd85b](https://github.com/mozilla/fxa-auth-server/commit/89dd85b))
- **customs:** Check more password-related actions with customs-server. ([cf76513](https://github.com/mozilla/fxa-auth-server/commit/cf76513))
- **customs:** fix type for form.email ([398c98e](https://github.com/mozilla/fxa-auth-server/commit/398c98e))
- **customs:** provide email properly to customs ([b28fb17](https://github.com/mozilla/fxa-auth-server/commit/b28fb17))
- **email:** Add feature-flag for new-login notification email. ([1868914](https://github.com/mozilla/fxa-auth-server/commit/1868914))
- **email:** Point to private fork of auth-mailer for prod deploy. ([26f7b3a](https://github.com/mozilla/fxa-auth-server/commit/26f7b3a))
- **email:** reinstate new sync device emails ([9f7ff9f](https://github.com/mozilla/fxa-auth-server/commit/9f7ff9f))
- **email:** send additional template data for new-login email. ([e35eba8](https://github.com/mozilla/fxa-auth-server/commit/e35eba8))
- **errors:** move bad content error up ([e67990c](https://github.com/mozilla/fxa-auth-server/commit/e67990c))
- **must-reset:** exit code 1 on reset account error ([3774ea8](https://github.com/mozilla/fxa-auth-server/commit/3774ea8))
- **tests:** Build and test fixes for latest fxa-auth-mailer update. ([e3eb504](https://github.com/mozilla/fxa-auth-server/commit/e3eb504))
- **token:** Allow certain emails to bypass the content-token restriction (#27) ([2a162e6](https://github.com/mozilla/fxa-auth-server/commit/2a162e6)), closes [#27](https://github.com/mozilla/fxa-auth-server/issues/27)
- **token:** Allow the UA for a specific partner device. ([6401431](https://github.com/mozilla/fxa-auth-server/commit/6401431))
- **token:** Fix test bustage from missing contentToken config ([6924d5c](https://github.com/mozilla/fxa-auth-server/commit/6924d5c))
- **token:** More diagnostic logging for content-token errors. (#25) ([33f6307](https://github.com/mozilla/fxa-auth-server/commit/33f6307)), closes [#25](https://github.com/mozilla/fxa-auth-server/issues/25)
- **token:** Validate and log metrics on content-tokens even when they're optional ([002219b](https://github.com/mozilla/fxa-auth-server/commit/002219b))

### chore

- **bulk-mailer:** Settle on the "password_reset_required" template ([90de303](https://github.com/mozilla/fxa-auth-server/commit/90de303))
- **bulk-mailer:** Stop all processing on error. ([ae83d72](https://github.com/mozilla/fxa-auth-server/commit/ae83d72))
- **customs:** use named error constant for UNEXPECTED_ERROR ([ead6134](https://github.com/mozilla/fxa-auth-server/commit/ead6134))
- **doc:** add usage info to scripts/must-reset.js ([8d02f8b](https://github.com/mozilla/fxa-auth-server/commit/8d02f8b))
- **docs:** Add more docs to the reset-send-batch script. ([975132e](https://github.com/mozilla/fxa-auth-server/commit/975132e))
- **shrinkwrap:** pick up new versions auth-mailer and content-l10n ([3fb3186](https://github.com/mozilla/fxa-auth-server/commit/3fb3186))

### Features

- **bulk-mailer:** `--errors` and `--unsent` now have defaults. ([61c092d](https://github.com/mozilla/fxa-auth-server/commit/61c092d))
- **bulk-mailer:** Add some utilities to work with batches ([21a9033](https://github.com/mozilla/fxa-auth-server/commit/21a9033))
- **contentToken:** add customs flag on bad token ([e811ced](https://github.com/mozilla/fxa-auth-server/commit/e811ced))
- **contentToken:** add tests, add new error code ([8372a62](https://github.com/mozilla/fxa-auth-server/commit/8372a62))
- **contentToken:** adjust user agents ([70bc661](https://github.com/mozilla/fxa-auth-server/commit/70bc661))
- **customs:** include errno in customs flags ([d50f959](https://github.com/mozilla/fxa-auth-server/commit/d50f959))
- **login:** add content token support ([a2ac3ad](https://github.com/mozilla/fxa-auth-server/commit/a2ac3ad))
- **reset:** Added "must reset account" error state ([e86d16f](https://github.com/mozilla/fxa-auth-server/commit/e86d16f))
- **scripts:** Add a bulk mailer ([09c2671](https://github.com/mozilla/fxa-auth-server/commit/09c2671))

<a name="1.60.0"></a>

# [1.60.0](https://github.com/mozilla/fxa-auth-server/compare/v1.59.0...v1.60.0) (2016-04-19)

### Bug Fixes

- **bulk-mailer:** Remove the locale prefix on filenames w/ --write ([1c0959d](https://github.com/mozilla/fxa-auth-server/commit/1c0959d))
- **bulk-mailer:** Set error rate to 0, we are done testing. ([897de10](https://github.com/mozilla/fxa-auth-server/commit/897de10))
- **clientAddress:** allow location of the client ip address in forward headers to be specified in co ([517fbff](https://github.com/mozilla/fxa-auth-server/commit/517fbff))
- **customs:** Check more password-related actions with customs-server. ([8ceedb6](https://github.com/mozilla/fxa-auth-server/commit/8ceedb6))
- **deps:** fix node-uap commit sha ([e2aa184](https://github.com/mozilla/fxa-auth-server/commit/e2aa184))
- **email:** Add feature-flag for new-login notification email. ([3d4d5f9](https://github.com/mozilla/fxa-auth-server/commit/3d4d5f9))
- **email:** Point to latest auth-mailer ([17123ee](https://github.com/mozilla/fxa-auth-server/commit/17123ee))
- **email:** reinstate new sync device emails ([93a78de](https://github.com/mozilla/fxa-auth-server/commit/93a78de))
- **email:** send additional template data for new-login email. ([177e192](https://github.com/mozilla/fxa-auth-server/commit/177e192))
- **must-reset:** exit code 1 on reset account error ([c100a48](https://github.com/mozilla/fxa-auth-server/commit/c100a48))
- **tests:** Build and test fixes for latest fxa-auth-mailer update. ([493f917](https://github.com/mozilla/fxa-auth-server/commit/493f917))

### Features

- **bulk-mailer:** `--errors` and `--unsent` now have defaults. ([eec2e72](https://github.com/mozilla/fxa-auth-server/commit/eec2e72))
- **customs:** include errno in customs flags and merge fixes ([3dcdaf8](https://github.com/mozilla/fxa-auth-server/commit/3dcdaf8))
- **reset:** Ability to put a users account in a "must reset" state, per dannycoates (PATCH) ([d7638a6](https://github.com/mozilla/fxa-auth-server/commit/d7638a6))
- **scripts:** Add a bulk mailer ([296f152](https://github.com/mozilla/fxa-auth-server/commit/296f152))

### chore

- **bulk-mailer:** Settle on the "password_reset_required" template ([f02e292](https://github.com/mozilla/fxa-auth-server/commit/f02e292))
- **bulk-mailer:** Stop all processing on error. ([de8e355](https://github.com/mozilla/fxa-auth-server/commit/de8e355))
- **convict:** use convict .getProperties(), not deprecated .root() ([4fa61c0](https://github.com/mozilla/fxa-auth-server/commit/4fa61c0))
- **customs:** use named error constant for UNEXPECTED_ERROR ([d417644](https://github.com/mozilla/fxa-auth-server/commit/d417644))
- **docs:** Add more docs to the reset-send-batch script. ([107062a](https://github.com/mozilla/fxa-auth-server/commit/107062a))

<a name="1.59.0"></a>

# [1.59.0](https://github.com/mozilla/fxa-auth-server/compare/v1.58.1...v1.59.0) (2016-03-28)

### Bug Fixes

- **email:** Clean up accounts with invalid emails on status poll. ([5233391](https://github.com/mozilla/fxa-auth-server/commit/5233391))

### Features

- **logging:** add metrics context metadata to activity events ([09d3851](https://github.com/mozilla/fxa-auth-server/commit/09d3851))
- **metrics:** track push email status checks ([eb3920e](https://github.com/mozilla/fxa-auth-server/commit/eb3920e)), closes [#1220](https://github.com/mozilla/fxa-auth-server/issues/1220)

### Reverts

- **metrics:** disable logging hask skew to datadog ([7a1bc82](https://github.com/mozilla/fxa-auth-server/commit/7a1bc82)), closes [#1215](https://github.com/mozilla/fxa-auth-server/issues/1215)

### chore

- **changelog:** Remove duplicate changelog entries ([18b8899](https://github.com/mozilla/fxa-auth-server/commit/18b8899))
- **shrinkwrap:** bump to auth-mailer#f4098f9 and content-l10n#b61acfa and no other changes ([72b5d55](https://github.com/mozilla/fxa-auth-server/commit/72b5d55))
- **shrinkwrap:** bump to fxa-auth-db-mysql#v0.59.0 ([bf01283](https://github.com/mozilla/fxa-auth-server/commit/bf01283))

<a name="1.58.1"></a>

## [1.58.1](https://github.com/mozilla/fxa-auth-server/compare/v1.58.0...v1.58.1) (2016-03-17)

### chore

- **deps:** fix shrinkwrap for latest auth-db-mysql version ([2880e67](https://github.com/mozilla/fxa-auth-server/commit/2880e67))

<a name="1.58.0"></a>

# [1.58.0](https://github.com/mozilla/fxa-auth-server/compare/v1.57.0...v1.58.0) (2016-03-17)

### Bug Fixes

- **api:** permit null lastAccessTime in devices response ([474032d](https://github.com/mozilla/fxa-auth-server/commit/474032d))
- **api:** reject emails without a dot in the domain ([434e460](https://github.com/mozilla/fxa-auth-server/commit/434e460))
- **tests:** sanely handle unicode email addresses in account tests ([71e4126](https://github.com/mozilla/fxa-auth-server/commit/71e4126))

### chore

- **api:** Add signin config value ([0beade7](https://github.com/mozilla/fxa-auth-server/commit/0beade7))

<a name="1.57.1"></a>

## [1.57.1](https://github.com/mozilla/fxa-auth-server/compare/v1.57.0...v1.57.1) (2016-03-04)

### Bug Fixes

- **email:** Restrict unicode chars allowed in email addresses. ([81a42de](https://github.com/mozilla/fxa-auth-server/commit/81a42de))

<a name="1.57.0"></a>

# [1.57.0](https://github.com/mozilla/fxa-auth-server/compare/v1.56.0...v1.57.0) (2016-03-01)

### Bug Fixes

- **api:** permit lastAccessTime 0 in devices response ([4059323](https://github.com/mozilla/fxa-auth-server/commit/4059323))
- **bounces:** Cope with quoted email addresses in bounce notifications. ([9b976e7](https://github.com/mozilla/fxa-auth-server/commit/9b976e7))
- **config:** adjust localized post-verification links ([c7c73c9](https://github.com/mozilla/fxa-auth-server/commit/c7c73c9))
- **deps:** Migrate to more up-to-date user-agent parsing lib. ([8106c8b](https://github.com/mozilla/fxa-auth-server/commit/8106c8b))
- **e2e-email:** fix expected link s@/en-US/firefox/sync/@/firefox/sync/@ ([5396868](https://github.com/mozilla/fxa-auth-server/commit/5396868))
- **logging:** Remove PII from logged error object details. ([9e4bcde](https://github.com/mozilla/fxa-auth-server/commit/9e4bcde))
- **push:** add TTL to push requests ([ed98cc6](https://github.com/mozilla/fxa-auth-server/commit/ed98cc6)), closes [#1187](https://github.com/mozilla/fxa-auth-server/issues/1187)

### Features

- **api:** Add get account status by email endpoint ([5d7ca53](https://github.com/mozilla/fxa-auth-server/commit/5d7ca53))
- **devices:** added fxa-deviceId to the signed certificate ([a866e8f](https://github.com/mozilla/fxa-auth-server/commit/a866e8f))
- **logging:** Log hawk timestamp skew to statsd for easier analysis. ([0c153fb](https://github.com/mozilla/fxa-auth-server/commit/0c153fb))

### Refactor

- **bounces:** Make bounce-handling code testable, add some tests. ([a1da228](https://github.com/mozilla/fxa-auth-server/commit/a1da228))
- **errors:** Define named constants for errno values. ([8680d22](https://github.com/mozilla/fxa-auth-server/commit/8680d22))
- **tests:** Use a shared helper function for mocking out logging. ([52dc521](https://github.com/mozilla/fxa-auth-server/commit/52dc521))

### chore

- **dependencies:** upgrade mozlog to 2.0.3 ([afa5926](https://github.com/mozilla/fxa-auth-server/commit/afa5926))
- **shrinkwrap:** update fxa-content-server-l10n to 4bf305a1 ([efeef25](https://github.com/mozilla/fxa-auth-server/commit/efeef25))
- **test:** no need to test with node v0.12 ([3ae34da](https://github.com/mozilla/fxa-auth-server/commit/3ae34da))

<a name="1.56.0"></a>

# [1.56.0](https://github.com/mozilla/fxa-auth-server/compare/v1.55.1...v1.56.0) (2016-02-11)

### Bug Fixes

- **config:** Pass 'options.extra.email' to hapi-fxa-oauth, not 'options.email'. ([68572fa](https://github.com/mozilla/fxa-auth-server/commit/68572fa))
- **e2e-email:** adjust expected query arguments for auth-mailer#118 ([b8b345c](https://github.com/mozilla/fxa-auth-server/commit/b8b345c))
- **hawk:** Update to latest hapi-auth-hawk ([078ddc0](https://github.com/mozilla/fxa-auth-server/commit/078ddc0))
- **tests:** Update tests for new fxa-auth-mailer behaviour ([0f25ddd](https://github.com/mozilla/fxa-auth-server/commit/0f25ddd))

### Features

- **config:** Add 'oauth.keepAlive' config option. ([f8abfe2](https://github.com/mozilla/fxa-auth-server/commit/f8abfe2))
- **push:** respond to 400 level errors from the push server by clearing device push info ([b37dc91](https://github.com/mozilla/fxa-auth-server/commit/b37dc91)), closes [#1151](https://github.com/mozilla/fxa-auth-server/issues/1151)

### chore

- **e2e-email:** bg is now translated for 'Firefox Account Verified' ([e5baead](https://github.com/mozilla/fxa-auth-server/commit/e5baead))
- **shrinkwrap:** update shrinkwrap to pick up fxa-auth-mailer#01f8ee75 ([64ca8c0](https://github.com/mozilla/fxa-auth-server/commit/64ca8c0))

<a name="1.55.1"></a>

## [1.55.1](https://github.com/mozilla/fxa-auth-server/compare/v1.55.0...v1.55.1) (2016-01-31)

### Bug Fixes

- **sessiontokens:** effectively disable sessionToken updates ([8c9597d](https://github.com/mozilla/fxa-auth-server/commit/8c9597d))

<a name="1.55.0"></a>

# [1.55.0](https://github.com/mozilla/fxa-auth-server/compare/v1.53.0...v1.55.0) (2016-01-28)

### Bug Fixes

- **tokens:** extend token freshness threshold to 6 hours ([cffc099](https://github.com/mozilla/fxa-auth-server/commit/cffc099))

### Features

- **docker:** Add Dockerfile for self-hosting ([c96cec1](https://github.com/mozilla/fxa-auth-server/commit/c96cec1))
- **metrics:** Added additional user info on statsd messages ([fff4624](https://github.com/mozilla/fxa-auth-server/commit/fff4624))
- **push:** add account verification push updates ([b4d5822](https://github.com/mozilla/fxa-auth-server/commit/b4d5822)), closes [#1141](https://github.com/mozilla/fxa-auth-server/issues/1141)

### chore

- **deps:** update changelog template to 1.1.0 ([4f9af41](https://github.com/mozilla/fxa-auth-server/commit/4f9af41)), closes [#1152](https://github.com/mozilla/fxa-auth-server/issues/1152)
- **docs:** add activity events log ([6c6c307](https://github.com/mozilla/fxa-auth-server/commit/6c6c307)), closes [#312](https://github.com/mozilla/fxa-auth-server/issues/312)
- **e2e-email:** ko is now translated for some email strings ([4aaf43f](https://github.com/mozilla/fxa-auth-server/commit/4aaf43f))
- **shrinkwrap:** update shrinkwrap, notably for auth-mailer and content-server-l10n ([789cb8d](https://github.com/mozilla/fxa-auth-server/commit/789cb8d))

### docs

- **contributing:** Mention git commit guidelines ([d7bf16f](https://github.com/mozilla/fxa-auth-server/commit/d7bf16f))

<a name="1.53.0"></a>

# [1.53.0](https://github.com/mozilla/fxa-auth-server/compare/v1.51.1...v1.53.0) (2016-01-12)

### Bug Fixes

- **events:** emit an event for account reset so sync can update the generation ([7a8a0ad](https://github.com/mozilla/fxa-auth-server/commit/7a8a0ad)
- **e2e-email:** update localQuirks for new translations (cy) ([fb08283](https://github.com/mozilla/fxa-auth-server/commit/fb08283))
- **log:** add mozlog fmt properly ([35d8291](https://github.com/mozilla/fxa-auth-server/commit/35d8291)), closes [#1138](https://github.com/mozilla/fxa-auth-server/issues/1138)

### Features

- **activity:** log successful account resets ([f244af6](https://github.com/mozilla/fxa-auth-server/commit/f244af6)), closes [#1144](https://github.com/mozilla/fxa-auth-server/issues/1144)

<a name="1.51.1"></a>

## [1.51.1](https://github.com/mozilla/fxa-auth-server/compare/v1.51.0...v1.51.1) (2015-12-15)

### Bug Fixes

- **e2e-email:** update localQuirks for new translations ([f9f31d6](https://github.com/mozilla/fxa-auth-server/commit/f9f31d6))

<a name="1.51.0"></a>

# [1.51.0](https://github.com/mozilla/fxa-auth-server/compare/v1.50.1...v1.51.0) (2015-12-14)

### Bug Fixes

- **server:** add missing lastAccessTime field to devices response ([e28a4fa](https://github.com/mozilla/fxa-auth-server/commit/e28a4fa))
- **server:** require device name to be set explicitly ([417f494](https://github.com/mozilla/fxa-auth-server/commit/417f494))
- **travis:** install/use g++-4.8 for node 4.x build of scrypt-hash ([f129b7b](https://github.com/mozilla/fxa-auth-server/commit/f129b7b))

<a name="1.50.1"></a>

## [1.50.1](https://github.com/mozilla/fxa-auth-server/compare/v1.50.0...v1.50.1) (2015-11-23)

### Bug Fixes

- **auth-db-mysql:** update to latest fxa-auth-db-mysql @ 939f04e ([34f2ffb](https://github.com/mozilla/fxa-auth-server/commit/34f2ffb))
- **server:** permit null values in devices response ([3407f4e](https://github.com/mozilla/fxa-auth-server/commit/3407f4e))
- **server:** return isCurrentDevice from /account/devices ([c75a8a3](https://github.com/mozilla/fxa-auth-server/commit/c75a8a3))
- **tests:** ignore error on listen (when auth-db-mysql is already bound) ([0bab602](https://github.com/mozilla/fxa-auth-server/commit/0bab602))
- **tests:** repair travis-ci mysql testing to ensure auth-db-mysql is used ([6eb3639](https://github.com/mozilla/fxa-auth-server/commit/6eb3639))
- **tests:** unskip tests now that they are translated (GH-995) ([ebb60b6](https://github.com/mozilla/fxa-auth-server/commit/ebb60b6))
- **travis-ci:** check that auth-db-mysql reports "MySql" as constructor class name ([cd0e28e](https://github.com/mozilla/fxa-auth-server/commit/cd0e28e))

### Features

- **metrics:** send email-bounce-related metrics to statsd. ([203c054](https://github.com/mozilla/fxa-auth-server/commit/203c054))

<a name="1.50.0"></a>

# [1.50.0](https://github.com/mozilla/fxa-auth-server/compare/v1.49.0...v1.50.0) (2015-11-18)

### Bug Fixes

- **docs:** fix docs typo ([d238fa4](https://github.com/mozilla/fxa-auth-server/commit/d238fa4))
- **locale:** reenable pt-PT locale ([e6617f9](https://github.com/mozilla/fxa-auth-server/commit/e6617f9))
- **mail:** update email support url ([f051b21](https://github.com/mozilla/fxa-auth-server/commit/f051b21))
- **oauth:** look for the correct 'scope' param in oauth response, not 'scopes' ([7fc5030](https://github.com/mozilla/fxa-auth-server/commit/7fc5030))
- **server:** eliminate device validation discrepancies ([6722204](https://github.com/mozilla/fxa-auth-server/commit/6722204))
- **server:** refactor account promise chains to named functions ([05e50aa](https://github.com/mozilla/fxa-auth-server/commit/05e50aa))

### Features

- **oauth:** pass email=false when verifying oauth tokens ([f1306c9](https://github.com/mozilla/fxa-auth-server/commit/f1306c9)), closes [#1109](https://github.com/mozilla/fxa-auth-server/issues/1109)
- **server:** implement device registration api ([d7e976b](https://github.com/mozilla/fxa-auth-server/commit/d7e976b))

<a name="1.49.0"></a>

# [1.49.0](https://github.com/mozilla/fxa-auth-server/compare/v1.48.3...v1.49.0) (2015-11-04)

### Bug Fixes

- **e2e-email:** update for sr localization of subject ([40068d6](https://github.com/mozilla/fxa-auth-server/commit/40068d6))
- **tests:** Eliminate race condition in teardown of concurrent_tests ([bc85618](https://github.com/mozilla/fxa-auth-server/commit/bc85618))
- **tests:** wait for email delivery in concurrent_tests ([fe279ff](https://github.com/mozilla/fxa-auth-server/commit/fe279ff))

### Features

- **profile:** Add oauth-authenticated /account/profile endpoint. ([9ebec1a](https://github.com/mozilla/fxa-auth-server/commit/9ebec1a))

<a name="1.48.3"></a>

## [1.48.3](https://github.com/mozilla/fxa-auth-server/compare/v1.48.2...v1.48.3) (2015-10-29)

### Bug Fixes

- **e2e-email:** exit 1 on error ([5420049](https://github.com/mozilla/fxa-auth-server/commit/5420049))
- **startup:** if error on startup, log and exit ([2c4df03](https://github.com/mozilla/fxa-auth-server/commit/2c4df03))

<a name="1.48.2"></a>

## [1.48.2](https://github.com/mozilla/fxa-auth-server/compare/v1.48.1...v1.48.2) (2015-10-23)

<a name="1.48.1"></a>

## [1.48.1](https://github.com/mozilla/fxa-auth-server/compare/v1.48.0...v1.48.1) (2015-10-21)

### Bug Fixes

- **deps:** shrinkwrap excludes fxa-jwtool->pem-jwk dep if pem-jwk is a devDep ([ffe145e](https://github.com/mozilla/fxa-auth-server/commit/ffe145e))
- **deps:** shrinkwrap excludes fxa-jwtool->pem-jwk dep if pem-jwk is a devDep ([08f0dca](https://github.com/mozilla/fxa-auth-server/commit/08f0dca))

<a name="1.48.0"></a>

# [1.48.0](https://github.com/mozilla/fxa-auth-server/compare/v1.47.1...v1.48.0) (2015-10-21)

### Bug Fixes

- **email:** stop sending new sync device emails ([b7dcef4](https://github.com/mozilla/fxa-auth-server/commit/b7dcef4))

### Features

- **server:** optionally enforce a strict CORS origin ([664d73e](https://github.com/mozilla/fxa-auth-server/commit/664d73e))

<a name="1.47.1"></a>

## [1.47.1](https://github.com/mozilla/fxa-auth-server/compare/v1.47.0...v1.47.1) (2015-10-13)

<a name="1.47.0"></a>

# [1.47.0](https://github.com/mozilla/fxa-auth-server/compare/v1.46.0...v1.47.0) (2015-10-08)

### Features

- **i18n:** Enable Romainian `ro` support. ([c0f419b](https://github.com/mozilla/fxa-auth-server/commit/c0f419b)), closes [mozilla/fxa-content-server#3125](https://github.com/mozilla/fxa-content-server/issues/3125)
- **metrics:** send account verification time to statsd ([65870d3](https://github.com/mozilla/fxa-auth-server/commit/65870d3))

<a name="1.46.0"></a>

# [1.46.0](https://github.com/mozilla/fxa-auth-server/compare/v1.45.1...v1.46.0) (2015-09-23)

### Bug Fixes

- **logging:** use service query parameter in activityEvent ([243879a](https://github.com/mozilla/fxa-auth-server/commit/243879a))
- **tests:** changes for "Firefox Account Verified" in train-46 ([e630ed6](https://github.com/mozilla/fxa-auth-server/commit/e630ed6))
- **tests:** run mysql tests on travis ([f90a8c1](https://github.com/mozilla/fxa-auth-server/commit/f90a8c1)), closes [#1032](https://github.com/mozilla/fxa-auth-server/issues/1032)

### Features

- **basket:** send sync login events to basket ([28842c7](https://github.com/mozilla/fxa-auth-server/commit/28842c7))
- **db:** add function to return user's sessions array ([bfaddc5](https://github.com/mozilla/fxa-auth-server/commit/bfaddc5))
- **logging:** add createdAt to account.signed activity event ([ab4d815](https://github.com/mozilla/fxa-auth-server/commit/ab4d815))

<a name="1.45.0"></a>

# [1.45.0](https://github.com/mozilla/fxa-auth-server/compare/v1.44.1...v1.45.0) (2015-09-14)

### Bug Fixes

- **db:** decrease session token update frequency ([6924fba](https://github.com/mozilla/fxa-auth-server/commit/6924fba))
- **db:** properly encapsulate session token update logic ([92c94c1](https://github.com/mozilla/fxa-auth-server/commit/92c94c1))
- **loadtest:** adjust url for /.well-known/browserid ([85ddb43](https://github.com/mozilla/fxa-auth-server/commit/85ddb43))
- **metrics:** properly report account.uid for account.created ([da29324](https://github.com/mozilla/fxa-auth-server/commit/da29324))
- **tests:** changes to allow setting accept-language for some requests ([bdc9c36](https://github.com/mozilla/fxa-auth-server/commit/bdc9c36))
- **tests:** improved script to checking email of all supported locales ([67ffcd1](https://github.com/mozilla/fxa-auth-server/commit/67ffcd1))
- **tests:** update loadtest build script to work with latest PyFxA. ([08f4d2d](https://github.com/mozilla/fxa-auth-server/commit/08f4d2d))
- **version:** use explicit path with git-config ([986b5b8](https://github.com/mozilla/fxa-auth-server/commit/986b5b8))

<a name="1.44.0"></a>

# [1.44.0](https://github.com/mozilla/fxa-auth-server/compare/v1.42.0...v1.44.0) (2015-08-28)

### Bug Fixes

- **config:** update convict .root() to .getProperties() calls ([4b6cab9](https://github.com/mozilla/fxa-auth-server/commit/4b6cab9))
- **notifier:** calling undefined log.level method throws ([e413713](https://github.com/mozilla/fxa-auth-server/commit/e413713))
- **server:** check errno on database errors ([28627ee](https://github.com/mozilla/fxa-auth-server/commit/28627ee))
- **server:** improve identification of mobile user agents ([cf947d2](https://github.com/mozilla/fxa-auth-server/commit/cf947d2))
- **tests:** make smtp.redirectDomain configurable in remote tests ([6adc10f](https://github.com/mozilla/fxa-auth-server/commit/6adc10f))
- **tests:** unset user-agent fields are null ([a2a7b10](https://github.com/mozilla/fxa-auth-server/commit/a2a7b10))

### Features

- **db:** store user agent and last-access time in sessionTokens ([f0d80ff](https://github.com/mozilla/fxa-auth-server/commit/f0d80ff))
- **l10n:** add en-GB as a supported locale. ([980236a](https://github.com/mozilla/fxa-auth-server/commit/980236a))
- **l10n:** add fa as a supported locale. ([c4b3bd2](https://github.com/mozilla/fxa-auth-server/commit/c4b3bd2))
- **metrics:** add DataDog to activity events, email verified activity events ([63842b0](https://github.com/mozilla/fxa-auth-server/commit/63842b0)), closes [#922](https://github.com/mozilla/fxa-auth-server/issues/922)

<a name="1.42.0"></a>

# [1.42.0](https://github.com/mozilla/fxa-auth-server/compare/v1.41.0...v1.42.0) (2015-07-24)

### Bug Fixes

- **api:** accept service as a query parameter ([3d49b51](https://github.com/mozilla/fxa-auth-server/commit/3d49b51)), closes [#961](https://github.com/mozilla/fxa-auth-server/issues/961)
- **errors:** convert missing parameter errors correctly ([2bbdc7e](https://github.com/mozilla/fxa-auth-server/commit/2bbdc7e))
- **tests:** add an EventEmitter to test/mailbox ([4d0f95a](https://github.com/mozilla/fxa-auth-server/commit/4d0f95a))
- **tests:** skip 3 pt-BR specific tests due to no translation yet ([4659017](https://github.com/mozilla/fxa-auth-server/commit/4659017))
- **tests:** verifyHash should no longer be returned ([7db5996](https://github.com/mozilla/fxa-auth-server/commit/7db5996))

<a name="1.41.0"></a>

# [1.41.0](https://github.com/mozilla/fxa-auth-server/compare/v1.40.0...v1.41.0) (2015-07-07)

<a name="1.40.0"></a>

# [1.40.0](https://github.com/mozilla/fxa-auth-server/compare/v1.39.1...v1.40.0) (2015-06-30)

### Bug Fixes

- **db:** Test for 400 from checkPassword, which shows incorrect password ([45c1ea3](https://github.com/mozilla/fxa-auth-server/commit/45c1ea3))
- **password:** Revert changes induced by #954 pull request ([d3e3462](https://github.com/mozilla/fxa-auth-server/commit/d3e3462))

### Features

- Add account notification emails. ([34ae5d0](https://github.com/mozilla/fxa-auth-server/commit/34ae5d0))

<a name="1.39.0"></a>

# [1.39.0](https://github.com/mozilla/fxa-auth-server/compare/v1.38.0...v1.39.0) (2015-06-11)

### Bug Fixes

- **docs:** Fix Markdown link in api.md ([b65a5a6](https://github.com/mozilla/fxa-auth-server/commit/b65a5a6))
- **docs:** update documentation for example verification code, from 64 to 32 chars ([5c3bf0b](https://github.com/mozilla/fxa-auth-server/commit/5c3bf0b)), closes [#937](https://github.com/mozilla/fxa-auth-server/issues/937)
- **password:** revert part of GH-943; currently in broken state ([4a82735](https://github.com/mozilla/fxa-auth-server/commit/4a82735))
- **test:** add missing .bind's to deferred handlers ([0eaf5b4](https://github.com/mozilla/fxa-auth-server/commit/0eaf5b4))

### Features

- **log:** Add logging of various account event ([8b22c23](https://github.com/mozilla/fxa-auth-server/commit/8b22c23))

<a name="1.38.0"></a>

# [1.38.0](https://github.com/mozilla/fxa-auth-server/compare/v1.37.0...v1.38.0) (2015-05-27)

### Bug Fixes

- **env:** set RESEND_BLACKOUT_PERIOD to zero in development ([068820c](https://github.com/mozilla/fxa-auth-server/commit/068820c))
- **env:** updated development TRUSTED_JKUS to bring back support for the untrusted relier ([1472e74](https://github.com/mozilla/fxa-auth-server/commit/1472e74))
- **test:** use a version of node-ass with updated node-temp ([3b31c52](https://github.com/mozilla/fxa-auth-server/commit/3b31c52))

### Features

- **server:** Log the `service` and `reason` parameters for `/account/login`. ([fa7d1bd](https://github.com/mozilla/fxa-auth-server/commit/fa7d1bd))

<a name="1.37.0"></a>

# [1.37.0](https://github.com/mozilla/fxa-auth-server/compare/v1.36.0...v1.37.0) (2015-05-15)

### Bug Fixes

- **logging:** configuration changes per @whd ([f65106d](https://github.com/mozilla/fxa-auth-server/commit/f65106d))
- **pool:** Stop retrying requests to db-server ([179e1b5](https://github.com/mozilla/fxa-auth-server/commit/179e1b5)), closes [#921](https://github.com/mozilla/fxa-auth-server/issues/921)

<a name="1.36.0"></a>

# [1.36.0](https://github.com/mozilla/fxa-auth-server/compare/v1.35.0...v1.36.0) (2015-04-28)

### Bug Fixes

- **l10n:** pass config.i18n.defaultLanguage to fxa-auth-mailer ([eddc014](https://github.com/mozilla/fxa-auth-server/commit/eddc014))
- **mailer:** add a soft check that we are using the same locales as content-server ([0aa3da7](https://github.com/mozilla/fxa-auth-server/commit/0aa3da7))
- **mailer:** add some tests of various supported, unsupported and non-existent locales ([341a512](https://github.com/mozilla/fxa-auth-server/commit/341a512))
- **mailer:** split out the list of supported locales, for easier maintenance ([0251cb8](https://github.com/mozilla/fxa-auth-server/commit/0251cb8))
- **tests:** a config update now makes uk,hsb,dsb available ([a18ceae](https://github.com/mozilla/fxa-auth-server/commit/a18ceae))
- **tests:** update for some locales that have now translated fxa-auth-mailer strings ([92a444b](https://github.com/mozilla/fxa-auth-server/commit/92a444b))

<a name="1.35.0"></a>

# [1.35.0](https://github.com/mozilla/fxa-auth-server/compare/v1.34.1...v1.35.0) (2015-04-14)

### Bug Fixes

- **httpdb:** Set verifierSetAt for resetAccount() ([791ab91](https://github.com/mozilla/fxa-auth-server/commit/791ab91))
- **options:** -L, --locale <en[,zh-TW,de,...]>; Test only this csv list of locales ([e0a79ae](https://github.com/mozilla/fxa-auth-server/commit/e0a79ae))
- **travis:** set --force flag on validate-shrinkwrap ([327e4c3](https://github.com/mozilla/fxa-auth-server/commit/327e4c3))

<a name="1.33.0"></a>

# [1.33.0](https://github.com/mozilla/fxa-auth-server/compare/03aae55...v1.33.0) (2015-03-17)

### Bug Fixes

- **logging:** log emailRecord.uid as a hex string, not a byte array ([b9a1f67](https://github.com/mozilla/fxa-auth-server/commit/b9a1f67))
- **server:** Fix the "Cannot call method 'tooManyRequests' of undefined error. ([03aae55](https://github.com/mozilla/fxa-auth-server/commit/03aae55)), closes [#665](https://github.com/mozilla/fxa-auth-server/issues/665)

# Older versions

train-32

- Add ability to put an account in "lockout" state after many auth failures - #867

train-32

- Add ability to put an account in "lockout" state after many auth failures - #867

train-31

- Don't forward restmail.net email addresses to basket API - #870

train-30

- Add more fine-grained logging on basket API errors - #839, #856
- Increase passwordForgotToken lifetime to 60mins - #862, #845
- Tell basket that locale="en-US" when the user doesn't provide one explicitly - #863
- Use shiny new PyFxA library for the python loadtests - #844

train-29

- increased basket logging #857
- deleted unused code #847

train-28

- updated hapi to 7.5.3

train-27

- updated fxa-auth-mailer for mail template changes
- added locale to basket api response logging

train-26

- no changes

train-25

- no changes

train-24

- added uid to /session/status #830
- updated dependencies

train-23

- improved operational affordances for scrypt max-pending limit #819
- Fixed JWT related bugs for preVerifyToken #824 #825

train-22

- basket API #818

train-21

- added 'preVerifyToken' optional parameter to /account/create #784
- reset customs state on password reset #798
- added 'resume' optional parameter to email sending endpoints #793

train-20

- limit the number of pending scrypt hashes #783

train-19

- belated major version 1 bump but maintain minor version count
- fixed uid logging issue #755
- nonceFunc logging is now trace instead of info level
- updated many dependencies
- removed awsbox

train-18

- fixed internal server error on /certificate/sign #771
- removed mysql and heap DB implementations #769
- fixed log uid encoding issue #765
- updated documentation

train-17

- added locale to account #751
- better db related error messages for httpdb #754
- updated customs-server #756

train-16

- updated hapi to 6.0.2

train-15

- allow routes to use a base path for hosting in a subdirectory
- updated dependencies
- use poolee module for HTTP requests
- code reorganization

train-14

- moved email sending into fxa-auth-mailer #730
- updated hapi-auth-hawk to mitigate bug (#700) #731
- added `use_https` config option #728
- always return an error on `__heartbeat__` failure #726
- updated documentation

train-13

- added contributing file #719
- added MPL license file
- fix for certificate sign requests when the provided key is invalid #717
- fixed hawk payload verification bug #713
- updated base email templates #709

train-12

- verify an account if its unverified when forgot password verification succeeds #694
- added 'accountRecreated' flag to the request summary log line #695
- deprecate smtp.verificationUrl and passwordResetUrl in favor of contentServer.url #696
- Update the URL for the customs server #702
- add http datastore api #684

train-11

- moved customs-server (fraud/abuse) to its own repo #685
- improved the email based rate-limiting behavior

train-10

- added email_bouncer.js for processing SES email bounces #678
- fixed an email validation bug #681

train-09

- noop

train-08

- added /account/status #656
- added basic email rate limiting #664

train-07

- improve concurrent duplicate request handling #626
- improved test coverage #628
- added SNS account delete notifier #629
- added fxa-verifiedEmail to the signed certificate #630
- removed dependency on redis #634
- added db_patcher for db migrations #643
- improved redirectTo domain validation
- updated readme design doc link #616
- added /password/forgot/status endpoint #636
- added /session/status endpoint #637
- exit key_server when stdout is piped and the other process exits
- improved mysql connection error handling

train-06

- stop logging OPTIONS requests #619
- fixed /verify_email uid parameter validation
- default config.env to prod #614

train-05

- fixed some i18n issues #611
- use npm shrinkwrap #603
- don't send verify emails to verified accounts #609

train-04

- added `lockdown` for stable dependencies #19
- refactored mysql.js #588
- allow repeat signup against unverified emails #593
- added cache-control to /.well-known/browserid #597
- collect loggable data before authentication #601

train-03

- upgrade hapi to 2.4.0
- fixed password reset account lockout bug #575
- upgrade mysql to 2.1.0
- added mysql stat log lines
- default mysql pools to 10 connections instead of 100
- improved mysql connection error handling #581
- check and cache ts+nonce pairs, not just plain nonces #584
- disable HAWK timestamp checking in authentication #585

train-02

- added `fxa-lastAuthAt` to signed certificates #547
- load test enhancements
- fixed redirectTo bug in /recovery_email/resend_code #563
- updated mysql module from 2.0.0 to 2.0.1
- improved mysql error handling #566
- implemented new request logging convention #565
- fixed remote test timing issue #512
- more comprehensive email address validation #573
- added CHANGELOG :)

train-01

- all the things<|MERGE_RESOLUTION|>--- conflicted
+++ resolved
@@ -1,4 +1,3 @@
-<<<<<<< HEAD
 ## 1.146.2
 
 No changes.
@@ -41,12 +40,10 @@
 - async: converted scrypt.js in auth-server (a2fb35d84)
 - async: converted random.js in auth-server (2650d1f02)
 
-=======
 ## 1.145.5
 
 No changes.
 
->>>>>>> 34e37bad
 ## 1.145.4
 
 No changes.
