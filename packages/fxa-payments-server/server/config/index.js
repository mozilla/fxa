--- conflicted
+++ resolved
@@ -10,16 +10,7 @@
 convict.addFormats(require('convict-format-with-validator'));
 
 const conf = convict({
-<<<<<<< HEAD
-  featureFlags: {},
-=======
   featureFlags: {
-    subscriptionCoupons: {
-      default: false,
-      doc: 'Whether to show the coupon UI',
-      env: 'FEATURE_SHOW_COUPON',
-      format: Boolean,
-    },
     useFirestoreProductConfigs: {
       default: false,
       doc: 'Feature flag on whether to expect Firestore (and not Stripe metadata) based product and plan configurations',
@@ -27,7 +18,6 @@
       format: Boolean,
     },
   },
->>>>>>> 058a7fd0
   amplitude: {
     enabled: {
       default: true,
