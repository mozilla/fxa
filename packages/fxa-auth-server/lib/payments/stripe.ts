--- conflicted
+++ resolved
@@ -74,10 +74,7 @@
   postalCode: string;
   state: string;
 };
-<<<<<<< HEAD
-=======
-
->>>>>>> 9d29f717
+
 /**
  * Determine for two product metadata object's whether the new one
  * is a valid upgrade for the old one.
