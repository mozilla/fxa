--- conflicted
+++ resolved
@@ -1,12 +1,9 @@
-<<<<<<< HEAD
-=======
 ## 1.218.3
 
 ### Bug fixes
 
 - subscriptions: include empty subscriptions list for customer (#10871) ([cd57b1c96](https://github.com/mozilla/fxa/commit/cd57b1c96))
 
->>>>>>> 6590be72
 ## 1.218.2
 
 ### Bug fixes
