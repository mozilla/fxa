/* This Source Code Form is subject to the terms of the Mozilla Public
 * License, v. 2.0. If a copy of the MPL was not distributed with this
 * file, You can obtain one at http://mozilla.org/MPL/2.0/. */

import React from 'react';
import {
  createHistory,
  createMemorySource,
  History,
  LocationProvider,
} from '@reach/router';
import { Meta } from '@storybook/react';
import CompleteResetPassword from '.';
import { mockAppContext } from '../../../models/mocks';
import { AppContext, Account } from '../../../models';
<<<<<<< HEAD
=======
import { withLocalization } from '../../../../.storybook/decorators';
>>>>>>> 60af4a88

export default {
  title: 'Pages/ResetPassword/CompleteResetPassword',
  component: CompleteResetPassword,
  decorators: [withLocalization],
} as Meta;

const source = createMemorySource('/fake-memories');

const storyWithAccountAndHistory = (account: Account, history: History) => {
  const story = () => (
    <AppContext.Provider value={mockAppContext({ account })}>
      <LocationProvider history={history}>
        <CompleteResetPassword />
      </LocationProvider>
    </AppContext.Provider>
  );
  return story;
};

const validHistory = createHistory(source);
validHistory.location.href =
  'http://localhost.com/?&token=token&code=code&email=email@email&emailToHashWith=emailToHashWith';

const invalidHistory = createHistory(source);
invalidHistory.location.href = 'http://localhost.com/?';

const validAccount = {
  resetPasswordStatus: () => Promise.resolve(true),
} as unknown as Account;

const invalidAccount = {
  resetPasswordStatus: () => Promise.resolve(false),
} as unknown as Account;

export const Default = storyWithAccountAndHistory(validAccount, validHistory);

export const WithExpiredLink = storyWithAccountAndHistory(
  invalidAccount,
  validHistory
);

export const WithDamagedLink = storyWithAccountAndHistory(
  validAccount,
  invalidHistory
);<|MERGE_RESOLUTION|>--- conflicted
+++ resolved
@@ -13,10 +13,7 @@
 import CompleteResetPassword from '.';
 import { mockAppContext } from '../../../models/mocks';
 import { AppContext, Account } from '../../../models';
-<<<<<<< HEAD
-=======
 import { withLocalization } from '../../../../.storybook/decorators';
->>>>>>> 60af4a88
 
 export default {
   title: 'Pages/ResetPassword/CompleteResetPassword',
