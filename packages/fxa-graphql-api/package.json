--- conflicted
+++ resolved
@@ -1,10 +1,6 @@
 {
   "name": "fxa-graphql-api",
-<<<<<<< HEAD
-  "version": "1.218.2",
-=======
   "version": "1.218.3",
->>>>>>> 6590be72
   "description": "FxA GraphQL API",
   "scripts": {
     "prebuild": "rimraf dist",
