--- conflicted
+++ resolved
@@ -353,12 +353,9 @@
         credentials: { uid, email },
         payload: { code },
       });
-<<<<<<< HEAD
 
       await assert.isRejected(promise, 'System unavailable, try again soon');
-=======
-      await assert.isRejected(promise, 'A backend service request failed.');
->>>>>>> dade4c54
+
       assert.equal(mockGlean.twoStepAuthPhoneCode.complete.callCount, 0);
       assert.notCalled(mockMailer.sendPostAddRecoveryPhoneEmail);
     });
