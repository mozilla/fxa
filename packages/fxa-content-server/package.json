{
  "name": "fxa-content-server",
<<<<<<< HEAD
  "version": "1.106.1",
=======
  "version": "1.106.2",
>>>>>>> e0e1ec74
  "description": "Firefox Accounts Content Server",
  "scripts": {
    "build-production": "NODE_ENV=production grunt build",
    "postinstall": "scripts/download_l10n.sh",
    "prepush": "npm run lint",
    "shrink": "npmshrink:prod",
    "lint": "eslint app server tests --cache",
    "start": "node scripts/check-local-config && grunt server",
    "start-circle": "grunt build && CONFIG_FILES=server/config/fxaci.json,server/config/production.json grunt serverproc:dist",
    "start-production": "NODE_ENV=production grunt build && CONFIG_FILES=server/config/local.json,server/config/production.json grunt serverproc:dist",
    "start-remote": "scripts/run_remote_dev.sh",
    "test": "node tests/intern.js --unit=true",
    "test-circle": "node tests/intern.js --suites=circle --fxaAuthRoot=https://fxaci.dev.lcip.org/auth --fxaEmailRoot=http://restmail.net --fxaOauthApp=https://oauth-fxaci.dev.lcip.org --fxaUntrustedOauthApp=https://321done-fxaci.dev.lcip.org --fxaProduction=true --bailAfterFirstFailure=true",
    "test-functional": "node tests/intern.js",
    "test-functional-oauth": "node tests/intern.js --suites=oauth",
    "test-latest": "node tests/intern.js --fxaAuthRoot=https://latest.dev.lcip.org/auth/v1 --fxaContentRoot=https://latest.dev.lcip.org/ --fxaEmailRoot=http://restmail.net --fxaOauthApp=https://123done-latest.dev.lcip.org/ --fxaUntrustedOauthApp=https://321done-latest.dev.lcip.org/ --fxaProduction=true --fxaToken=https://token.dev.lcip.org/1.0/sync/1.5",
    "test-server": "node tests/intern.js --suites=server",
    "test-travis": "node tests/intern.js --suites=travis"
  },
  "repository": {
    "type": "git",
    "url": "https://github.com/mozilla/fxa-content-server"
  },
  "homepage": "https://github.com/mozilla/fxa-content-server",
  "bugs": "https://github.com/mozilla/fxa-content-server/issues",
  "author": "Mozilla (https://mozilla.org/)",
  "license": "MPL-2.0",
  "dependencies": {
    "babel-core": "6.26.0",
    "babel-loader": "7.1.2",
    "babel-middleware": "git://github.com/shane-tomlinson/babel-middleware.git#4c70de91",
    "babel-plugin-syntax-dynamic-import": "6.18.0",
    "babel-preset-es2015": "6.24.1",
    "backbone": "1.1.1",
    "backbone.cocktail": "git://github.com/onsi/cocktail.git#87971c88e2e4f904a0984b5f236ee5dbb21ddb4a",
    "bluebird": "3.5.0",
    "blueimp-canvas-to-blob": "2.1.0",
    "body-parser": "1.18.2",
    "celebrate": "7.0.3",
    "connect-cachify": "0.0.17",
    "connect-fonts-firasans": "0.0.6",
    "consolidate": "0.14.5",
    "convict": "1.5.0",
    "cookie-parser": "1.4.3",
    "cors": "2.8.4",
    "duration-js": "3.6.0",
    "easterEgg": "git://github.com/mozilla/fxa-easter-egg.git#ab20cd517cf8ae9feee115e48745189d28e13bc3",
    "es6-promise": "4.1.1",
    "express": "4.16.2",
    "extend": "3.0.1",
    "fxa-checkbox": "git://github.com/mozilla/fxa-checkbox.git#7f856afffd394a144f718e28e6fb79092d6ccddd",
    "fxa-crypto-relier": "2.1.0",
    "fxa-geodb": "1.0.0",
    "fxa-js-client": "1.0.1",
    "fxa-mustache-loader": "0.0.2",
    "fxa-shared": "1.0.4",
    "got": "6.7.1",
    "grunt": "1.0.1",
    "grunt-autoprefixer": "3.0.4",
    "grunt-babel": "6.0.0",
    "grunt-cdn": "0.6.5",
    "grunt-concurrent": "2.3.1",
    "grunt-connect-fonts": "0.0.10",
    "grunt-contrib-clean": "1.1.0",
    "grunt-contrib-concat": "1.0.1",
    "grunt-contrib-copy": "1.0.0",
    "grunt-contrib-cssmin": "2.1.0",
    "grunt-contrib-htmlmin": "2.4.0",
    "grunt-file-rev": "1.0.2",
    "grunt-githash": "0.1.3",
    "grunt-po2json": "git://github.com/shane-tomlinson/grunt-po2json.git#2f415c8",
    "grunt-remarkable": "1.1.0",
    "grunt-sass": "2.0.0",
    "grunt-sri": "0.0.5",
    "grunt-text-replace": "0.4.0",
    "grunt-usemin": "3.1.1",
    "grunt-z-schema": "0.1.0",
    "handlebars": "4.0.11",
    "happypack": "4.0.1",
    "helmet": "3.8.2",
    "i18n-abide": "0.0.25",
    "joi": "10.4.1",
    "jquery": "3.1.0",
    "jquery-modal": "git://github.com/shane-tomlinson/jquery-modal.git#0576775d1b4590314b114386019f4c7421c77503",
    "jquery-simulate": "1.0.2",
    "jquery-ui": "1.12.1",
    "jquery-ui-touch-punch-amd": "1.0.0",
    "js-md5": "0.6.0",
    "jsxgettext-recursive": "git://github.com/vladikoff/jsxgettext-recursive#msgctxt-support",
    "legal-docs": "git://github.com/mozilla/legal-docs.git#master",
    "load-grunt-tasks": "3.5.2",
    "lodash": "4.17.4",
    "mailcheck": "git://github.com/mailcheck/mailcheck.git#d995fcc1d02c124a893c2cb0fce2e0ce5f36bce4",
    "mkdirp": "0.5.1",
    "mocha": "4.0.1",
    "morgan": "1.9.0",
    "mozlog": "2.2.0",
    "mustache": "2.3.0",
    "node-statsd": "0.1.1",
    "node-uap": "git://github.com/vladikoff/node-uap.git#9cdd16247",
    "node-uuid": "1.4.8",
    "node-vat": "0.0.9",
    "normalize.css": "3.0.1",
    "on-headers": "1.0.1",
    "photon-colors": "1.0.3",
    "raven": "0.12.3",
    "raven-js": "git://github.com/vladikoff/raven-js.git#customEndpoint-3.13.0",
    "serve-static": "1.13.1",
    "speed-trap": "git://github.com/rum-diary/speed-trap#0.0.7",
    "time-grunt": "1.4.0",
    "ua-parser-js": "git://github.com/vladikoff/ua-parser-js.git#fxa-version",
    "uglifyjs-webpack-plugin": "1.1.8",
    "underscore": "1.8.3",
    "universal-analytics": "0.4.15",
    "webpack": "3.10.0",
    "webrtc-adapter-test": "0.2.5"
  },
  "devDependencies": {
    "babel-cli": "6.26.0",
    "babel-eslint": "8.2.1",
    "babel-plugin-dynamic-import-webpack": "1.0.2",
    "chai": "1.8.1",
    "coveralls": "2.11.9",
    "css": "2.2.1",
    "eslint": "4.16.0",
    "eslint-plugin-fxa": "git://github.com/mozilla/eslint-plugin-fxa.git#41504c9dd30e8b52900c15b524946aa0428aef95",
    "eslint-plugin-sorting": "git://github.com/shane-tomlinson/eslint-plugin-sorting.git#bcacb99d",
    "firefox-profile": "0.3.12",
    "fxa-conventional-changelog": "1.1.0",
    "grunt-bump": "0.7.0",
    "grunt-contrib-csslint": "1.0.0",
    "grunt-contrib-watch": "1.0.0",
    "grunt-conventional-changelog": "3.0.0",
    "grunt-copyright": "0.3.0",
    "grunt-htmllint": "git://github.com/vladikoff/grunt-htmllint#f0ceb25",
    "grunt-jsonlint": "1.0.7",
    "grunt-newer": "1.2.0",
    "grunt-nsp": "2.2.0",
    "grunt-sass-lint": "0.2.0",
    "grunt-todo": "0.5.0",
    "htmlparser2": "3.9.0",
    "husky": "0.11.4",
    "intern": "4.1.5",
    "leadfoot": "1.7.4",
    "npmshrink": "1.0.1",
    "proxyquire": "1.7.4",
    "requirejs": "2.3.5",
    "sinon": "3.2.1",
    "sync-exec": "0.6.2",
    "webpack-dev-middleware": "2.0.4",
    "xmlhttprequest": "git://github.com/zaach/node-XMLHttpRequest.git#onerror",
    "yargs": "10.0.3"
  },
  "engines": {
    "node": ">=6"
  },
  "readmeFilename": "README.md"
}<|MERGE_RESOLUTION|>--- conflicted
+++ resolved
@@ -1,10 +1,6 @@
 {
   "name": "fxa-content-server",
-<<<<<<< HEAD
-  "version": "1.106.1",
-=======
   "version": "1.106.2",
->>>>>>> e0e1ec74
   "description": "Firefox Accounts Content Server",
   "scripts": {
     "build-production": "NODE_ENV=production grunt build",
