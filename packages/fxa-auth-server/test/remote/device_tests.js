/* This Source Code Form is subject to the terms of the Mozilla Public
 * License, v. 2.0. If a copy of the MPL was not distributed with this
 * file, You can obtain one at http://mozilla.org/MPL/2.0/. */

'use strict'

const assert = require('insist')
const TestServer = require('../test_server')
const Client = require('../client')()
const config = require('../../config').getProperties()
const crypto = require('crypto')
const base64url = require('base64url')
const P = require('../../lib/promise')
const mocks = require('../mocks')

describe('remote device', function () {
  this.timeout(15000)
  let server
  before(() => {
    config.lastAccessTimeUpdates = {
      enabled: true,
      sampleRate: 1,
      earliestSaneTimestamp: config.lastAccessTimeUpdates.earliestSaneTimestamp
    }

    return TestServer.start(config)
      .then(s => {
        server = s
      })
  })

  it(
    'device registration after account creation',
    () => {
      var email = server.uniqueEmail()
      var password = 'test password'
      return Client.create(config.publicUrl, email, password)
        .then(
          function (client) {
            var deviceInfo = {
              name: 'test device 🍓🔥在𝌆',
              type: 'mobile',
              pushCallback: '',
              pushPublicKey: '',
              pushAuthKey: ''
            }
            return client.devices()
              .then(
                function (devices) {
                  assert.equal(devices.length, 0, 'devices returned no items')
                  return client.updateDevice(deviceInfo)
                }
              )
              .then(
                function (device) {
                  assert.ok(device.id, 'device.id was set')
                  assert.ok(device.createdAt > 0, 'device.createdAt was set')
                  assert.equal(device.name, deviceInfo.name, 'device.name is correct')
                  assert.equal(device.type, deviceInfo.type, 'device.type is correct')
                  assert.equal(device.pushCallback, deviceInfo.pushCallback, 'device.pushCallback is correct')
                  assert.equal(device.pushPublicKey, deviceInfo.pushPublicKey, 'device.pushPublicKey is correct')
                  assert.equal(device.pushAuthKey, deviceInfo.pushAuthKey, 'device.pushAuthKey is correct')
                  assert.equal(device.pushEndpointExpired, false, 'device.pushEndpointExpired is correct')
                }
              )
              .then(
                function () {
                  return client.devices()
                }
              )
              .then(
                function (devices) {
                  assert.equal(devices.length, 1, 'devices returned one item')
                  assert.equal(devices[0].name, deviceInfo.name, 'devices returned correct name')
                  assert.equal(devices[0].type, deviceInfo.type, 'devices returned correct type')
                  assert.equal(devices[0].pushCallback, '', 'devices returned empty pushCallback')
                  assert.equal(devices[0].pushPublicKey, '', 'devices returned correct pushPublicKey')
                  assert.equal(devices[0].pushAuthKey, '', 'devices returned correct pushAuthKey')
                  assert.equal(devices[0].pushEndpointExpired, '', 'devices returned correct pushEndpointExpired')
                  return client.destroyDevice(devices[0].id)
                }
              )
          }
        )
    }
  )

  it(
    'device registration without optional parameters',
    () => {
      var email = server.uniqueEmail()
      var password = 'test password'
      return Client.create(config.publicUrl, email, password)
        .then(
          function (client) {
            var deviceInfo = {
              name: 'test device',
              type: 'mobile'
            }
            return client.devices()
              .then(
                function (devices) {
                  assert.equal(devices.length, 0, 'devices returned no items')
                  return client.updateDevice(deviceInfo)
                }
              )
              .then(
                function (device) {
                  assert.ok(device.id, 'device.id was set')
                  assert.ok(device.createdAt > 0, 'device.createdAt was set')
                  assert.equal(device.name, deviceInfo.name, 'device.name is correct')
                  assert.equal(device.type, deviceInfo.type, 'device.type is correct')
                  assert.equal(device.pushCallback, undefined, 'device.pushCallback is undefined')
                  assert.equal(device.pushPublicKey, undefined, 'device.pushPublicKey is undefined')
                  assert.equal(device.pushAuthKey, undefined, 'device.pushAuthKey is undefined')
                  assert.equal(device.pushEndpointExpired, false, 'device.pushEndpointExpired is false')
                }
              )
              .then(
                function () {
                  return client.devices()
                }
              )
              .then(
                function (devices) {
                  assert.equal(devices.length, 1, 'devices returned one item')
                  assert.equal(devices[0].name, deviceInfo.name, 'devices returned correct name')
                  assert.equal(devices[0].type, deviceInfo.type, 'devices returned correct type')
                  assert.equal(devices[0].pushCallback, null, 'devices returned undefined pushCallback')
                  assert.equal(devices[0].pushPublicKey, null, 'devices returned undefined pushPublicKey')
                  assert.equal(devices[0].pushAuthKey, null, 'devices returned undefined pushAuthKey')
                  assert.equal(devices[0].pushEndpointExpired, false, 'devices returned false pushEndpointExpired')
                  return client.destroyDevice(devices[0].id)
                }
              )
          }
        )
    }
  )

  it(
    'device registration with unicode characters in the name',
    () => {
      var email = server.uniqueEmail()
      var password = 'test password'
      return Client.create(config.publicUrl, email, password)
        .then(
          function (client) {
            var deviceInfo = {
              // That's a beta, and a CJK character from https://bugzilla.mozilla.org/show_bug.cgi?id=1348298
              name: 'Firefox \u5728 \u03b2 test',
              type: 'desktop',
            }
            return client.updateDevice(deviceInfo)
              .then(
                function (device) {
                  assert.ok(device.id, 'device.id was set')
                  assert.ok(device.createdAt > 0, 'device.createdAt was set')
                  assert.equal(device.name, deviceInfo.name, 'device.name is correct')
                }
              )
              .then(
                function () {
                  return client.devices()
                }
              )
              .then(
                function (devices) {
                  assert.equal(devices.length, 1, 'devices returned one item')
                  assert.equal(devices[0].name, deviceInfo.name, 'devices returned correct name')
                }
              )
          }
        )
    }
  )

  it(
    'device registration without required name parameter',
    () => {
      var email = server.uniqueEmail()
      var password = 'test password'
      return Client.create(config.publicUrl, email, password)
        .then(
          function (client) {
            return client.updateDevice({ type: 'mobile' })
              .then(
                function (r) {
                  assert(false, 'request should have failed')
                }
              )
              .catch(
                function (err) {
                  assert.equal(err.code, 400, 'err.code was 400')
                  assert.equal(err.errno, 108, 'err.errno was 108')
                }
              )
          }
        )
    }
  )

  it(
    'device registration without required type parameter',
    () => {
      var email = server.uniqueEmail()
      var password = 'test password'
      return Client.create(config.publicUrl, email, password)
        .then(
          function (client) {
            return client.updateDevice({ name: 'test device' })
              .then(
                function () {
                  assert(false, 'request should have failed')
                }
              )
              .catch(
                function (err) {
                  assert.equal(err.code, 400, 'err.code was 400')
                  assert.equal(err.errno, 108, 'err.errno was 108')
                }
              )
          }
        )
    }
  )

  it(
    'update device fails with bad callbackUrl',
    () => {
      var badPushCallback = 'https://updates.push.services.mozilla.com.different-push-server.technology'
      var email = server.uniqueEmail()
      var password = 'test password'
      var deviceInfo = {
        id: crypto.randomBytes(16).toString('hex'),
        name: 'test device',
        type: 'desktop',
        pushCallback: badPushCallback,
        pushPublicKey: mocks.MOCK_PUSH_KEY,
        pushAuthKey: base64url(crypto.randomBytes(16))
      }
      return Client.create(config.publicUrl, email, password)
        .then(
          function (client) {
            return client.updateDevice(deviceInfo)
              .then(
                function (r) {
                  assert(false, 'request should have failed')
                }
              )
              .catch(
                function (err) {
                  assert.equal(err.code, 400, 'err.code was 400')
                  assert.equal(err.errno, 107, 'err.errno was 107, invalid parameter')
                  assert.equal(err.validation.keys[0], 'pushCallback', 'bad pushCallback caught in validation')
                }
              )
          })
    }
  )

  it(
    'update device works with stage servers',
    () => {
      var goodPushCallback = 'https://updates-autopush.stage.mozaws.net'
      var email = server.uniqueEmail()
      var password = 'test password'
      return Client.create(config.publicUrl, email, password)
        .then(
          function (client) {
            var deviceInfo = {
              name: 'test device',
              type: 'mobile',
              pushCallback: goodPushCallback,
              pushPublicKey: '',
              pushAuthKey: ''
            }
            return client.devices()
              .then(
                function (devices) {
                  assert.equal(devices.length, 0, 'devices returned no items')
                  return client.updateDevice(deviceInfo)
                }
              )
              .then(
                function (device) {
                  assert.ok(device.id, 'device.id was set')
                  assert.equal(device.pushCallback, deviceInfo.pushCallback, 'device.pushCallback is correct')
                }
              )
              .catch(
                function (err) {
                  assert.fail(err, 'request should have worked')
                }
              )
          })
    }
  )

  it(
    'update device works with dev servers',
    () => {
      var goodPushCallback = 'https://updates-autopush.dev.mozaws.net'
      var email = server.uniqueEmail()
      var password = 'test password'
      return Client.create(config.publicUrl, email, password)
        .then(
          function (client) {
            var deviceInfo = {
              name: 'test device',
              type: 'mobile',
              pushCallback: goodPushCallback,
              pushPublicKey: '',
              pushAuthKey: ''
            }
            return client.devices()
              .then(
                function (devices) {
                  assert.equal(devices.length, 0, 'devices returned no items')
                  return client.updateDevice(deviceInfo)
                }
              )
              .then(
                function (device) {
                  assert.ok(device.id, 'device.id was set')
                  assert.equal(device.pushCallback, deviceInfo.pushCallback, 'device.pushCallback is correct')
                }
              )
              .catch(
                function (err) {
                  assert.fail(err, 'request should have worked')
                }
              )
          })
    }
  )

  it(
    'update device fails with bad dev callbackUrl',
    () => {
      var badPushCallback = 'https://evil.mozaws.net'
      var email = server.uniqueEmail()
      var password = 'test password'
      var deviceInfo = {
        id: crypto.randomBytes(16).toString('hex'),
        name: 'test device',
        type: 'desktop',
        pushCallback: badPushCallback,
        pushPublicKey: mocks.MOCK_PUSH_KEY,
        pushAuthKey: base64url(crypto.randomBytes(16))
      }
      return Client.create(config.publicUrl, email, password)
        .then(
          function (client) {
            return client.updateDevice(deviceInfo)
              .then(
                function (r) {
                  assert(false, 'request should have failed')
                }
              )
              .catch(
                function (err) {
                  assert.equal(err.code, 400, 'err.code was 400')
                  assert.equal(err.errno, 107, 'err.errno was 107, invalid parameter')
                  assert.equal(err.validation.keys[0], 'pushCallback', 'bad pushCallback caught in validation')
                }
              )
          })
    }
  )

  it(
    'device registration from a different session',
    () => {
      var email = server.uniqueEmail()
      var password = 'test password'
      var deviceInfo = [
        {
          name: 'first device',
          type: 'mobile'
        },
        {
          name: 'second device',
          type: 'desktop'
        }
      ]
      return Client.createAndVerify(config.publicUrl, email, password, server.mailbox)
        .then(
          function (client) {
            return Client.login(config.publicUrl, email, password)
              .then(
                function (secondClient) {
                  return secondClient.updateDevice(deviceInfo[0])
                }
              )
              .then(
                function () {
                  return client.devices()
                }
              )
              .then(
                function (devices) {
                  assert.equal(devices.length, 1, 'devices returned one item')
                  assert.equal(devices[0].isCurrentDevice, false, 'devices returned false isCurrentDevice')
                  assert.equal(devices[0].name, deviceInfo[0].name, 'devices returned correct name')
                  assert.equal(devices[0].type, deviceInfo[0].type, 'devices returned correct type')
                  return client.updateDevice(deviceInfo[1])
                }
              )
              .then(
                function () {
                  return client.devices()
                }
              )
              .then(
                function (devices) {
                  assert.equal(devices.length, 2, 'devices returned two items')
                  if (devices[0].name === deviceInfo[1].name) {
                    // database results are unordered, swap them if necessary
                    var swap = {}
                    Object.keys(devices[0]).forEach(function (key) {
                      swap[key] = devices[0][key]
                      devices[0][key] = devices[1][key]
                      devices[1][key] = swap[key]
                    })
                  }
                  assert.equal(devices[0].isCurrentDevice, false, 'devices returned false isCurrentDevice for first item')
                  assert.equal(devices[0].name, deviceInfo[0].name, 'devices returned correct name for first item')
                  assert.equal(devices[0].type, deviceInfo[0].type, 'devices returned correct type for first item')
                  assert.equal(devices[1].isCurrentDevice, true, 'devices returned true isCurrentDevice for second item')
                  assert.equal(devices[1].name, deviceInfo[1].name, 'devices returned correct name for second item')
                  assert.equal(devices[1].type, deviceInfo[1].type, 'devices returned correct type for second item')
                  return P.all([
                    client.destroyDevice(devices[0].id),
                    client.destroyDevice(devices[1].id)
                  ])
                }
              )
          }
        )
    }
  )

  it(
    'update device with callbackUrl but without keys resets the keys',
    () => {
      var email = server.uniqueEmail()
      var password = 'test password'
      var deviceInfo = {
        name: 'test device',
        type: 'desktop',
        pushCallback: 'https://updates.push.services.mozilla.com/qux',
        pushPublicKey: mocks.MOCK_PUSH_KEY,
        pushAuthKey: base64url(crypto.randomBytes(16))
      }
      return Client.create(config.publicUrl, email, password)
      .then(
        function (client) {
          return client.updateDevice(deviceInfo)
            .then(
              function () {
                return client.devices()
              }
            )
            .then(
              function (devices) {
                assert.equal(devices[0].pushCallback, deviceInfo.pushCallback, 'devices returned correct pushCallback')
                assert.equal(devices[0].pushPublicKey, deviceInfo.pushPublicKey, 'devices returned correct pushPublicKey')
                assert.equal(devices[0].pushAuthKey, deviceInfo.pushAuthKey, 'devices returned correct pushAuthKey')
                assert.equal(devices[0].pushEndpointExpired, false, 'devices returned correct pushEndpointExpired')
                return client.updateDevice({
                  id: client.device.id,
                  pushCallback: 'https://updates.push.services.mozilla.com/foo'
                })
              }
            )
            .then(
              function (device) {
                assert.equal(device.id, client.device.id)
                assert.equal(device.name, deviceInfo.name)
                assert.equal(device.pushCallback, 'https://updates.push.services.mozilla.com/foo')
                assert.equal(device.pushPublicKey, '')
                assert.equal(device.pushAuthKey, '')
                return client.devices()
              }
            )
            .then(
              function (devices) {
                assert.equal(devices[0].pushCallback, 'https://updates.push.services.mozilla.com/foo', 'devices returned correct pushCallback')
                assert.equal(devices[0].pushPublicKey, '', 'devices returned newly empty pushPublicKey')
                assert.equal(devices[0].pushAuthKey, '', 'devices returned newly empty pushAuthKey')
                assert.equal(devices[0].pushEndpointExpired, false, 'devices returned false pushEndpointExpired')
              }
            )
        }
      )
    }
  )

  it(
    'invalid public keys are cleanly rejected',
    () => {
      var email = server.uniqueEmail()
      var password = 'test password'
      var invalidPublicKey = Buffer.alloc(65)
      invalidPublicKey.fill('\0')
      var deviceInfo = {
        name: 'test device',
        type: 'desktop',
        pushCallback: 'https://updates.push.services.mozilla.com/qux',
        pushPublicKey: base64url(invalidPublicKey),
        pushAuthKey: base64url(crypto.randomBytes(16))
      }
      return Client.createAndVerify(config.publicUrl, email, password, server.mailbox)
      .then(
        function (client) {
          return client.updateDevice(deviceInfo)
            .then(
              function () {
                assert(false, 'request should have failed')
              },
              function (err) {
                assert.equal(err.code, 400, 'err.code was 400')
                assert.equal(err.errno, 107, 'err.errno was 107')
              }
            )
<<<<<<< HEAD
            .then(
              function (devices) {
                assert.equal(devices.length, 1, 'devices returned one item')
                assert.strictEqual(devices[0].lastAccessTime, 0, 'devices returned correct lastAccessTime')
                assert.strictEqual(devices[0].lastAccessTimeFormatted, '',
                  'devices returned empty lastAccessTimeFormatted because lastAccesstime is 0')
                assert.equal(devices[0].name, deviceInfo.name, 'devices returned correct name')
                assert.equal(devices[0].type, deviceInfo.type, 'devices returned correct type')
                return client.destroyDevice(devices[0].id)
              }
            )
        }
      )
    }
  )

  it(
    'devices list, sessionToken.lastAccessTime === -1',
    () => {
      var email = server.uniqueEmail()
      var password = 'test password'
      return Client.create(config.publicUrl, email, password, {
        createdAt: '-1'
      })
      .then(
        () => assert(false),
        err => {
          assert.equal(err.code, 400)
=======
            // A rather strange nodejs bug means that invalid push keys
            // can cause a subsequent /certificate/sign to fail.
            // Test that we've successfully mitigated that bug.
            .then(
              function () {
                var publicKey = {
                  'algorithm': 'RS',
                  'n': '4759385967235610503571494339196749614544606692567785' +
                       '7909539347682027142806529730913413168629935827890798' +
                       '72007974809511698859885077002492642203267408776123',
                  'e': '65537'
                }
                return client.sign(publicKey, 1000 * 60 * 5)
              }
            )
            .then(
              function (cert) {
                assert.equal(typeof(cert), 'string', 'cert was successfully signed')
              }
            )
>>>>>>> a219c218
        }
      )

    }
  )

  it(
    'device updates can correctly handle upgrades from placeholder record',
    () => {
      const email = server.uniqueEmail()
      const password = 'test password'
      return Client.createAndVerify(config.publicUrl, email, password, server.mailbox)
        .then((client) => {
          const deviceInfo = {
            name: 'test device'
          }
          // Sign a certificate to generate a placeholder device record.
          const publicKey = {
            'algorithm': 'RS',
            'n': '4759385967235610503571494339196749614544606692567785' +
                 '7909539347682027142806529730913413168629935827890798' +
                 '72007974809511698859885077002492642203267408776123',
            'e': '65537'
          }
          return client.sign(publicKey, 1000 * 60 * 5, undefined, { service: 'sync' })
            .then(() => {
              return client.devices()
            })
            .then((devices) => {
              assert.equal(devices.length, 1, 'devices returned 1 item')
              assert.equal(devices[0].name, '', 'placeholder device record had no name')
              assert.equal(devices[0].type, 'desktop', 'placeholder device record type defaults to desktop')

              // Now attempt to update the name on the placeholder record.
              deviceInfo.id = devices[0].id
              return client.updateDevice(deviceInfo)
            })
            .then((device) => {
              assert.equal(device.id, deviceInfo.id, 'device.id was set correctly')
              assert.equal(device.name, deviceInfo.name, 'device name was updated correctly')
              assert.equal(device.type, 'desktop', 'device type still defaults to desktop')
            })
        })
    }
  )

  after(() => {
    return TestServer.stop(server)
  })
})<|MERGE_RESOLUTION|>--- conflicted
+++ resolved
@@ -524,36 +524,6 @@
                 assert.equal(err.errno, 107, 'err.errno was 107')
               }
             )
-<<<<<<< HEAD
-            .then(
-              function (devices) {
-                assert.equal(devices.length, 1, 'devices returned one item')
-                assert.strictEqual(devices[0].lastAccessTime, 0, 'devices returned correct lastAccessTime')
-                assert.strictEqual(devices[0].lastAccessTimeFormatted, '',
-                  'devices returned empty lastAccessTimeFormatted because lastAccesstime is 0')
-                assert.equal(devices[0].name, deviceInfo.name, 'devices returned correct name')
-                assert.equal(devices[0].type, deviceInfo.type, 'devices returned correct type')
-                return client.destroyDevice(devices[0].id)
-              }
-            )
-        }
-      )
-    }
-  )
-
-  it(
-    'devices list, sessionToken.lastAccessTime === -1',
-    () => {
-      var email = server.uniqueEmail()
-      var password = 'test password'
-      return Client.create(config.publicUrl, email, password, {
-        createdAt: '-1'
-      })
-      .then(
-        () => assert(false),
-        err => {
-          assert.equal(err.code, 400)
-=======
             // A rather strange nodejs bug means that invalid push keys
             // can cause a subsequent /certificate/sign to fail.
             // Test that we've successfully mitigated that bug.
@@ -574,10 +544,8 @@
                 assert.equal(typeof(cert), 'string', 'cert was successfully signed')
               }
             )
->>>>>>> a219c218
         }
       )
-
     }
   )
 
